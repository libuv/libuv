
/* Copyright Joyent, Inc. and other Node contributors. All rights reserved.
 *
 * Permission is hereby granted, free of charge, to any person obtaining a copy
 * of this software and associated documentation files (the "Software"), to
 * deal in the Software without restriction, including without limitation the
 * rights to use, copy, modify, merge, publish, distribute, sublicense, and/or
 * sell copies of the Software, and to permit persons to whom the Software is
 * furnished to do so, subject to the following conditions:
 *
 * The above copyright notice and this permission notice shall be included in
 * all copies or substantial portions of the Software.
 *
 * THE SOFTWARE IS PROVIDED "AS IS", WITHOUT WARRANTY OF ANY KIND, EXPRESS OR
 * IMPLIED, INCLUDING BUT NOT LIMITED TO THE WARRANTIES OF MERCHANTABILITY,
 * FITNESS FOR A PARTICULAR PURPOSE AND NONINFRINGEMENT. IN NO EVENT SHALL THE
 * AUTHORS OR COPYRIGHT HOLDERS BE LIABLE FOR ANY CLAIM, DAMAGES OR OTHER
 * LIABILITY, WHETHER IN AN ACTION OF CONTRACT, TORT OR OTHERWISE, ARISING
 * FROM, OUT OF OR IN CONNECTION WITH THE SOFTWARE OR THE USE OR OTHER DEALINGS
 * IN THE SOFTWARE.
 */

#include "uv.h"
#include "task.h"
#include <errno.h>
#include <fcntl.h>
#include <stdio.h>
#include <stdlib.h>
#include <string.h>

#ifdef _WIN32
# include <shellapi.h>
# include <wchar.h>
  typedef BOOL (WINAPI *sCompareObjectHandles)(_In_ HANDLE, _In_ HANDLE);
# define unlink _unlink
# define putenv _putenv
# define close _close
#else
# include <unistd.h>
# include <sys/wait.h>
# include <sched.h>
# if defined(__FreeBSD__)
#  include <sys/param.h>
#  include <sys/cpuset.h>
#  include <pthread_np.h>
# endif
#endif


static int close_cb_called;
static int exit_cb_called;
static uv_process_t process;
static uv_timer_t timer;
static uv_process_options_t options;
static char exepath[1024];
static size_t exepath_size = 1024;
static char* args[5];
static int no_term_signal;
static int timer_counter;
static uv_tcp_t tcp_server;

#define OUTPUT_SIZE 1024
static char output[OUTPUT_SIZE];
static int output_used;


static void close_cb(uv_handle_t* handle) {
  printf("close_cb\n");
  close_cb_called++;
}

static void exit_cb(uv_process_t* process,
                    int64_t exit_status,
                    int term_signal) {
  printf("exit_cb\n");
  exit_cb_called++;
  ASSERT_EQ(1, exit_status);
  ASSERT_OK(term_signal);
  uv_close((uv_handle_t*) process, close_cb);
}


static void fail_cb(uv_process_t* process,
                    int64_t exit_status,
                    int term_signal) {
  ASSERT(0 && "fail_cb called");
}


static void kill_cb(uv_process_t* process,
                    int64_t exit_status,
                    int term_signal) {
  int err;

  printf("exit_cb\n");
  exit_cb_called++;
#ifdef _WIN32
  ASSERT_EQ(1, exit_status);
#else
  ASSERT_OK(exit_status);
#endif
#if defined(__APPLE__) || defined(__MVS__)
  /*
   * At least starting with Darwin Kernel Version 16.4.0, sending a SIGTERM to a
   * process that is still starting up kills it with SIGKILL instead of SIGTERM.
   * See: https://github.com/libuv/libuv/issues/1226
   */
  ASSERT(no_term_signal || term_signal == SIGTERM || term_signal == SIGKILL);
#else
  ASSERT(no_term_signal || term_signal == SIGTERM);
#endif
  uv_close((uv_handle_t*) process, close_cb);

  /*
   * Sending signum == 0 should check if the
   * child process is still alive, not kill it.
   * This process should be dead.
   */
  err = uv_kill(process->pid, 0);
  ASSERT_EQ(err, UV_ESRCH);
}

static void detach_failure_cb(uv_process_t* process,
                              int64_t exit_status,
                              int term_signal) {
  printf("detach_cb\n");
  exit_cb_called++;
}

static void on_alloc(uv_handle_t* handle,
                     size_t suggested_size,
                     uv_buf_t* buf) {
  buf->base = output + output_used;
  buf->len = OUTPUT_SIZE - output_used;
}


static void on_read(uv_stream_t* tcp, ssize_t nread, const uv_buf_t* buf) {
  if (nread > 0) {
    output_used += nread;
  } else if (nread < 0) {
    ASSERT_EQ(nread, UV_EOF);
    uv_close((uv_handle_t*) tcp, close_cb);
  }
}


static void on_read_once(uv_stream_t* tcp, ssize_t nread, const uv_buf_t* buf) {
  uv_read_stop(tcp);
  on_read(tcp, nread, buf);
}


static void write_cb(uv_write_t* req, int status) {
  ASSERT_OK(status);
  uv_close((uv_handle_t*) req->handle, close_cb);
}


static void write_null_cb(uv_write_t* req, int status) {
  ASSERT_OK(status);
}


static void init_process_options(char* test, uv_exit_cb exit_cb) {
  /* Note spawn_helper1 defined in test/run-tests.c */
  int r = uv_exepath(exepath, &exepath_size);
  ASSERT_OK(r);
  exepath[exepath_size] = '\0';
  args[0] = exepath;
  args[1] = test;
  args[2] = NULL;
  args[3] = NULL;
  args[4] = NULL;
  options.file = exepath;
  options.args = args;
  options.exit_cb = exit_cb;
  options.flags = 0;
}


static void timer_cb(uv_timer_t* handle) {
  uv_process_kill(&process, SIGTERM);
  uv_close((uv_handle_t*) handle, close_cb);
}


static void timer_counter_cb(uv_timer_t* handle) {
  ++timer_counter;
}


TEST_IMPL(spawn_fails) {
  int r;

  init_process_options("", fail_cb);
  options.file = options.args[0] = "program-that-had-better-not-exist";

  r = uv_spawn(uv_default_loop(), &process, &options);
  ASSERT(r == UV_ENOENT || r == UV_EACCES);
  ASSERT_OK(uv_is_active((uv_handle_t*) &process));
  uv_close((uv_handle_t*) &process, NULL);
  ASSERT_OK(uv_run(uv_default_loop(), UV_RUN_DEFAULT));

  MAKE_VALGRIND_HAPPY(uv_default_loop());
  return 0;
}


#ifndef _WIN32
TEST_IMPL(spawn_fails_check_for_waitpid_cleanup) {
  int r;
  int status;
  int err;

  init_process_options("", fail_cb);
  options.file = options.args[0] = "program-that-had-better-not-exist";

  r = uv_spawn(uv_default_loop(), &process, &options);
  ASSERT(r == UV_ENOENT || r == UV_EACCES);
  ASSERT_OK(uv_is_active((uv_handle_t*) &process));
  ASSERT_OK(uv_run(uv_default_loop(), UV_RUN_DEFAULT));

  /* verify the child is successfully cleaned up within libuv */
  do
    err = waitpid(process.pid, &status, 0);
  while (err == -1 && errno == EINTR);

  ASSERT_EQ(err, -1);
  ASSERT_EQ(errno, ECHILD);

  uv_close((uv_handle_t*) &process, NULL);
  ASSERT_OK(uv_run(uv_default_loop(), UV_RUN_DEFAULT));

  MAKE_VALGRIND_HAPPY(uv_default_loop());
  return 0;
}
#endif


TEST_IMPL(spawn_empty_env) {
  char* env[1];

  /* The autotools dynamic library build requires the presence of
   * DYLD_LIBARY_PATH (macOS) or LD_LIBRARY_PATH/LIBPATH (other Unices)
   * in the environment, but of course that doesn't work with
   * the empty environment that we're testing here.
   */
  if (NULL != getenv("DYLD_LIBRARY_PATH") ||
      NULL != getenv("LD_LIBRARY_PATH") ||
      NULL != getenv("LIBPATH")) {
    RETURN_SKIP("doesn't work with DYLD_LIBRARY_PATH/LD_LIBRARY_PATH/LIBPATH");
  }

  init_process_options("spawn_helper1", exit_cb);
  options.env = env;
  env[0] = NULL;

  ASSERT_OK(uv_spawn(uv_default_loop(), &process, &options));
  ASSERT_OK(uv_run(uv_default_loop(), UV_RUN_DEFAULT));

  ASSERT_EQ(1, exit_cb_called);
  ASSERT_EQ(1, close_cb_called);

  MAKE_VALGRIND_HAPPY(uv_default_loop());
  return 0;
}


TEST_IMPL(spawn_exit_code) {
  int r;

  init_process_options("spawn_helper1", exit_cb);

  r = uv_spawn(uv_default_loop(), &process, &options);
  ASSERT_OK(r);

  r = uv_run(uv_default_loop(), UV_RUN_DEFAULT);
  ASSERT_OK(r);

  ASSERT_EQ(1, exit_cb_called);
  ASSERT_EQ(1, close_cb_called);

  MAKE_VALGRIND_HAPPY(uv_default_loop());
  return 0;
}


TEST_IMPL(spawn_stdout) {
  int r;
  uv_pipe_t out;
  uv_stdio_container_t stdio[2];

  init_process_options("spawn_helper2", exit_cb);

  uv_pipe_init(uv_default_loop(), &out, 0);
  options.stdio = stdio;
  options.stdio[0].flags = UV_IGNORE;
  options.stdio[1].flags = UV_CREATE_PIPE | UV_WRITABLE_PIPE;
  options.stdio[1].data.stream = (uv_stream_t*) &out;
  options.stdio_count = 2;

  r = uv_spawn(uv_default_loop(), &process, &options);
  ASSERT_OK(r);

  r = uv_read_start((uv_stream_t*) &out, on_alloc, on_read);
  ASSERT_OK(r);

  r = uv_run(uv_default_loop(), UV_RUN_DEFAULT);
  ASSERT_OK(r);

  ASSERT_EQ(1, exit_cb_called);
  ASSERT_EQ(2, close_cb_called); /* Once for process once for the pipe. */
  printf("output is: %s", output);
  ASSERT_OK(strcmp("hello world\n", output));

  MAKE_VALGRIND_HAPPY(uv_default_loop());
  return 0;
}


TEST_IMPL(spawn_stdout_to_file) {
  int r;
  uv_os_fd_t file;
  uv_fs_t fs_req;
  uv_stdio_container_t stdio[2];
  uv_buf_t buf;

  /* Setup. */
  unlink("stdout_file");

  init_process_options("spawn_helper2", exit_cb);

  r = uv_fs_open(NULL, &fs_req, "stdout_file", UV_FS_O_CREAT | UV_FS_O_RDWR,
      S_IRUSR | S_IWUSR, NULL);
  ASSERT_OK(r);
  file = (uv_os_fd_t)fs_req.result;
  uv_fs_req_cleanup(&fs_req);

  options.stdio = stdio;
  options.stdio[0].flags = UV_IGNORE;
  options.stdio[1].flags = UV_INHERIT_FD;
  options.stdio[1].data.file = file;
  options.stdio_count = 2;

  r = uv_spawn(uv_default_loop(), &process, &options);
  ASSERT_OK(r);

  r = uv_run(uv_default_loop(), UV_RUN_DEFAULT);
  ASSERT_OK(r);

  ASSERT_EQ(1, exit_cb_called);
  ASSERT_EQ(1, close_cb_called);

  buf = uv_buf_init(output, sizeof(output));
  r = uv_fs_read(NULL, &fs_req, file, &buf, 1, 0, NULL);
  ASSERT_EQ(12, r);
  uv_fs_req_cleanup(&fs_req);

  r = uv_fs_close(NULL, &fs_req, file, NULL);
  ASSERT_OK(r);
  uv_fs_req_cleanup(&fs_req);

  printf("output is: %s", output);
  ASSERT_OK(strcmp("hello world\n", output));

  /* Cleanup. */
  unlink("stdout_file");

  MAKE_VALGRIND_HAPPY(uv_default_loop());
  return 0;
}


TEST_IMPL(spawn_stdout_and_stderr_to_file) {
  int r;
  uv_os_fd_t file;
  uv_fs_t fs_req;
  uv_stdio_container_t stdio[3];
  uv_buf_t buf;

  /* Setup. */
  unlink("stdout_file");

  init_process_options("spawn_helper6", exit_cb);

  r = uv_fs_open(NULL, &fs_req, "stdout_file", UV_FS_O_CREAT | UV_FS_O_RDWR,
      S_IRUSR | S_IWUSR, NULL);
  ASSERT_OK(r);
  file = (uv_os_fd_t)fs_req.result;
  uv_fs_req_cleanup(&fs_req);

  options.stdio = stdio;
  options.stdio[0].flags = UV_IGNORE;
  options.stdio[1].flags = UV_INHERIT_FD;
  options.stdio[1].data.file = file;
  options.stdio[2].flags = UV_INHERIT_FD;
  options.stdio[2].data.file = file;
  options.stdio_count = 3;

  r = uv_spawn(uv_default_loop(), &process, &options);
  ASSERT_OK(r);

  r = uv_run(uv_default_loop(), UV_RUN_DEFAULT);
  ASSERT_OK(r);

  ASSERT_EQ(1, exit_cb_called);
  ASSERT_EQ(1, close_cb_called);

  buf = uv_buf_init(output, sizeof(output));
  r = uv_fs_read(NULL, &fs_req, file, &buf, 1, 0, NULL);
  ASSERT_EQ(27, r);
  uv_fs_req_cleanup(&fs_req);

  r = uv_fs_close(NULL, &fs_req, file, NULL);
  ASSERT_OK(r);
  uv_fs_req_cleanup(&fs_req);

  printf("output is: %s", output);
  ASSERT_OK(strcmp("hello world\nhello errworld\n", output));

  /* Cleanup. */
  unlink("stdout_file");

  MAKE_VALGRIND_HAPPY(uv_default_loop());
  return 0;
}


TEST_IMPL(spawn_stdout_and_stderr_to_file2) {
#ifndef _WIN32
  int r;
  uv_os_fd_t file;
  uv_fs_t fs_req;
  uv_stdio_container_t stdio[3];
  uv_buf_t buf;

  /* Setup. */
  unlink("stdout_file");

  init_process_options("spawn_helper6", exit_cb);

  /* Replace stderr with our file */
  r = uv_fs_open(NULL,
                 &fs_req,
                 "stdout_file",
                 O_CREAT | O_RDWR,
                 S_IRUSR | S_IWUSR,
                 NULL);
  ASSERT_OK(r);
  file = (uv_os_fd_t)fs_req.result;
  uv_fs_req_cleanup(&fs_req);
  file = dup2(file, STDERR_FILENO);
  ASSERT_NE(file, -1);

  options.stdio = stdio;
  options.stdio[0].flags = UV_IGNORE;
  options.stdio[1].flags = UV_INHERIT_FD;
  options.stdio[1].data.file = file;
  options.stdio[2].flags = UV_INHERIT_FD;
  options.stdio[2].data.file = file;
  options.stdio_count = 3;

  r = uv_spawn(uv_default_loop(), &process, &options);
  ASSERT_OK(r);

  r = uv_run(uv_default_loop(), UV_RUN_DEFAULT);
  ASSERT_OK(r);

  ASSERT_EQ(1, exit_cb_called);
  ASSERT_EQ(1, close_cb_called);

  buf = uv_buf_init(output, sizeof(output));
  r = uv_fs_read(NULL, &fs_req, file, &buf, 1, 0, NULL);
  ASSERT_EQ(27, r);
  uv_fs_req_cleanup(&fs_req);

  r = uv_fs_close(NULL, &fs_req, file, NULL);
  ASSERT_OK(r);
  uv_fs_req_cleanup(&fs_req);

  printf("output is: %s", output);
  ASSERT_OK(strcmp("hello world\nhello errworld\n", output));

  /* Cleanup. */
  unlink("stdout_file");

  MAKE_VALGRIND_HAPPY(uv_default_loop());
  return 0;
#else
  RETURN_SKIP("Unix only test");
#endif
}


TEST_IMPL(spawn_stdout_and_stderr_to_file_swap) {
#ifndef _WIN32
  int r;
  uv_os_fd_t stdout_file;
  uv_os_fd_t stderr_file;
  uv_fs_t fs_req;
  uv_stdio_container_t stdio[3];
  uv_buf_t buf;

  /* Setup. */
  unlink("stdout_file");
  unlink("stderr_file");

  init_process_options("spawn_helper6", exit_cb);

  /* open 'stdout_file' and replace STDOUT_FILENO with it */
  r = uv_fs_open(NULL,
                 &fs_req,
                 "stdout_file",
                 O_CREAT | O_RDWR,
                 S_IRUSR | S_IWUSR,
                 NULL);
  ASSERT_OK(r);
  stdout_file = (uv_os_fd_t)fs_req.result;
  uv_fs_req_cleanup(&fs_req);
  stdout_file = dup2(stdout_file, STDOUT_FILENO);
  ASSERT_NE(stdout_file, -1);

  /* open 'stderr_file' and replace STDERR_FILENO with it */
  r = uv_fs_open(NULL, &fs_req, "stderr_file", O_CREAT | O_RDWR,
      S_IRUSR | S_IWUSR, NULL);
  ASSERT_OK(r);
  stderr_file = (uv_os_fd_t)fs_req.result;
  uv_fs_req_cleanup(&fs_req);
  stderr_file = dup2(stderr_file, STDERR_FILENO);
  ASSERT_NE(stderr_file, -1);

  /* now we're going to swap them: the child process' stdout will be our
   * stderr_file and vice versa */
  options.stdio = stdio;
  options.stdio[0].flags = UV_IGNORE;
  options.stdio[1].flags = UV_INHERIT_FD;
  options.stdio[1].data.file = stderr_file;
  options.stdio[2].flags = UV_INHERIT_FD;
  options.stdio[2].data.file = stdout_file;
  options.stdio_count = 3;

  r = uv_spawn(uv_default_loop(), &process, &options);
  ASSERT_OK(r);

  r = uv_run(uv_default_loop(), UV_RUN_DEFAULT);
  ASSERT_OK(r);

  ASSERT_EQ(1, exit_cb_called);
  ASSERT_EQ(1, close_cb_called);

  buf = uv_buf_init(output, sizeof(output));

  /* check the content of stdout_file */
  r = uv_fs_read(NULL, &fs_req, stdout_file, &buf, 1, 0, NULL);
  ASSERT_GE(r, 15);
  uv_fs_req_cleanup(&fs_req);

  r = uv_fs_close(NULL, &fs_req, stdout_file, NULL);
  ASSERT_OK(r);
  uv_fs_req_cleanup(&fs_req);

  printf("output is: %s", output);
  ASSERT_OK(strncmp("hello errworld\n", output, 15));

  /* check the content of stderr_file */
  r = uv_fs_read(NULL, &fs_req, stderr_file, &buf, 1, 0, NULL);
  ASSERT_GE(r, 12);
  uv_fs_req_cleanup(&fs_req);

  r = uv_fs_close(NULL, &fs_req, stderr_file, NULL);
  ASSERT_OK(r);
  uv_fs_req_cleanup(&fs_req);

  printf("output is: %s", output);
  ASSERT_OK(strncmp("hello world\n", output, 12));

  /* Cleanup. */
  unlink("stdout_file");
  unlink("stderr_file");

  MAKE_VALGRIND_HAPPY(uv_default_loop());
  return 0;
#else
  RETURN_SKIP("Unix only test");
#endif
}


TEST_IMPL(spawn_stdin) {
  int r;
  uv_pipe_t out;
  uv_pipe_t in;
  uv_write_t write_req;
  uv_buf_t buf;
  uv_stdio_container_t stdio[2];
  char buffer[] = "hello-from-spawn_stdin";

  init_process_options("spawn_helper3", exit_cb);

  uv_pipe_init(uv_default_loop(), &out, 0);
  uv_pipe_init(uv_default_loop(), &in, 0);
  options.stdio = stdio;
  options.stdio[0].flags = UV_CREATE_PIPE | UV_READABLE_PIPE;
  options.stdio[0].data.stream = (uv_stream_t*) &in;
  options.stdio[1].flags = UV_CREATE_PIPE | UV_WRITABLE_PIPE;
  options.stdio[1].data.stream = (uv_stream_t*) &out;
  options.stdio_count = 2;

  r = uv_spawn(uv_default_loop(), &process, &options);
  ASSERT_OK(r);

  buf.base = buffer;
  buf.len = sizeof(buffer);
  r = uv_write(&write_req, (uv_stream_t*) &in, &buf, 1, write_cb);
  ASSERT_OK(r);

  r = uv_read_start((uv_stream_t*) &out, on_alloc, on_read);
  ASSERT_OK(r);

  r = uv_run(uv_default_loop(), UV_RUN_DEFAULT);
  ASSERT_OK(r);

  ASSERT_EQ(1, exit_cb_called);
  ASSERT_EQ(3, close_cb_called); /* Once for process twice for the pipe. */
  ASSERT_OK(strcmp(buffer, output));

  MAKE_VALGRIND_HAPPY(uv_default_loop());
  return 0;
}


TEST_IMPL(spawn_stdio_greater_than_3) {
  int r;
  uv_pipe_t pipe;
  uv_stdio_container_t stdio[4];

  init_process_options("spawn_helper5", exit_cb);

  uv_pipe_init(uv_default_loop(), &pipe, 0);
  options.stdio = stdio;
  options.stdio[0].flags = UV_IGNORE;
  options.stdio[1].flags = UV_IGNORE;
  options.stdio[2].flags = UV_IGNORE;
  options.stdio[3].flags = UV_CREATE_PIPE | UV_WRITABLE_PIPE;
  options.stdio[3].data.stream = (uv_stream_t*) &pipe;
  options.stdio_count = 4;

  r = uv_spawn(uv_default_loop(), &process, &options);
  ASSERT_OK(r);

  r = uv_read_start((uv_stream_t*) &pipe, on_alloc, on_read);
  ASSERT_OK(r);

  r = uv_run(uv_default_loop(), UV_RUN_DEFAULT);
  ASSERT_OK(r);

  ASSERT_EQ(1, exit_cb_called);
  ASSERT_EQ(2, close_cb_called); /* Once for process once for the pipe. */
  printf("output from stdio[3] is: %s", output);
  ASSERT_OK(strcmp("fourth stdio!\n", output));

  MAKE_VALGRIND_HAPPY(uv_default_loop());
  return 0;
}


int spawn_tcp_server_helper(void) {
  uv_tcp_t tcp;
  uv_os_sock_t handle;
  int r;

  r = uv_tcp_init(uv_default_loop(), &tcp);
  ASSERT_OK(r);

#ifdef _WIN32
  handle = _get_osfhandle(3);
#else
  handle = 3;
#endif
  r = uv_tcp_open(&tcp, handle);
  ASSERT_OK(r);

  /* Make sure that we can listen on a socket that was
   * passed down from the parent process
   */
  r = uv_listen((uv_stream_t*) &tcp, SOMAXCONN, NULL);
  ASSERT_OK(r);

  return 1;
}


TEST_IMPL(spawn_tcp_server) {
  uv_stdio_container_t stdio[4];
  struct sockaddr_in addr;
  uv_os_fd_t fd;
  int r;

  init_process_options("spawn_tcp_server_helper", exit_cb);

  ASSERT_OK(uv_ip4_addr("127.0.0.1", TEST_PORT, &addr));

  r = uv_tcp_init_ex(uv_default_loop(), &tcp_server, AF_INET);
  ASSERT_OK(r);
  r = uv_tcp_bind(&tcp_server, (const struct sockaddr*) &addr, 0);
  ASSERT_OK(r);
  r = uv_fileno((uv_handle_t*) &tcp_server, &fd);
  ASSERT_OK(r);

  options.stdio = stdio;
  options.stdio[0].flags = UV_INHERIT_FD;
  options.stdio[0].data.file = uv_get_osfhandle(0);
  options.stdio[1].flags = UV_INHERIT_FD;
  options.stdio[1].data.file = uv_get_osfhandle(1);
  options.stdio[2].flags = UV_INHERIT_FD;
  options.stdio[2].data.file = uv_get_osfhandle(2);
  options.stdio[3].flags = UV_INHERIT_FD;
  options.stdio[3].data.file = fd;
  options.stdio_count = 4;

  r = uv_spawn(uv_default_loop(), &process, &options);
  ASSERT_OK(r);

  r = uv_run(uv_default_loop(), UV_RUN_DEFAULT);
  ASSERT_OK(r);

  ASSERT_EQ(1, exit_cb_called);
  ASSERT_EQ(1, close_cb_called);

  MAKE_VALGRIND_HAPPY(uv_default_loop());
  return 0;
}


TEST_IMPL(spawn_ignored_stdio) {
  int r;

  init_process_options("spawn_helper6", exit_cb);

  options.stdio = NULL;
  options.stdio_count = 0;

  r = uv_spawn(uv_default_loop(), &process, &options);
  ASSERT_OK(r);

  r = uv_run(uv_default_loop(), UV_RUN_DEFAULT);
  ASSERT_OK(r);

  ASSERT_EQ(1, exit_cb_called);
  ASSERT_EQ(1, close_cb_called);

  MAKE_VALGRIND_HAPPY(uv_default_loop());
  return 0;
}


TEST_IMPL(spawn_and_kill) {
  int r;

  init_process_options("spawn_helper4", kill_cb);

  r = uv_spawn(uv_default_loop(), &process, &options);
  ASSERT_OK(r);

  r = uv_timer_init(uv_default_loop(), &timer);
  ASSERT_OK(r);

  r = uv_timer_start(&timer, timer_cb, 500, 0);
  ASSERT_OK(r);

  r = uv_run(uv_default_loop(), UV_RUN_DEFAULT);
  ASSERT_OK(r);

  ASSERT_EQ(1, exit_cb_called);
  ASSERT_EQ(2, close_cb_called); /* Once for process and once for timer. */

  MAKE_VALGRIND_HAPPY(uv_default_loop());
  return 0;
}


TEST_IMPL(spawn_preserve_env) {
  int r;
  uv_pipe_t out;
  uv_stdio_container_t stdio[2];

  init_process_options("spawn_helper7", exit_cb);

  uv_pipe_init(uv_default_loop(), &out, 0);
  options.stdio = stdio;
  options.stdio[0].flags = UV_IGNORE;
  options.stdio[1].flags = UV_CREATE_PIPE | UV_WRITABLE_PIPE;
  options.stdio[1].data.stream = (uv_stream_t*) &out;
  options.stdio_count = 2;

  r = putenv("ENV_TEST=testval");
  ASSERT_OK(r);

  /* Explicitly set options.env to NULL to test for env clobbering. */
  options.env = NULL;

  r = uv_spawn(uv_default_loop(), &process, &options);
  ASSERT_OK(r);

  r = uv_read_start((uv_stream_t*) &out, on_alloc, on_read);
  ASSERT_OK(r);

  r = uv_run(uv_default_loop(), UV_RUN_DEFAULT);
  ASSERT_OK(r);

  ASSERT_EQ(1, exit_cb_called);
  ASSERT_EQ(2, close_cb_called);

  printf("output is: %s", output);
  ASSERT_OK(strcmp("testval", output));

  MAKE_VALGRIND_HAPPY(uv_default_loop());
  return 0;
}


TEST_IMPL(spawn_detached) {
  int r;

  init_process_options("spawn_helper4", detach_failure_cb);

  options.flags |= UV_PROCESS_DETACHED;

  r = uv_spawn(uv_default_loop(), &process, &options);
  ASSERT_OK(r);

  uv_unref((uv_handle_t*) &process);

  r = uv_run(uv_default_loop(), UV_RUN_DEFAULT);
  ASSERT_OK(r);

  ASSERT_OK(exit_cb_called);

  ASSERT_EQ(process.pid, uv_process_get_pid(&process));

  r = uv_kill(process.pid, 0);
  ASSERT_OK(r);

  r = uv_kill(process.pid, SIGTERM);
  ASSERT_OK(r);

  MAKE_VALGRIND_HAPPY(uv_default_loop());
  return 0;
}

TEST_IMPL(spawn_and_kill_with_std) {
  int r;
  uv_pipe_t in, out, err;
  uv_write_t write;
  char message[] = "Nancy's joining me because the message this evening is "
                   "not my message but ours.";
  uv_buf_t buf;
  uv_stdio_container_t stdio[3];

  init_process_options("spawn_helper4", kill_cb);

  r = uv_pipe_init(uv_default_loop(), &in, 0);
  ASSERT_OK(r);

  r = uv_pipe_init(uv_default_loop(), &out, 0);
  ASSERT_OK(r);

  r = uv_pipe_init(uv_default_loop(), &err, 0);
  ASSERT_OK(r);

  options.stdio = stdio;
  options.stdio[0].flags = UV_CREATE_PIPE | UV_READABLE_PIPE;
  options.stdio[0].data.stream = (uv_stream_t*) &in;
  options.stdio[1].flags = UV_CREATE_PIPE | UV_WRITABLE_PIPE;
  options.stdio[1].data.stream = (uv_stream_t*) &out;
  options.stdio[2].flags = UV_CREATE_PIPE | UV_WRITABLE_PIPE;
  options.stdio[2].data.stream = (uv_stream_t*) &err;
  options.stdio_count = 3;

  r = uv_spawn(uv_default_loop(), &process, &options);
  ASSERT_OK(r);

  buf = uv_buf_init(message, sizeof message);
  r = uv_write(&write, (uv_stream_t*) &in, &buf, 1, write_cb);
  ASSERT_OK(r);

  r = uv_read_start((uv_stream_t*) &out, on_alloc, on_read);
  ASSERT_OK(r);

  r = uv_read_start((uv_stream_t*) &err, on_alloc, on_read);
  ASSERT_OK(r);

  r = uv_timer_init(uv_default_loop(), &timer);
  ASSERT_OK(r);

  r = uv_timer_start(&timer, timer_cb, 500, 0);
  ASSERT_OK(r);

  r = uv_run(uv_default_loop(), UV_RUN_DEFAULT);
  ASSERT_OK(r);

  ASSERT_EQ(1, exit_cb_called);
  ASSERT_EQ(5, close_cb_called); /* process x 1, timer x 1, stdio x 3. */

  MAKE_VALGRIND_HAPPY(uv_default_loop());
  return 0;
}


TEST_IMPL(spawn_and_ping) {
  uv_write_t write_req;
  uv_pipe_t in, out;
  uv_buf_t buf;
  uv_stdio_container_t stdio[2];
  int r;

  init_process_options("spawn_helper3", exit_cb);
  buf = uv_buf_init("TEST", 4);

  uv_pipe_init(uv_default_loop(), &out, 0);
  uv_pipe_init(uv_default_loop(), &in, 0);
  options.stdio = stdio;
  options.stdio[0].flags = UV_CREATE_PIPE | UV_READABLE_PIPE;
  options.stdio[0].data.stream = (uv_stream_t*) &in;
  options.stdio[1].flags = UV_CREATE_PIPE | UV_WRITABLE_PIPE;
  options.stdio[1].data.stream = (uv_stream_t*) &out;
  options.stdio_count = 2;

  r = uv_spawn(uv_default_loop(), &process, &options);
  ASSERT_OK(r);

  /* Sending signum == 0 should check if the
   * child process is still alive, not kill it.
   */
  r = uv_process_kill(&process, 0);
  ASSERT_OK(r);

  r = uv_write(&write_req, (uv_stream_t*) &in, &buf, 1, write_cb);
  ASSERT_OK(r);

  r = uv_read_start((uv_stream_t*) &out, on_alloc, on_read);
  ASSERT_OK(r);

  ASSERT_OK(exit_cb_called);

  r = uv_run(uv_default_loop(), UV_RUN_DEFAULT);
  ASSERT_OK(r);

  ASSERT_EQ(1, exit_cb_called);
  ASSERT_OK(strcmp(output, "TEST"));

  MAKE_VALGRIND_HAPPY(uv_default_loop());
  return 0;
}


TEST_IMPL(spawn_same_stdout_stderr) {
  uv_write_t write_req;
  uv_pipe_t in, out;
  uv_buf_t buf;
  uv_stdio_container_t stdio[3];
  int r;

  init_process_options("spawn_helper3", exit_cb);
  buf = uv_buf_init("TEST", 4);

  uv_pipe_init(uv_default_loop(), &out, 0);
  uv_pipe_init(uv_default_loop(), &in, 0);
  options.stdio = stdio;
  options.stdio[0].flags = UV_CREATE_PIPE | UV_READABLE_PIPE;
  options.stdio[0].data.stream = (uv_stream_t*) &in;
  options.stdio[1].flags = UV_CREATE_PIPE | UV_WRITABLE_PIPE;
  options.stdio[1].data.stream = (uv_stream_t*) &out;
  options.stdio_count = 2;

  r = uv_spawn(uv_default_loop(), &process, &options);
  ASSERT_OK(r);

  /* Sending signum == 0 should check if the
   * child process is still alive, not kill it.
   */
  r = uv_process_kill(&process, 0);
  ASSERT_OK(r);

  r = uv_write(&write_req, (uv_stream_t*) &in, &buf, 1, write_cb);
  ASSERT_OK(r);

  r = uv_read_start((uv_stream_t*) &out, on_alloc, on_read);
  ASSERT_OK(r);

  ASSERT_OK(exit_cb_called);

  r = uv_run(uv_default_loop(), UV_RUN_DEFAULT);
  ASSERT_OK(r);

  ASSERT_EQ(1, exit_cb_called);
  ASSERT_OK(strcmp(output, "TEST"));

  MAKE_VALGRIND_HAPPY(uv_default_loop());
  return 0;
}


TEST_IMPL(spawn_closed_process_io) {
  uv_pipe_t in;
  uv_write_t write_req;
  uv_buf_t buf;
  uv_stdio_container_t stdio[2];
  static char buffer[] = "hello-from-spawn_stdin\n";

  init_process_options("spawn_helper3", exit_cb);

  uv_pipe_init(uv_default_loop(), &in, 0);
  options.stdio = stdio;
  options.stdio[0].flags = UV_CREATE_PIPE | UV_READABLE_PIPE;
  options.stdio[0].data.stream = (uv_stream_t*) &in;
  options.stdio_count = 1;

  close(0); /* Close process stdin. */

  ASSERT_OK(uv_spawn(uv_default_loop(), &process, &options));

  buf = uv_buf_init(buffer, sizeof(buffer));
  ASSERT_OK(uv_write(&write_req, (uv_stream_t*) &in, &buf, 1, write_cb));

  ASSERT_OK(uv_run(uv_default_loop(), UV_RUN_DEFAULT));

  ASSERT_EQ(1, exit_cb_called);
  ASSERT_EQ(2, close_cb_called); /* process, child stdin */

  MAKE_VALGRIND_HAPPY(uv_default_loop());
  return 0;
}


TEST_IMPL(kill) {
  int r;

#ifdef _WIN32
  no_term_signal = 1;
#endif

  init_process_options("spawn_helper4", kill_cb);

  /* Verify that uv_spawn() resets the signal disposition. */
#ifndef _WIN32
  {
    sigset_t set;
    sigemptyset(&set);
    sigaddset(&set, SIGTERM);
    ASSERT_OK(pthread_sigmask(SIG_BLOCK, &set, NULL));
  }
  ASSERT_NE(SIG_ERR, signal(SIGTERM, SIG_IGN));
#endif

  r = uv_spawn(uv_default_loop(), &process, &options);
  ASSERT_OK(r);

#ifndef _WIN32
  {
    sigset_t set;
    sigemptyset(&set);
    sigaddset(&set, SIGTERM);
    ASSERT_OK(pthread_sigmask(SIG_UNBLOCK, &set, NULL));
  }
  ASSERT_NE(SIG_ERR, signal(SIGTERM, SIG_DFL));
#endif

  /* Sending signum == 0 should check if the
   * child process is still alive, not kill it.
   */
  r = uv_kill(process.pid, 0);
  ASSERT_OK(r);

  /* Kill the process. */
  r = uv_kill(process.pid, SIGTERM);
  ASSERT_OK(r);

  r = uv_run(uv_default_loop(), UV_RUN_DEFAULT);
  ASSERT_OK(r);

  ASSERT_EQ(1, exit_cb_called);
  ASSERT_EQ(1, close_cb_called);

  MAKE_VALGRIND_HAPPY(uv_default_loop());
  return 0;
}


#ifdef _WIN32
TEST_IMPL(spawn_detect_pipe_name_collisions_on_windows) {
  int r;
  uv_pipe_t out;
  char name[64];
  HANDLE pipe_handle;
  uv_stdio_container_t stdio[2];

  init_process_options("spawn_helper2", exit_cb);

  uv_pipe_init(uv_default_loop(), &out, 0);
  options.stdio = stdio;
  options.stdio[0].flags = UV_IGNORE;
  options.stdio[1].flags = UV_CREATE_PIPE | UV_WRITABLE_PIPE;
  options.stdio[1].data.stream = (uv_stream_t*) &out;
  options.stdio_count = 2;

  /* Create a pipe that'll cause a collision. */
  snprintf(name,
           sizeof(name),
           "\\\\.\\pipe\\uv\\%p-%lu",
           &out,
           GetCurrentProcessId());
  pipe_handle = CreateNamedPipeA(name,
                                PIPE_ACCESS_INBOUND | FILE_FLAG_OVERLAPPED,
                                PIPE_TYPE_BYTE | PIPE_READMODE_BYTE | PIPE_WAIT,
                                10,
                                65536,
                                65536,
                                0,
                                NULL);
  ASSERT_PTR_NE(pipe_handle, INVALID_HANDLE_VALUE);

  r = uv_spawn(uv_default_loop(), &process, &options);
  ASSERT_OK(r);

  r = uv_read_start((uv_stream_t*) &out, on_alloc, on_read);
  ASSERT_OK(r);

  r = uv_run(uv_default_loop(), UV_RUN_DEFAULT);
  ASSERT_OK(r);

  ASSERT_EQ(1, exit_cb_called);
  ASSERT_EQ(2, close_cb_called); /* Once for process once for the pipe. */
  printf("output is: %s", output);
  ASSERT_OK(strcmp("hello world\n", output));

  MAKE_VALGRIND_HAPPY(uv_default_loop());
  return 0;
}


#if !defined(USING_UV_SHARED)
int make_program_args(char** args, int verbatim_arguments, WCHAR** dst_ptr);
WCHAR* quote_cmd_arg(const WCHAR *source, WCHAR *target);

TEST_IMPL(argument_escaping) {
  const WCHAR* test_str[] = {
    L"",
    L"HelloWorld",
    L"Hello World",
    L"Hello\"World",
    L"Hello World\\",
    L"Hello\\\"World",
    L"Hello\\World",
    L"Hello\\\\World",
    L"Hello World\\",
    L"c:\\path\\to\\node.exe --eval \"require('c:\\\\path\\\\to\\\\test.js')\""
  };
  const int count = sizeof(test_str) / sizeof(*test_str);
  WCHAR** test_output;
  WCHAR* command_line;
  WCHAR** cracked;
  size_t total_size = 0;
  int i;
  int num_args;
  int result;

  char* verbatim[] = {
    "cmd.exe",
    "/c",
    "c:\\path\\to\\node.exe --eval \"require('c:\\\\path\\\\to\\\\test.js')\"",
    NULL
  };
  WCHAR* verbatim_output;
  WCHAR* non_verbatim_output;

  test_output = calloc(count, sizeof(WCHAR*));
  ASSERT_NOT_NULL(test_output);
  for (i = 0; i < count; ++i) {
    test_output[i] = calloc(2 * (wcslen(test_str[i]) + 2), sizeof(WCHAR));
    quote_cmd_arg(test_str[i], test_output[i]);
    wprintf(L"input : %s\n", test_str[i]);
    wprintf(L"output: %s\n", test_output[i]);
    total_size += wcslen(test_output[i]) + 1;
  }
  command_line = calloc(total_size + 1, sizeof(WCHAR));
  ASSERT_NOT_NULL(command_line);
  for (i = 0; i < count; ++i) {
    wcscat(command_line, test_output[i]);
    wcscat(command_line, L" ");
  }
  command_line[total_size - 1] = L'\0';

  wprintf(L"command_line: %s\n", command_line);

  cracked = CommandLineToArgvW(command_line, &num_args);
  for (i = 0; i < num_args; ++i) {
    wprintf(L"%d: %s\t%s\n", i, test_str[i], cracked[i]);
    ASSERT_OK(wcscmp(test_str[i], cracked[i]));
  }

  LocalFree(cracked);
  for (i = 0; i < count; ++i) {
    free(test_output[i]);
  }
  free(test_output);

  result = make_program_args(verbatim, 1, &verbatim_output);
  ASSERT_OK(result);
  result = make_program_args(verbatim, 0, &non_verbatim_output);
  ASSERT_OK(result);

  wprintf(L"    verbatim_output: %s\n", verbatim_output);
  wprintf(L"non_verbatim_output: %s\n", non_verbatim_output);

  ASSERT_OK(wcscmp(verbatim_output,
                   L"cmd.exe /c c:\\path\\to\\node.exe --eval "
                   L"\"require('c:\\\\path\\\\to\\\\test.js')\""));
  ASSERT_OK(wcscmp(non_verbatim_output,
                   L"cmd.exe /c \"c:\\path\\to\\node.exe --eval "
                   L"\\\"require('c:\\\\path\\\\to\\\\test.js')\\\"\""));

  free(verbatim_output);
  free(non_verbatim_output);

  return 0;
}

int make_program_env(char** env_block, WCHAR** dst_ptr);

TEST_IMPL(environment_creation) {
  size_t i;
  char* environment[] = {
    "FOO=BAR",
    "SYSTEM=ROOT", /* substring of a supplied var name */
    "SYSTEMROOTED=OMG", /* supplied var name is a substring */
    "TEMP=C:\\Temp",
    "INVALID",
    "BAZ=QUX",
    "B_Z=QUX",
    "B\xe2\x82\xacZ=QUX",
    "B\xf0\x90\x80\x82Z=QUX",
    "B\xef\xbd\xa1Z=QUX",
    "B\xf0\xa3\x91\x96Z=QUX",
    "BAZ", /* repeat, invalid variable */
    NULL
  };
  WCHAR* wenvironment[] = {
    L"BAZ=QUX",
    L"B_Z=QUX",
    L"B\x20acZ=QUX",
    L"B\xd800\xdc02Z=QUX",
    L"B\xd84d\xdc56Z=QUX",
    L"B\xff61Z=QUX",
    L"FOO=BAR",
    L"SYSTEM=ROOT", /* substring of a supplied var name */
    L"SYSTEMROOTED=OMG", /* supplied var name is a substring */
    L"TEMP=C:\\Temp",
  };
  WCHAR* from_env[] = {
    /* list should be kept in sync with list
     * in process.c, minus variables in wenvironment */
    L"HOMEDRIVE",
    L"HOMEPATH",
    L"LOGONSERVER",
    L"PATH",
    L"USERDOMAIN",
    L"USERNAME",
    L"USERPROFILE",
    L"SYSTEMDRIVE",
    L"SYSTEMROOT",
    L"WINDIR",
    /* test for behavior in the absence of a
     * required-environment variable: */
    L"ZTHIS_ENV_VARIABLE_DOES_NOT_EXIST",
  };
  int found_in_loc_env[ARRAY_SIZE(wenvironment)] = {0};
  int found_in_usr_env[ARRAY_SIZE(from_env)] = {0};
  WCHAR *expected[ARRAY_SIZE(from_env)];
  int result;
  WCHAR* str;
  WCHAR* prev;
  WCHAR* env;

  for (i = 0; i < ARRAY_SIZE(from_env); i++) {
      /* copy expected additions to environment locally */
      size_t len = GetEnvironmentVariableW(from_env[i], NULL, 0);
      if (len == 0) {
        found_in_usr_env[i] = 1;
        str = malloc(1 * sizeof(WCHAR));
        *str = 0;
        expected[i] = str;
      } else {
        size_t name_len = wcslen(from_env[i]);
        str = malloc((name_len+1+len) * sizeof(WCHAR));
        wmemcpy(str, from_env[i], name_len);
        expected[i] = str;
        str += name_len;
        *str++ = L'=';
        GetEnvironmentVariableW(from_env[i], str, len);
     }
  }

  result = make_program_env(environment, &env);
  ASSERT_OK(result);

  for (str = env, prev = NULL; *str; prev = str, str += wcslen(str) + 1) {
    int found = 0;
#if 0
    _cputws(str);
    putchar('\n');
#endif
    for (i = 0; i < ARRAY_SIZE(wenvironment) && !found; i++) {
      if (!wcscmp(str, wenvironment[i])) {
        ASSERT(!found_in_loc_env[i]);
        found_in_loc_env[i] = 1;
        found = 1;
      }
    }
    for (i = 0; i < ARRAY_SIZE(expected) && !found; i++) {
      if (!wcscmp(str, expected[i])) {
        ASSERT(!found_in_usr_env[i]);
        found_in_usr_env[i] = 1;
        found = 1;
      }
    }
    if (prev) { /* verify sort order  */
      ASSERT_EQ(1, CompareStringOrdinal(prev, -1, str, -1, TRUE));
    }
    ASSERT(found); /* verify that we expected this variable */
  }

  /* verify that we found all expected variables */
  for (i = 0; i < ARRAY_SIZE(wenvironment); i++) {
    ASSERT(found_in_loc_env[i]);
  }
  for (i = 0; i < ARRAY_SIZE(expected); i++) {
    ASSERT(found_in_usr_env[i]);
  }

  return 0;
}
#endif

/* Regression test for issue #909 */
TEST_IMPL(spawn_with_an_odd_path) {
  int r;

  char newpath[2048];
  char *path = getenv("PATH");
  ASSERT_NOT_NULL(path);
  snprintf(newpath, 2048, ";.;%s", path);
  SetEnvironmentVariable("PATH", newpath);

  init_process_options("", exit_cb);
  options.file = options.args[0] = "program-that-had-better-not-exist";
  r = uv_spawn(uv_default_loop(), &process, &options);
  ASSERT(r == UV_ENOENT || r == UV_EACCES);
  ASSERT_OK(uv_is_active((uv_handle_t*) &process));
  uv_close((uv_handle_t*) &process, NULL);
  ASSERT_OK(uv_run(uv_default_loop(), UV_RUN_DEFAULT));

  MAKE_VALGRIND_HAPPY(uv_default_loop());
  return 0;
}


TEST_IMPL(spawn_no_path) {
  char* env[1];
  WCHAR* old_path = NULL;
  DWORD old_path_len;

  if ((old_path_len = GetEnvironmentVariableW(L"PATH", NULL, 0)) > 0) {
    old_path = malloc(old_path_len * sizeof(WCHAR));
    GetEnvironmentVariableW(L"PATH", old_path, old_path_len);
    SetEnvironmentVariableW(L"PATH", NULL);
  }

  init_process_options("spawn_helper1", exit_cb);
  options.env = env;
  env[0] = NULL;

  ASSERT_OK(uv_spawn(uv_default_loop(), &process, &options));
  ASSERT_OK(uv_run(uv_default_loop(), UV_RUN_DEFAULT));

  ASSERT_EQ(1, exit_cb_called);
  ASSERT_EQ(1, close_cb_called);

  SetEnvironmentVariableW(L"PATH", old_path);

  MAKE_VALGRIND_HAPPY(uv_default_loop());
  return 0;
}


TEST_IMPL(spawn_no_ext) {
  char new_exepath[1024];

  init_process_options("spawn_helper1", exit_cb);
  options.flags |= UV_PROCESS_WINDOWS_FILE_PATH_EXACT_NAME;
  snprintf(new_exepath, sizeof(new_exepath), "%.*s_no_ext",
           (int) (exepath_size - sizeof(".exe") + 1),
           exepath);
  options.file = options.args[0] = new_exepath;

  ASSERT_OK(uv_spawn(uv_default_loop(), &process, &options));
  ASSERT_OK(uv_run(uv_default_loop(), UV_RUN_DEFAULT));

  ASSERT_EQ(1, exit_cb_called);
  ASSERT_EQ(1, close_cb_called);

  MAKE_VALGRIND_HAPPY(uv_default_loop());
  return 0;
}


TEST_IMPL(spawn_path_no_ext) {
  int r;
  int len;
  int file_len;
  char file[64];
  char path[1024];
  char* env[2];

  /* Set up the process, but make sure that the file to run is relative and
   * requires a lookup into PATH. */
  init_process_options("spawn_helper1", exit_cb);
  options.flags |= UV_PROCESS_WINDOWS_FILE_PATH_EXACT_NAME;

  /* Set up the PATH env variable */
  for (len = strlen(exepath), file_len = 0;
       exepath[len - 1] != '/' && exepath[len - 1] != '\\';
       len--, file_len++);
  snprintf(file, sizeof(file), "%.*s_no_ext",
           (int) (file_len - sizeof(".exe") + 1),
           exepath + len);
  exepath[len] = 0;
  snprintf(path, sizeof(path), "PATH=%s", exepath);

  env[0] = path;
  env[1] = NULL;

  options.file = options.args[0] = file;
  options.env = env;

  r = uv_spawn(uv_default_loop(), &process, &options);
  ASSERT(r == UV_ENOENT || r == UV_EACCES);
  ASSERT_OK(uv_is_active((uv_handle_t*) &process));
  uv_close((uv_handle_t*) &process, NULL);
  ASSERT_OK(uv_run(uv_default_loop(), UV_RUN_DEFAULT));

  MAKE_VALGRIND_HAPPY(uv_default_loop());
  return 0;
}
#endif

#ifndef _WIN32
TEST_IMPL(spawn_setuid_setgid) {
  int r;
  struct passwd* pw;
  char uidstr[10];
  char gidstr[10];

  /* if not root, then this will fail. */
  uv_uid_t uid = getuid();
  if (uid != 0) {
    RETURN_SKIP("It should be run as root user");
  }

  init_process_options("spawn_helper_setuid_setgid", exit_cb);

  /* become the "nobody" user. */
  pw = getpwnam("nobody");
  ASSERT_NOT_NULL(pw);
  options.uid = pw->pw_uid;
  options.gid = pw->pw_gid;
  snprintf(uidstr, sizeof(uidstr), "%d", pw->pw_uid);
  snprintf(gidstr, sizeof(gidstr), "%d", pw->pw_gid);
  options.args[2] = uidstr;
  options.args[3] = gidstr;
  options.flags = UV_PROCESS_SETUID | UV_PROCESS_SETGID;

  r = uv_spawn(uv_default_loop(), &process, &options);
  if (r == UV_EACCES)
    RETURN_SKIP("user 'nobody' cannot access the test runner");

  ASSERT_OK(r);

  r = uv_run(uv_default_loop(), UV_RUN_DEFAULT);
  ASSERT_OK(r);

  ASSERT_EQ(1, exit_cb_called);
  ASSERT_EQ(1, close_cb_called);

  MAKE_VALGRIND_HAPPY(uv_default_loop());
  return 0;
}
#endif


#ifndef _WIN32
TEST_IMPL(spawn_setuid_fails) {
  int r;

  /* if root, become nobody. */
  /* On IBMi PASE, there is no nobody user. */
#ifndef __PASE__
  uv_uid_t uid = getuid();
  if (uid == 0) {
    struct passwd* pw;
    pw = getpwnam("nobody");
    ASSERT_NOT_NULL(pw);
    ASSERT_OK(setgid(pw->pw_gid));
    ASSERT_OK(setuid(pw->pw_uid));
  }
#endif  /* !__PASE__ */

  init_process_options("spawn_helper1", fail_cb);

  options.flags |= UV_PROCESS_SETUID;
  /* On IBMi PASE, there is no root user. User may grant 
   * root-like privileges, including setting uid to 0.
   */
#if defined(__PASE__)
  options.uid = -1;
#else
  options.uid = 0;
#endif

  /* These flags should be ignored on Unices. */
  options.flags |= UV_PROCESS_WINDOWS_HIDE;
  options.flags |= UV_PROCESS_WINDOWS_HIDE_CONSOLE;
  options.flags |= UV_PROCESS_WINDOWS_HIDE_GUI;
  options.flags |= UV_PROCESS_WINDOWS_VERBATIM_ARGUMENTS;

  r = uv_spawn(uv_default_loop(), &process, &options);
#if defined(__CYGWIN__)
  ASSERT_EQ(r, UV_EINVAL);
#else
  ASSERT_EQ(r, UV_EPERM);
#endif

  r = uv_run(uv_default_loop(), UV_RUN_DEFAULT);
  ASSERT_OK(r);

  ASSERT_OK(close_cb_called);

  MAKE_VALGRIND_HAPPY(uv_default_loop());
  return 0;
}


TEST_IMPL(spawn_setgid_fails) {
  int r;

  /* if root, become nobody. */
  /* On IBMi PASE, there is no nobody user. */
#ifndef __PASE__
  uv_uid_t uid = getuid();
  if (uid == 0) {
    struct passwd* pw;
    pw = getpwnam("nobody");
    ASSERT_NOT_NULL(pw);
    ASSERT_OK(setgid(pw->pw_gid));
    ASSERT_OK(setuid(pw->pw_uid));
  }
#endif  /* !__PASE__ */

  init_process_options("spawn_helper1", fail_cb);

  options.flags |= UV_PROCESS_SETGID;
  /* On IBMi PASE, there is no root user. User may grant 
   * root-like privileges, including setting gid to 0.
   */
#if defined(__MVS__) || defined(__PASE__)
  options.gid = -1;
#else
  options.gid = 0;
#endif

  r = uv_spawn(uv_default_loop(), &process, &options);
#if defined(__CYGWIN__) || defined(__MVS__)
  ASSERT_EQ(r, UV_EINVAL);
#else
  ASSERT_EQ(r, UV_EPERM);
#endif

  r = uv_run(uv_default_loop(), UV_RUN_DEFAULT);
  ASSERT_OK(r);

  ASSERT_OK(close_cb_called);

  MAKE_VALGRIND_HAPPY(uv_default_loop());
  return 0;
}
#endif

TEST_IMPL(spawn_affinity) {
#if defined(NO_CPU_AFFINITY)
  RETURN_SKIP(NO_CPU_AFFINITY);
#else
  int i;
  int r;
  int cpu;
  char cpustr[11];
  char* newmask;
  int cpumask_size;
#if defined(_WIN32)
  DWORD_PTR procmask;
  DWORD_PTR sysmask;
#elif defined(__linux__)
  cpu_set_t cpuset;
#else
  cpuset_t cpuset;
#endif

  cpumask_size = uv_cpumask_size();
  ASSERT(cpumask_size > 0);

  /* find a cpu we can use */
  cpu = cpumask_size;
#ifdef _WIN32
  r = GetProcessAffinityMask(GetCurrentProcess(), &procmask, &sysmask);
  ASSERT_NE(r, 0);
  for (i = 0; i < cpumask_size; ++i) {
    if (procmask & (((DWORD_PTR)1) << i)) {
      cpu = i;
      break;
    }
  }
#else
  CPU_ZERO(&cpuset);
#ifdef __linux__
  r = sched_getaffinity(0, sizeof(cpuset), &cpuset);
  if (r)
    r = errno;
  else
    r = 0;
#else
  r = pthread_getaffinity_np(pthread_self(), sizeof(cpuset), &cpuset);
#endif
  ASSERT_EQ(r, 0);
  for (i = 0; i < cpumask_size; ++i) {
    if (CPU_ISSET(i, &cpuset)) {
      cpu = i;
      break;
    }
  }
#endif
  ASSERT_LT(cpu, cpumask_size);
  snprintf(cpustr, sizeof(cpustr), "%d", cpu);

  init_process_options("spawn_helper_affinity", exit_cb);

  /* mask the child to just one cpu */
  newmask = (char*)calloc(cpumask_size, 1);
  ASSERT(newmask != NULL);
  newmask[cpu] = 1;
  options.cpumask_size = (size_t)cpumask_size;
  options.cpumask = newmask;

  /* tell the child which one it should get */
  options.args[2] = cpustr;
  options.args[3] = "dummy"; /* need 4 args for test/run-tests.c dispatch */

  r = uv_spawn(uv_default_loop(), &process, &options);
  ASSERT(r == 0);

  r = uv_run(uv_default_loop(), UV_RUN_DEFAULT);
  ASSERT(r == 0);

  ASSERT(exit_cb_called == 1);
  ASSERT(close_cb_called == 1);

  free(newmask);

  MAKE_VALGRIND_HAPPY(uv_default_loop());
  return 0;
#endif
}

TEST_IMPL(spawn_affinity_invalid_mask) {
#if defined(NO_CPU_AFFINITY)
  RETURN_SKIP(NO_CPU_AFFINITY);
#else
  int r;
  char newmask[1];
  int cpumask_size;

  cpumask_size = uv_cpumask_size();
  ASSERT(cpumask_size > 0);

  init_process_options("", exit_cb);

  /* provide a mask that is too small */
  newmask[0] = 0;
  options.cpumask_size = 0;
  options.cpumask = newmask;

  r = uv_spawn(uv_default_loop(), &process, &options);
  ASSERT(r == UV_EINVAL);

  ASSERT(exit_cb_called == 0);

  MAKE_VALGRIND_HAPPY(uv_default_loop());
  return 0;
#endif
}

#ifdef _WIN32

static void exit_cb_unexpected(uv_process_t* process,
                               int64_t exit_status,
                               int term_signal) {
  ASSERT(0 && "should not have been called");
}


TEST_IMPL(spawn_setuid_fails) {
  int r;

  init_process_options("spawn_helper1", exit_cb_unexpected);

  options.flags |= UV_PROCESS_SETUID;
  options.uid = (uv_uid_t) -42424242;

  r = uv_spawn(uv_default_loop(), &process, &options);
  ASSERT_EQ(r, UV_ENOTSUP);

  r = uv_run(uv_default_loop(), UV_RUN_DEFAULT);
  ASSERT_OK(r);

  ASSERT_OK(close_cb_called);

  MAKE_VALGRIND_HAPPY(uv_default_loop());
  return 0;
}


TEST_IMPL(spawn_setgid_fails) {
  int r;

  init_process_options("spawn_helper1", exit_cb_unexpected);

  options.flags |= UV_PROCESS_SETGID;
  options.gid = (uv_gid_t) -42424242;

  r = uv_spawn(uv_default_loop(), &process, &options);
  ASSERT_EQ(r, UV_ENOTSUP);

  r = uv_run(uv_default_loop(), UV_RUN_DEFAULT);
  ASSERT_OK(r);

  ASSERT_OK(close_cb_called);

  MAKE_VALGRIND_HAPPY(uv_default_loop());
  return 0;
}
#endif


TEST_IMPL(spawn_auto_unref) {
  init_process_options("spawn_helper1", NULL);
  ASSERT_OK(uv_spawn(uv_default_loop(), &process, &options));
  ASSERT_OK(uv_run(uv_default_loop(), UV_RUN_DEFAULT));
  ASSERT_OK(uv_is_closing((uv_handle_t*) &process));
  uv_close((uv_handle_t*) &process, NULL);
  ASSERT_OK(uv_run(uv_default_loop(), UV_RUN_DEFAULT));
  ASSERT_EQ(1, uv_is_closing((uv_handle_t*) &process));
  MAKE_VALGRIND_HAPPY(uv_default_loop());
  return 0;
}


TEST_IMPL(spawn_fs_open) {
  int r;
  uv_os_fd_t fd;
  uv_os_fd_t dup_fd;
  uv_fs_t fs_req;
  uv_pipe_t in;
  uv_write_t write_req;
  uv_write_t write_req2;
  uv_buf_t buf;
  uv_stdio_container_t stdio[1];
#ifdef _WIN32
  const char dev_null[] = "NUL";
  HMODULE kernelbase_module;
  sCompareObjectHandles pCompareObjectHandles; /* function introduced in Windows 10 */
#else
  const char dev_null[] = "/dev/null";
#endif

<<<<<<< HEAD
  r = uv_fs_open(NULL, &fs_req, dev_null, O_RDWR, 0, NULL);
  ASSERT_OK(r);
  fd = (uv_os_fd_t) fs_req.result;
=======
  r = uv_fs_open(NULL, &fs_req, dev_null, UV_FS_O_RDWR, 0, NULL);
  ASSERT_NE(r, -1);
  fd = uv_get_osfhandle((uv_file) fs_req.result);
  uv_fs_req_cleanup(&fs_req);
>>>>>>> e9f29cb9

  init_process_options("spawn_helper8", exit_cb);

  ASSERT_OK(uv_pipe_init(uv_default_loop(), &in, 0));

  options.stdio = stdio;
  options.stdio[0].flags = UV_CREATE_PIPE | UV_READABLE_PIPE;
  options.stdio[0].data.stream = (uv_stream_t*) &in;
  options.stdio_count = 1;

  /* make an inheritable copy */
#ifdef _WIN32
  ASSERT_NE(0, DuplicateHandle(GetCurrentProcess(), fd, GetCurrentProcess(), &dup_fd,
                               0, /* inherit */ TRUE, DUPLICATE_SAME_ACCESS));
  kernelbase_module = GetModuleHandleA("kernelbase.dll");
  pCompareObjectHandles = (sCompareObjectHandles)
      GetProcAddress(kernelbase_module, "CompareObjectHandles");
  ASSERT_NE(pCompareObjectHandles == NULL ||
            pCompareObjectHandles(fd, dup_fd),
            0);
#else
  dup_fd = dup(fd);
#endif

  ASSERT_OK(uv_spawn(uv_default_loop(), &process, &options));

  buf = uv_buf_init((char*) &fd, sizeof(fd));
  ASSERT_OK(uv_write(&write_req,
                     (uv_stream_t*) &in,
                     &buf,
                     1,
                     write_null_cb));

  buf = uv_buf_init((char*) &dup_fd, sizeof(fd));
  ASSERT_OK(uv_write(&write_req2, (uv_stream_t*) &in, &buf, 1, write_cb));

  ASSERT_OK(uv_run(uv_default_loop(), UV_RUN_DEFAULT));
  ASSERT_OK(uv_fs_close(NULL, &fs_req, fd, NULL));

  ASSERT_EQ(1, exit_cb_called);
  ASSERT_EQ(2, close_cb_called);  /* One for `in`, one for process */

  MAKE_VALGRIND_HAPPY(uv_default_loop());
  return 0;
}


TEST_IMPL(closed_fd_events) {
  uv_stdio_container_t stdio[3];
  uv_pipe_t pipe_handle;
  uv_fs_t req;
  uv_buf_t bufs[1];
  uv_os_fd_t fd[2];
  bufs[0] = uv_buf_init("", 1);

  /* create a pipe and share it with a child process */
  ASSERT(0 == uv_pipe(fd, 0, 0));

  /* spawn_helper4 blocks indefinitely. */
  init_process_options("spawn_helper4", exit_cb);
  options.stdio_count = 3;
  options.stdio = stdio;
  options.stdio[0].flags = UV_INHERIT_FD;
  options.stdio[0].data.file = fd[0];
  options.stdio[1].flags = UV_IGNORE;
  options.stdio[2].flags = UV_IGNORE;

  ASSERT_OK(uv_spawn(uv_default_loop(), &process, &options));
  uv_unref((uv_handle_t*) &process);

  /* read from the pipe with uv */
  ASSERT_OK(uv_pipe_init(uv_default_loop(), &pipe_handle, 0));
  ASSERT_OK(uv_pipe_open(&pipe_handle, fd[0]));
  /* uv_pipe_open() takes ownership of the file descriptor. */
#ifdef _WIN32
  fd[0] = INVALID_HANDLE_VALUE;
#else
  fd[0] = -1;
#endif

  ASSERT_OK(uv_read_start((uv_stream_t*) &pipe_handle,
                          on_alloc,
                          on_read_once));

  ASSERT_EQ(1, uv_fs_write(NULL, &req, fd[1], bufs, 1, -1, NULL));
  ASSERT_EQ(1, req.result);
  uv_fs_req_cleanup(&req);

  ASSERT_OK(uv_run(uv_default_loop(), UV_RUN_ONCE));

  /* should have received just one byte */
  ASSERT_EQ(1, output_used);

  /* close the pipe and see if we still get events */
  uv_close((uv_handle_t*) &pipe_handle, close_cb);

  ASSERT_EQ(1, uv_fs_write(NULL, &req, fd[1], bufs, 1, -1, NULL));
  ASSERT_EQ(1, req.result);
  uv_fs_req_cleanup(&req);

  ASSERT_OK(uv_timer_init(uv_default_loop(), &timer));
  ASSERT_OK(uv_timer_start(&timer, timer_counter_cb, 10, 0));

  /* see if any spurious events interrupt the timer */
  if (1 == uv_run(uv_default_loop(), UV_RUN_ONCE))
    /* have to run again to really trigger the timer */
    ASSERT_OK(uv_run(uv_default_loop(), UV_RUN_ONCE));

  ASSERT_EQ(1, timer_counter);

  /* cleanup */
  ASSERT_OK(uv_process_kill(&process, SIGTERM));
#ifdef _WIN32
  ASSERT_NE(0, CloseHandle(fd[1]));
  fd[1] = INVALID_HANDLE_VALUE;
#else
  ASSERT_OK(close(fd[1]));
  fd[1] = -1;
#endif

  MAKE_VALGRIND_HAPPY(uv_default_loop());
  return 0;
}


TEST_IMPL(spawn_reads_child_path) {
  int r;
  int len;
  char file[64];
  char path[1024];
  char* env[3];

  /* Need to carry over the dynamic linker path when the test runner is
   * linked against libuv.so, see https://github.com/libuv/libuv/issues/85.
   */
#if defined(__APPLE__)
  static const char dyld_path_var[] = "DYLD_LIBRARY_PATH";
#elif defined(__MVS__) || defined(__PASE__)
  static const char dyld_path_var[] = "LIBPATH";
#else
  static const char dyld_path_var[] = "LD_LIBRARY_PATH";
#endif

  /* Set up the process, but make sure that the file to run is relative and
   * requires a lookup into PATH. */
  init_process_options("spawn_helper1", exit_cb);

  /* Set up the PATH env variable */
  for (len = strlen(exepath);
       exepath[len - 1] != '/' && exepath[len - 1] != '\\';
       len--);
  strcpy(file, exepath + len);
  exepath[len] = 0;
  strcpy(path, "PATH=");
  strcpy(path + 5, exepath);
#if defined(__CYGWIN__) || defined(__MSYS__)
  /* Carry over the dynamic linker path in case the test runner
     is linked against cyguv-1.dll or msys-uv-1.dll, see above.  */
  {
    char* syspath = getenv("PATH");
    if (syspath != NULL) {
      strcat(path, ":");
      strcat(path, syspath);
    }
  }
#endif

  env[0] = path;
  env[1] = getenv(dyld_path_var);
  env[2] = NULL;

  if (env[1] != NULL) {
    static char buf[1024 + sizeof(dyld_path_var)];
    snprintf(buf, sizeof(buf), "%s=%s", dyld_path_var, env[1]);
    env[1] = buf;
  }

  options.file = file;
  options.args[0] = file;
  options.env = env;

  r = uv_spawn(uv_default_loop(), &process, &options);
  ASSERT_OK(r);

  r = uv_run(uv_default_loop(), UV_RUN_DEFAULT);
  ASSERT_OK(r);

  ASSERT_EQ(1, exit_cb_called);
  ASSERT_EQ(1, close_cb_called);

  MAKE_VALGRIND_HAPPY(uv_default_loop());
  return 0;
}


TEST_IMPL(spawn_inherit_streams) {
  uv_process_t child_req;
  uv_stdio_container_t child_stdio[2];
  uv_os_fd_t fds_stdin[2];
  uv_os_fd_t fds_stdout[2];
  uv_pipe_t pipe_stdin_child;
  uv_pipe_t pipe_stdout_child;
  uv_pipe_t pipe_stdin_parent;
  uv_pipe_t pipe_stdout_parent;
  unsigned char ubuf[OUTPUT_SIZE - 1];
  uv_buf_t buf;
  unsigned int i;
  int r;
  int bidir;
  uv_write_t write_req;
  uv_loop_t* loop;

  init_process_options("spawn_helper9", exit_cb);

  loop = uv_default_loop();
  ASSERT_OK(uv_pipe_init(loop, &pipe_stdin_child, 0));
  ASSERT_OK(uv_pipe_init(loop, &pipe_stdout_child, 0));
  ASSERT_OK(uv_pipe_init(loop, &pipe_stdin_parent, 0));
  ASSERT_OK(uv_pipe_init(loop, &pipe_stdout_parent, 0));

  ASSERT_OK(uv_pipe(fds_stdin, 0, 0));
  ASSERT_OK(uv_pipe(fds_stdout, 0, 0));

  ASSERT_OK(uv_pipe_open(&pipe_stdin_child, fds_stdin[0]));
  ASSERT_OK(uv_pipe_open(&pipe_stdout_child, fds_stdout[1]));
  ASSERT_OK(uv_pipe_open(&pipe_stdin_parent, fds_stdin[1]));
  ASSERT_OK(uv_pipe_open(&pipe_stdout_parent, fds_stdout[0]));
  ASSERT(uv_is_readable((uv_stream_t*) &pipe_stdin_child));
  ASSERT(uv_is_writable((uv_stream_t*) &pipe_stdout_child));
  ASSERT(uv_is_writable((uv_stream_t*) &pipe_stdin_parent));
  ASSERT(uv_is_readable((uv_stream_t*) &pipe_stdout_parent));
  /* Some systems (SVR4) open a bidirectional pipe, most don't. */
  bidir = uv_is_writable((uv_stream_t*) &pipe_stdin_child);
  ASSERT_EQ(uv_is_readable((uv_stream_t*) &pipe_stdout_child), bidir);
  ASSERT_EQ(uv_is_readable((uv_stream_t*) &pipe_stdin_parent), bidir);
  ASSERT_EQ(uv_is_writable((uv_stream_t*) &pipe_stdout_parent), bidir);

  child_stdio[0].flags = UV_INHERIT_STREAM;
  child_stdio[0].data.stream = (uv_stream_t *) &pipe_stdin_child;

  child_stdio[1].flags = UV_INHERIT_STREAM;
  child_stdio[1].data.stream = (uv_stream_t *) &pipe_stdout_child;

  options.stdio = child_stdio;
  options.stdio_count = 2;

  ASSERT_OK(uv_spawn(loop, &child_req, &options));

  uv_close((uv_handle_t*) &pipe_stdin_child, NULL);
  uv_close((uv_handle_t*) &pipe_stdout_child, NULL);

  buf = uv_buf_init((char*) ubuf, sizeof ubuf);
  for (i = 0; i < sizeof ubuf; ++i)
    ubuf[i] = i & 255u;
  memset(output, 0, sizeof ubuf);

  r = uv_write(&write_req,
               (uv_stream_t*) &pipe_stdin_parent,
               &buf,
               1,
               write_cb);
  ASSERT_OK(r);

  r = uv_read_start((uv_stream_t*) &pipe_stdout_parent, on_alloc, on_read);
  ASSERT_OK(r);

  r = uv_run(loop, UV_RUN_DEFAULT);
  ASSERT_OK(r);

  ASSERT_EQ(1, exit_cb_called);
  ASSERT_EQ(3, close_cb_called);

  r = memcmp(ubuf, output, sizeof ubuf);
  ASSERT_OK(r);

  MAKE_VALGRIND_HAPPY(loop);
  return 0;
}

TEST_IMPL(spawn_quoted_path) {
#ifndef _WIN32
  RETURN_SKIP("Test for Windows");
#else
  char* quoted_path_env[2];
  args[0] = "not_existing";
  args[1] = NULL;
  options.file = args[0];
  options.args = args;
  options.exit_cb = exit_cb;
  options.flags = 0;
  /* We test if search_path works correctly with semicolons in quoted path. We
   * will use an invalid drive, so we are sure no executable is spawned. */
  quoted_path_env[0] = "PATH=\"xyz:\\test;\";xyz:\\other";
  quoted_path_env[1] = NULL;
  options.env = quoted_path_env;

  /* We test if libuv will not segfault. */
  uv_spawn(uv_default_loop(), &process, &options);

  MAKE_VALGRIND_HAPPY(uv_default_loop());
  return 0;
#endif
}

TEST_IMPL(spawn_exercise_sigchld_issue) {
  int r;
  int i;
  uv_process_options_t dummy_options = {0};
  uv_process_t dummy_processes[100];
  char* args[2];

  init_process_options("spawn_helper1", exit_cb);

  r = uv_spawn(uv_default_loop(), &process, &options);
  ASSERT_OK(r);

  // This test exercises a bug in the darwin kernel that causes SIGCHLD not to
  // be delivered sometimes. Calling posix_spawn many times increases the
  // likelihood of encountering this issue, so spin a few times to make this
  // test more reliable.
  dummy_options.file = args[0] = "program-that-had-better-not-exist";
  args[1] = NULL;
  dummy_options.args = args;
  dummy_options.exit_cb = fail_cb;
  dummy_options.flags = 0;
  for (i = 0; i < 100; i++) {
    r = uv_spawn(uv_default_loop(), &dummy_processes[i], &dummy_options);
    if (r != UV_ENOENT)
      ASSERT_EQ(r, UV_EACCES);
    uv_close((uv_handle_t*) &dummy_processes[i], close_cb);
  }

  r = uv_run(uv_default_loop(), UV_RUN_DEFAULT);
  ASSERT_OK(r);

  ASSERT_EQ(1, exit_cb_called);
  ASSERT_EQ(101, close_cb_called);

  MAKE_VALGRIND_HAPPY(uv_default_loop());
  return 0;
}

/* Helper for child process of spawn_inherit_streams */
#ifndef _WIN32
void spawn_stdin_stdout(void) {
  char buf[1024];
  char* pbuf;
  for (;;) {
    ssize_t r, w, c;
    do {
      r = read(0, buf, sizeof buf);
    } while (r == -1 && errno == EINTR);
    if (r == 0) {
      return;
    }
    ASSERT_GT(r, 0);
    c = r;
    pbuf = buf;
    while (c) {
      do {
        w = write(1, pbuf, (size_t)c);
      } while (w == -1 && errno == EINTR);
      ASSERT_GE(w, 0);
      pbuf = pbuf + w;
      c = c - w;
    }
  }
}
#else
void spawn_stdin_stdout(void) {
  char buf[1024];
  char* pbuf;
  HANDLE h_stdin = GetStdHandle(STD_INPUT_HANDLE);
  HANDLE h_stdout = GetStdHandle(STD_OUTPUT_HANDLE);
  ASSERT_PTR_NE(h_stdin, INVALID_HANDLE_VALUE);
  ASSERT_PTR_NE(h_stdout, INVALID_HANDLE_VALUE);
  for (;;) {
    DWORD n_read;
    DWORD n_written;
    DWORD to_write;
    if (!ReadFile(h_stdin, buf, sizeof buf, &n_read, NULL)) {
      ASSERT_EQ(GetLastError(), ERROR_BROKEN_PIPE);
      return;
    }
    to_write = n_read;
    pbuf = buf;
    while (to_write) {
      ASSERT(WriteFile(h_stdout, pbuf, to_write, &n_written, NULL));
      to_write -= n_written;
      pbuf += n_written;
    }
  }
}
#endif /* !_WIN32 */

TEST_IMPL(spawn_relative_path) {
  char* sep;

  init_process_options("spawn_helper1", exit_cb);

  exepath_size = sizeof(exepath) - 2;
  ASSERT_OK(uv_exepath(exepath, &exepath_size));
  exepath[exepath_size] = '\0';

  /* Poor man's basename(3). */
  sep = strrchr(exepath, '/');
  if (sep == NULL)
    sep = strrchr(exepath, '\\');
  ASSERT_NOT_NULL(sep);

  /* Split into dirname and basename and make basename relative. */
  memmove(sep + 2, sep, 1 + strlen(sep));
  sep[0] = '\0';
  sep[1] = '.';
  sep[2] = '/';

  options.cwd = exepath;
  options.file = options.args[0] = sep + 1;

  ASSERT_OK(uv_spawn(uv_default_loop(), &process, &options));
  ASSERT_OK(uv_run(uv_default_loop(), UV_RUN_DEFAULT));

  ASSERT_EQ(1, exit_cb_called);
  ASSERT_EQ(1, close_cb_called);

  MAKE_VALGRIND_HAPPY(uv_default_loop());
  return 0;
}<|MERGE_RESOLUTION|>--- conflicted
+++ resolved
@@ -1791,16 +1791,9 @@
   const char dev_null[] = "/dev/null";
 #endif
 
-<<<<<<< HEAD
-  r = uv_fs_open(NULL, &fs_req, dev_null, O_RDWR, 0, NULL);
+  r = uv_fs_open(NULL, &fs_req, dev_null, UV_FS_O_RDWR, 0, NULL);
   ASSERT_OK(r);
   fd = (uv_os_fd_t) fs_req.result;
-=======
-  r = uv_fs_open(NULL, &fs_req, dev_null, UV_FS_O_RDWR, 0, NULL);
-  ASSERT_NE(r, -1);
-  fd = uv_get_osfhandle((uv_file) fs_req.result);
-  uv_fs_req_cleanup(&fs_req);
->>>>>>> e9f29cb9
 
   init_process_options("spawn_helper8", exit_cb);
 
