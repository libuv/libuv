
/* Copyright Joyent, Inc. and other Node contributors. All rights reserved.
 *
 * Permission is hereby granted, free of charge, to any person obtaining a copy
 * of this software and associated documentation files (the "Software"), to
 * deal in the Software without restriction, including without limitation the
 * rights to use, copy, modify, merge, publish, distribute, sublicense, and/or
 * sell copies of the Software, and to permit persons to whom the Software is
 * furnished to do so, subject to the following conditions:
 *
 * The above copyright notice and this permission notice shall be included in
 * all copies or substantial portions of the Software.
 *
 * THE SOFTWARE IS PROVIDED "AS IS", WITHOUT WARRANTY OF ANY KIND, EXPRESS OR
 * IMPLIED, INCLUDING BUT NOT LIMITED TO THE WARRANTIES OF MERCHANTABILITY,
 * FITNESS FOR A PARTICULAR PURPOSE AND NONINFRINGEMENT. IN NO EVENT SHALL THE
 * AUTHORS OR COPYRIGHT HOLDERS BE LIABLE FOR ANY CLAIM, DAMAGES OR OTHER
 * LIABILITY, WHETHER IN AN ACTION OF CONTRACT, TORT OR OTHERWISE, ARISING
 * FROM, OUT OF OR IN CONNECTION WITH THE SOFTWARE OR THE USE OR OTHER DEALINGS
 * IN THE SOFTWARE.
 */

#include "uv.h"
#include "task.h"
#include <errno.h>
#include <fcntl.h>
#include <stdio.h>
#include <stdlib.h>
#include <string.h>

#ifdef _WIN32
# include <shellapi.h>
# include <wchar.h>
  typedef BOOL (WINAPI *sCompareObjectHandles)(_In_ HANDLE, _In_ HANDLE);
# define unlink _unlink
# define putenv _putenv
# define close _close
#else
# include <unistd.h>
# include <sys/wait.h>
# include <sched.h>
# if defined(__FreeBSD__)
#  include <sys/param.h>
#  include <sys/cpuset.h>
#  include <pthread_np.h>
# endif
#endif


static int close_cb_called;
static int exit_cb_called;
static uv_process_t process;
static uv_timer_t timer;
static uv_process_options_t options;
static char exepath[1024];
static size_t exepath_size = 1024;
static char* args[5];
static int no_term_signal;
static int timer_counter;
static uv_tcp_t tcp_server;

#define OUTPUT_SIZE 1024
static char output[OUTPUT_SIZE];
static int output_used;


static void close_cb(uv_handle_t* handle) {
  printf("close_cb\n");
  close_cb_called++;
}

static void exit_cb(uv_process_t* process,
                    int64_t exit_status,
                    int term_signal) {
  printf("exit_cb\n");
  exit_cb_called++;
  ASSERT_EQ(1, exit_status);
  ASSERT_OK(term_signal);
  uv_close((uv_handle_t*) process, close_cb);
}


static void fail_cb(uv_process_t* process,
                    int64_t exit_status,
                    int term_signal) {
  ASSERT(0 && "fail_cb called");
}


static void kill_cb(uv_process_t* process,
                    int64_t exit_status,
                    int term_signal) {
  int err;

  printf("exit_cb\n");
  exit_cb_called++;
#ifdef _WIN32
  ASSERT_EQ(1, exit_status);
#else
  ASSERT_OK(exit_status);
#endif
#if defined(__APPLE__) || defined(__MVS__)
  /*
   * At least starting with Darwin Kernel Version 16.4.0, sending a SIGTERM to a
   * process that is still starting up kills it with SIGKILL instead of SIGTERM.
   * See: https://github.com/libuv/libuv/issues/1226
   */
  ASSERT(no_term_signal || term_signal == SIGTERM || term_signal == SIGKILL);
#else
  ASSERT(no_term_signal || term_signal == SIGTERM);
#endif
  uv_close((uv_handle_t*) process, close_cb);

  /*
   * Sending signum == 0 should check if the
   * child process is still alive, not kill it.
   * This process should be dead.
   */
  err = uv_kill(process->pid, 0);
  ASSERT_EQ(err, UV_ESRCH);
}

static void detach_failure_cb(uv_process_t* process,
                              int64_t exit_status,
                              int term_signal) {
  printf("detach_cb\n");
  exit_cb_called++;
}

static void on_alloc(uv_handle_t* handle,
                     size_t suggested_size,
                     uv_buf_t* buf) {
  buf->base = output + output_used;
  buf->len = OUTPUT_SIZE - output_used;
}


static void on_read(uv_stream_t* tcp, ssize_t nread, const uv_buf_t* buf) {
  if (nread > 0) {
    output_used += nread;
  } else if (nread < 0) {
    ASSERT_EQ(nread, UV_EOF);
    uv_close((uv_handle_t*) tcp, close_cb);
  }
}


static void on_read_once(uv_stream_t* tcp, ssize_t nread, const uv_buf_t* buf) {
  uv_read_stop(tcp);
  on_read(tcp, nread, buf);
}


static void write_cb(uv_write_t* req, int status) {
  ASSERT_OK(status);
  uv_close((uv_handle_t*) req->handle, close_cb);
}


static void write_null_cb(uv_write_t* req, int status) {
  ASSERT_OK(status);
}


static void init_process_options(char* test, uv_exit_cb exit_cb) {
  /* Note spawn_helper1 defined in test/run-tests.c */
  int r = uv_exepath(exepath, &exepath_size);
  ASSERT_OK(r);
  exepath[exepath_size] = '\0';
  args[0] = exepath;
  args[1] = test;
  args[2] = NULL;
  args[3] = NULL;
  args[4] = NULL;
  options.file = exepath;
  options.args = args;
  options.exit_cb = exit_cb;
  options.flags = 0;
}


static void timer_cb(uv_timer_t* handle) {
  uv_process_kill(&process, SIGTERM);
  uv_close((uv_handle_t*) handle, close_cb);
}


static void timer_counter_cb(uv_timer_t* handle) {
  ++timer_counter;
}


TEST_IMPL(spawn_fails) {
  int r;

  init_process_options("", fail_cb);
  options.file = options.args[0] = "program-that-had-better-not-exist";

  r = uv_spawn(uv_default_loop(), &process, &options);
  ASSERT(r == UV_ENOENT || r == UV_EACCES);
  ASSERT_OK(uv_is_active((uv_handle_t*) &process));
  uv_close((uv_handle_t*) &process, NULL);
  ASSERT_OK(uv_run(uv_default_loop(), UV_RUN_DEFAULT));

  MAKE_VALGRIND_HAPPY(uv_default_loop());
  return 0;
}


#ifndef _WIN32
TEST_IMPL(spawn_fails_check_for_waitpid_cleanup) {
  int r;
  int status;
  int err;

  init_process_options("", fail_cb);
  options.file = options.args[0] = "program-that-had-better-not-exist";

  r = uv_spawn(uv_default_loop(), &process, &options);
  ASSERT(r == UV_ENOENT || r == UV_EACCES);
  ASSERT_OK(uv_is_active((uv_handle_t*) &process));
  ASSERT_OK(uv_run(uv_default_loop(), UV_RUN_DEFAULT));

  /* verify the child is successfully cleaned up within libuv */
  do
    err = waitpid(process.pid, &status, 0);
  while (err == -1 && errno == EINTR);

  ASSERT_EQ(err, -1);
  ASSERT_EQ(errno, ECHILD);

  uv_close((uv_handle_t*) &process, NULL);
  ASSERT_OK(uv_run(uv_default_loop(), UV_RUN_DEFAULT));

  MAKE_VALGRIND_HAPPY(uv_default_loop());
  return 0;
}
#endif


TEST_IMPL(spawn_empty_env) {
  char* env[1];

  /* The autotools dynamic library build requires the presence of
   * DYLD_LIBARY_PATH (macOS) or LD_LIBRARY_PATH/LIBPATH (other Unices)
   * in the environment, but of course that doesn't work with
   * the empty environment that we're testing here.
   */
  if (NULL != getenv("DYLD_LIBRARY_PATH") ||
      NULL != getenv("LD_LIBRARY_PATH") ||
      NULL != getenv("LIBPATH")) {
    RETURN_SKIP("doesn't work with DYLD_LIBRARY_PATH/LD_LIBRARY_PATH/LIBPATH");
  }

  init_process_options("spawn_helper1", exit_cb);
  options.env = env;
  env[0] = NULL;

  ASSERT_OK(uv_spawn(uv_default_loop(), &process, &options));
  ASSERT_OK(uv_run(uv_default_loop(), UV_RUN_DEFAULT));

  ASSERT_EQ(1, exit_cb_called);
  ASSERT_EQ(1, close_cb_called);

  MAKE_VALGRIND_HAPPY(uv_default_loop());
  return 0;
}


TEST_IMPL(spawn_exit_code) {
  int r;

  init_process_options("spawn_helper1", exit_cb);

  r = uv_spawn(uv_default_loop(), &process, &options);
  ASSERT_OK(r);

  r = uv_run(uv_default_loop(), UV_RUN_DEFAULT);
  ASSERT_OK(r);

  ASSERT_EQ(1, exit_cb_called);
  ASSERT_EQ(1, close_cb_called);

  MAKE_VALGRIND_HAPPY(uv_default_loop());
  return 0;
}


TEST_IMPL(spawn_stdout) {
  int r;
  uv_pipe_t out;
  uv_stdio_container_t stdio[2];

  init_process_options("spawn_helper2", exit_cb);

  uv_pipe_init(uv_default_loop(), &out, 0);
  options.stdio = stdio;
  options.stdio[0].flags = UV_IGNORE;
  options.stdio[1].flags = UV_CREATE_PIPE | UV_WRITABLE_PIPE;
  options.stdio[1].data.stream = (uv_stream_t*) &out;
  options.stdio_count = 2;

  r = uv_spawn(uv_default_loop(), &process, &options);
  ASSERT_OK(r);

  r = uv_read_start((uv_stream_t*) &out, on_alloc, on_read);
  ASSERT_OK(r);

  r = uv_run(uv_default_loop(), UV_RUN_DEFAULT);
  ASSERT_OK(r);

  ASSERT_EQ(1, exit_cb_called);
  ASSERT_EQ(2, close_cb_called); /* Once for process once for the pipe. */
  printf("output is: %s", output);
  ASSERT_OK(strcmp("hello world\n", output));

  MAKE_VALGRIND_HAPPY(uv_default_loop());
  return 0;
}


TEST_IMPL(spawn_stdout_to_file) {
  int r;
  uv_os_fd_t file;
  uv_fs_t fs_req;
  uv_stdio_container_t stdio[2];
  uv_buf_t buf;

  /* Setup. */
  unlink("stdout_file");

  init_process_options("spawn_helper2", exit_cb);

  r = uv_fs_open(NULL, &fs_req, "stdout_file", UV_FS_O_CREAT | UV_FS_O_RDWR,
      S_IRUSR | S_IWUSR, NULL);
  ASSERT_OK(r);
  file = (uv_os_fd_t)fs_req.result;
  uv_fs_req_cleanup(&fs_req);

  options.stdio = stdio;
  options.stdio[0].flags = UV_IGNORE;
  options.stdio[1].flags = UV_INHERIT_FD;
  options.stdio[1].data.file = file;
  options.stdio_count = 2;

  r = uv_spawn(uv_default_loop(), &process, &options);
  ASSERT_OK(r);

  r = uv_run(uv_default_loop(), UV_RUN_DEFAULT);
  ASSERT_OK(r);

  ASSERT_EQ(1, exit_cb_called);
  ASSERT_EQ(1, close_cb_called);

  buf = uv_buf_init(output, sizeof(output));
  r = uv_fs_read(NULL, &fs_req, file, &buf, 1, 0, NULL);
  ASSERT_EQ(12, r);
  uv_fs_req_cleanup(&fs_req);

  r = uv_fs_close(NULL, &fs_req, file, NULL);
  ASSERT_OK(r);
  uv_fs_req_cleanup(&fs_req);

  printf("output is: %s", output);
  ASSERT_OK(strcmp("hello world\n", output));

  /* Cleanup. */
  unlink("stdout_file");

  MAKE_VALGRIND_HAPPY(uv_default_loop());
  return 0;
}


TEST_IMPL(spawn_stdout_and_stderr_to_file) {
  int r;
  uv_os_fd_t file;
  uv_fs_t fs_req;
  uv_stdio_container_t stdio[3];
  uv_buf_t buf;

  /* Setup. */
  unlink("stdout_file");

  init_process_options("spawn_helper6", exit_cb);

  r = uv_fs_open(NULL, &fs_req, "stdout_file", UV_FS_O_CREAT | UV_FS_O_RDWR,
      S_IRUSR | S_IWUSR, NULL);
  ASSERT_OK(r);
  file = (uv_os_fd_t)fs_req.result;
  uv_fs_req_cleanup(&fs_req);

  options.stdio = stdio;
  options.stdio[0].flags = UV_IGNORE;
  options.stdio[1].flags = UV_INHERIT_FD;
  options.stdio[1].data.file = file;
  options.stdio[2].flags = UV_INHERIT_FD;
  options.stdio[2].data.file = file;
  options.stdio_count = 3;

  r = uv_spawn(uv_default_loop(), &process, &options);
  ASSERT_OK(r);

  r = uv_run(uv_default_loop(), UV_RUN_DEFAULT);
  ASSERT_OK(r);

  ASSERT_EQ(1, exit_cb_called);
  ASSERT_EQ(1, close_cb_called);

  buf = uv_buf_init(output, sizeof(output));
  r = uv_fs_read(NULL, &fs_req, file, &buf, 1, 0, NULL);
  ASSERT_EQ(27, r);
  uv_fs_req_cleanup(&fs_req);

  r = uv_fs_close(NULL, &fs_req, file, NULL);
  ASSERT_OK(r);
  uv_fs_req_cleanup(&fs_req);

  printf("output is: %s", output);
  ASSERT_OK(strcmp("hello world\nhello errworld\n", output));

  /* Cleanup. */
  unlink("stdout_file");

  MAKE_VALGRIND_HAPPY(uv_default_loop());
  return 0;
}


TEST_IMPL(spawn_stdout_and_stderr_to_file2) {
#ifndef _WIN32
  int r;
  uv_os_fd_t file;
  uv_fs_t fs_req;
  uv_stdio_container_t stdio[3];
  uv_buf_t buf;

  /* Setup. */
  unlink("stdout_file");

  init_process_options("spawn_helper6", exit_cb);

  /* Replace stderr with our file */
  r = uv_fs_open(NULL,
                 &fs_req,
                 "stdout_file",
                 O_CREAT | O_RDWR,
                 S_IRUSR | S_IWUSR,
                 NULL);
  ASSERT_OK(r);
  file = (uv_os_fd_t)fs_req.result;
  uv_fs_req_cleanup(&fs_req);
  file = dup2(file, STDERR_FILENO);
  ASSERT_NE(file, -1);

  options.stdio = stdio;
  options.stdio[0].flags = UV_IGNORE;
  options.stdio[1].flags = UV_INHERIT_FD;
  options.stdio[1].data.file = file;
  options.stdio[2].flags = UV_INHERIT_FD;
  options.stdio[2].data.file = file;
  options.stdio_count = 3;

  r = uv_spawn(uv_default_loop(), &process, &options);
  ASSERT_OK(r);

  r = uv_run(uv_default_loop(), UV_RUN_DEFAULT);
  ASSERT_OK(r);

  ASSERT_EQ(1, exit_cb_called);
  ASSERT_EQ(1, close_cb_called);

  buf = uv_buf_init(output, sizeof(output));
  r = uv_fs_read(NULL, &fs_req, file, &buf, 1, 0, NULL);
  ASSERT_EQ(27, r);
  uv_fs_req_cleanup(&fs_req);

  r = uv_fs_close(NULL, &fs_req, file, NULL);
  ASSERT_OK(r);
  uv_fs_req_cleanup(&fs_req);

  printf("output is: %s", output);
  ASSERT_OK(strcmp("hello world\nhello errworld\n", output));

  /* Cleanup. */
  unlink("stdout_file");

  MAKE_VALGRIND_HAPPY(uv_default_loop());
  return 0;
#else
  RETURN_SKIP("Unix only test");
#endif
}


TEST_IMPL(spawn_stdout_and_stderr_to_file_swap) {
#ifndef _WIN32
  int r;
  uv_os_fd_t stdout_file;
  uv_os_fd_t stderr_file;
  uv_fs_t fs_req;
  uv_stdio_container_t stdio[3];
  uv_buf_t buf;

  /* Setup. */
  unlink("stdout_file");
  unlink("stderr_file");

  init_process_options("spawn_helper6", exit_cb);

  /* open 'stdout_file' and replace STDOUT_FILENO with it */
  r = uv_fs_open(NULL,
                 &fs_req,
                 "stdout_file",
                 O_CREAT | O_RDWR,
                 S_IRUSR | S_IWUSR,
                 NULL);
  ASSERT_OK(r);
  stdout_file = (uv_os_fd_t)fs_req.result;
  uv_fs_req_cleanup(&fs_req);
  stdout_file = dup2(stdout_file, STDOUT_FILENO);
  ASSERT_NE(stdout_file, -1);

  /* open 'stderr_file' and replace STDERR_FILENO with it */
  r = uv_fs_open(NULL, &fs_req, "stderr_file", O_CREAT | O_RDWR,
      S_IRUSR | S_IWUSR, NULL);
  ASSERT_OK(r);
  stderr_file = (uv_os_fd_t)fs_req.result;
  uv_fs_req_cleanup(&fs_req);
  stderr_file = dup2(stderr_file, STDERR_FILENO);
  ASSERT_NE(stderr_file, -1);

  /* now we're going to swap them: the child process' stdout will be our
   * stderr_file and vice versa */
  options.stdio = stdio;
  options.stdio[0].flags = UV_IGNORE;
  options.stdio[1].flags = UV_INHERIT_FD;
  options.stdio[1].data.file = stderr_file;
  options.stdio[2].flags = UV_INHERIT_FD;
  options.stdio[2].data.file = stdout_file;
  options.stdio_count = 3;

  r = uv_spawn(uv_default_loop(), &process, &options);
  ASSERT_OK(r);

  r = uv_run(uv_default_loop(), UV_RUN_DEFAULT);
  ASSERT_OK(r);

  ASSERT_EQ(1, exit_cb_called);
  ASSERT_EQ(1, close_cb_called);

  buf = uv_buf_init(output, sizeof(output));

  /* check the content of stdout_file */
  r = uv_fs_read(NULL, &fs_req, stdout_file, &buf, 1, 0, NULL);
  ASSERT_GE(r, 15);
  uv_fs_req_cleanup(&fs_req);

  r = uv_fs_close(NULL, &fs_req, stdout_file, NULL);
  ASSERT_OK(r);
  uv_fs_req_cleanup(&fs_req);

  printf("output is: %s", output);
  ASSERT_OK(strncmp("hello errworld\n", output, 15));

  /* check the content of stderr_file */
  r = uv_fs_read(NULL, &fs_req, stderr_file, &buf, 1, 0, NULL);
  ASSERT_GE(r, 12);
  uv_fs_req_cleanup(&fs_req);

  r = uv_fs_close(NULL, &fs_req, stderr_file, NULL);
  ASSERT_OK(r);
  uv_fs_req_cleanup(&fs_req);

  printf("output is: %s", output);
  ASSERT_OK(strncmp("hello world\n", output, 12));

  /* Cleanup. */
  unlink("stdout_file");
  unlink("stderr_file");

  MAKE_VALGRIND_HAPPY(uv_default_loop());
  return 0;
#else
  RETURN_SKIP("Unix only test");
#endif
}


TEST_IMPL(spawn_stdin) {
  int r;
  uv_pipe_t out;
  uv_pipe_t in;
  uv_write_t write_req;
  uv_buf_t buf;
  uv_stdio_container_t stdio[2];
  char buffer[] = "hello-from-spawn_stdin";

  init_process_options("spawn_helper3", exit_cb);

  uv_pipe_init(uv_default_loop(), &out, 0);
  uv_pipe_init(uv_default_loop(), &in, 0);
  options.stdio = stdio;
  options.stdio[0].flags = UV_CREATE_PIPE | UV_READABLE_PIPE;
  options.stdio[0].data.stream = (uv_stream_t*) &in;
  options.stdio[1].flags = UV_CREATE_PIPE | UV_WRITABLE_PIPE;
  options.stdio[1].data.stream = (uv_stream_t*) &out;
  options.stdio_count = 2;

  r = uv_spawn(uv_default_loop(), &process, &options);
  ASSERT_OK(r);

  buf.base = buffer;
  buf.len = sizeof(buffer);
  r = uv_write(&write_req, (uv_stream_t*) &in, &buf, 1, write_cb);
  ASSERT_OK(r);

  r = uv_read_start((uv_stream_t*) &out, on_alloc, on_read);
  ASSERT_OK(r);

  r = uv_run(uv_default_loop(), UV_RUN_DEFAULT);
  ASSERT_OK(r);

  ASSERT_EQ(1, exit_cb_called);
  ASSERT_EQ(3, close_cb_called); /* Once for process twice for the pipe. */
  ASSERT_OK(strcmp(buffer, output));

  MAKE_VALGRIND_HAPPY(uv_default_loop());
  return 0;
}


TEST_IMPL(spawn_stdio_greater_than_3) {
  int r;
  uv_pipe_t pipe;
  uv_stdio_container_t stdio[4];

  init_process_options("spawn_helper5", exit_cb);

  uv_pipe_init(uv_default_loop(), &pipe, 0);
  options.stdio = stdio;
  options.stdio[0].flags = UV_IGNORE;
  options.stdio[1].flags = UV_IGNORE;
  options.stdio[2].flags = UV_IGNORE;
  options.stdio[3].flags = UV_CREATE_PIPE | UV_WRITABLE_PIPE;
  options.stdio[3].data.stream = (uv_stream_t*) &pipe;
  options.stdio_count = 4;

  r = uv_spawn(uv_default_loop(), &process, &options);
  ASSERT_OK(r);

  r = uv_read_start((uv_stream_t*) &pipe, on_alloc, on_read);
  ASSERT_OK(r);

  r = uv_run(uv_default_loop(), UV_RUN_DEFAULT);
  ASSERT_OK(r);

  ASSERT_EQ(1, exit_cb_called);
  ASSERT_EQ(2, close_cb_called); /* Once for process once for the pipe. */
  printf("output from stdio[3] is: %s", output);
  ASSERT_OK(strcmp("fourth stdio!\n", output));

  MAKE_VALGRIND_HAPPY(uv_default_loop());
  return 0;
}


int spawn_tcp_server_helper(void) {
  uv_tcp_t tcp;
  uv_os_sock_t handle;
  int r;

  r = uv_tcp_init(uv_default_loop(), &tcp);
  ASSERT_OK(r);

#ifdef _WIN32
  handle = _get_osfhandle(3);
#else
  handle = 3;
#endif
  r = uv_tcp_open(&tcp, handle);
  ASSERT_OK(r);

  /* Make sure that we can listen on a socket that was
   * passed down from the parent process
   */
  r = uv_listen((uv_stream_t*) &tcp, SOMAXCONN, NULL);
  ASSERT_OK(r);

  return 1;
}


TEST_IMPL(spawn_tcp_server) {
  uv_stdio_container_t stdio[4];
  struct sockaddr_in addr;
  uv_os_fd_t fd;
  int r;

  init_process_options("spawn_tcp_server_helper", exit_cb);

  ASSERT_OK(uv_ip4_addr("127.0.0.1", TEST_PORT, &addr));

  r = uv_tcp_init_ex(uv_default_loop(), &tcp_server, AF_INET);
  ASSERT_OK(r);
  r = uv_tcp_bind(&tcp_server, (const struct sockaddr*) &addr, 0);
  ASSERT_OK(r);
  r = uv_fileno((uv_handle_t*) &tcp_server, &fd);
  ASSERT_OK(r);

  options.stdio = stdio;
  options.stdio[0].flags = UV_INHERIT_FD;
  options.stdio[0].data.file = uv_get_osfhandle(0);
  options.stdio[1].flags = UV_INHERIT_FD;
  options.stdio[1].data.file = uv_get_osfhandle(1);
  options.stdio[2].flags = UV_INHERIT_FD;
  options.stdio[2].data.file = uv_get_osfhandle(2);
  options.stdio[3].flags = UV_INHERIT_FD;
  options.stdio[3].data.file = fd;
  options.stdio_count = 4;

  r = uv_spawn(uv_default_loop(), &process, &options);
  ASSERT_OK(r);

  r = uv_run(uv_default_loop(), UV_RUN_DEFAULT);
  ASSERT_OK(r);

  ASSERT_EQ(1, exit_cb_called);
  ASSERT_EQ(1, close_cb_called);

  MAKE_VALGRIND_HAPPY(uv_default_loop());
  return 0;
}


TEST_IMPL(spawn_ignored_stdio) {
  int r;

  init_process_options("spawn_helper6", exit_cb);

  options.stdio = NULL;
  options.stdio_count = 0;

  r = uv_spawn(uv_default_loop(), &process, &options);
  ASSERT_OK(r);

  r = uv_run(uv_default_loop(), UV_RUN_DEFAULT);
  ASSERT_OK(r);

  ASSERT_EQ(1, exit_cb_called);
  ASSERT_EQ(1, close_cb_called);

  MAKE_VALGRIND_HAPPY(uv_default_loop());
  return 0;
}


TEST_IMPL(spawn_and_kill) {
  int r;

  init_process_options("spawn_helper4", kill_cb);

  r = uv_spawn(uv_default_loop(), &process, &options);
  ASSERT_OK(r);

  r = uv_timer_init(uv_default_loop(), &timer);
  ASSERT_OK(r);

  r = uv_timer_start(&timer, timer_cb, 500, 0);
  ASSERT_OK(r);

  r = uv_run(uv_default_loop(), UV_RUN_DEFAULT);
  ASSERT_OK(r);

  ASSERT_EQ(1, exit_cb_called);
  ASSERT_EQ(2, close_cb_called); /* Once for process and once for timer. */

  MAKE_VALGRIND_HAPPY(uv_default_loop());
  return 0;
}


TEST_IMPL(spawn_preserve_env) {
  int r;
  uv_pipe_t out;
  uv_stdio_container_t stdio[2];

  init_process_options("spawn_helper7", exit_cb);

  uv_pipe_init(uv_default_loop(), &out, 0);
  options.stdio = stdio;
  options.stdio[0].flags = UV_IGNORE;
  options.stdio[1].flags = UV_CREATE_PIPE | UV_WRITABLE_PIPE;
  options.stdio[1].data.stream = (uv_stream_t*) &out;
  options.stdio_count = 2;

  r = putenv("ENV_TEST=testval");
  ASSERT_OK(r);

  /* Explicitly set options.env to NULL to test for env clobbering. */
  options.env = NULL;

  r = uv_spawn(uv_default_loop(), &process, &options);
  ASSERT_OK(r);

  r = uv_read_start((uv_stream_t*) &out, on_alloc, on_read);
  ASSERT_OK(r);

  r = uv_run(uv_default_loop(), UV_RUN_DEFAULT);
  ASSERT_OK(r);

  ASSERT_EQ(1, exit_cb_called);
  ASSERT_EQ(2, close_cb_called);

  printf("output is: %s", output);
  ASSERT_OK(strcmp("testval", output));

  MAKE_VALGRIND_HAPPY(uv_default_loop());
  return 0;
}


TEST_IMPL(spawn_detached) {
  int r;

  init_process_options("spawn_helper4", detach_failure_cb);

  options.flags |= UV_PROCESS_DETACHED;

  r = uv_spawn(uv_default_loop(), &process, &options);
  ASSERT_OK(r);

  uv_unref((uv_handle_t*) &process);

  r = uv_run(uv_default_loop(), UV_RUN_DEFAULT);
  ASSERT_OK(r);

  ASSERT_OK(exit_cb_called);

  ASSERT_EQ(process.pid, uv_process_get_pid(&process));

  r = uv_kill(process.pid, 0);
  ASSERT_OK(r);

  r = uv_kill(process.pid, SIGTERM);
  ASSERT_OK(r);

  MAKE_VALGRIND_HAPPY(uv_default_loop());
  return 0;
}

TEST_IMPL(spawn_and_kill_with_std) {
  int r;
  uv_pipe_t in, out, err;
  uv_write_t write;
  char message[] = "Nancy's joining me because the message this evening is "
                   "not my message but ours.";
  uv_buf_t buf;
  uv_stdio_container_t stdio[3];

  init_process_options("spawn_helper4", kill_cb);

  r = uv_pipe_init(uv_default_loop(), &in, 0);
  ASSERT_OK(r);

  r = uv_pipe_init(uv_default_loop(), &out, 0);
  ASSERT_OK(r);

  r = uv_pipe_init(uv_default_loop(), &err, 0);
  ASSERT_OK(r);

  options.stdio = stdio;
  options.stdio[0].flags = UV_CREATE_PIPE | UV_READABLE_PIPE;
  options.stdio[0].data.stream = (uv_stream_t*) &in;
  options.stdio[1].flags = UV_CREATE_PIPE | UV_WRITABLE_PIPE;
  options.stdio[1].data.stream = (uv_stream_t*) &out;
  options.stdio[2].flags = UV_CREATE_PIPE | UV_WRITABLE_PIPE;
  options.stdio[2].data.stream = (uv_stream_t*) &err;
  options.stdio_count = 3;

  r = uv_spawn(uv_default_loop(), &process, &options);
  ASSERT_OK(r);

  buf = uv_buf_init(message, sizeof message);
  r = uv_write(&write, (uv_stream_t*) &in, &buf, 1, write_cb);
  ASSERT_OK(r);

  r = uv_read_start((uv_stream_t*) &out, on_alloc, on_read);
  ASSERT_OK(r);

  r = uv_read_start((uv_stream_t*) &err, on_alloc, on_read);
  ASSERT_OK(r);

  r = uv_timer_init(uv_default_loop(), &timer);
  ASSERT_OK(r);

  r = uv_timer_start(&timer, timer_cb, 500, 0);
  ASSERT_OK(r);

  r = uv_run(uv_default_loop(), UV_RUN_DEFAULT);
  ASSERT_OK(r);

  ASSERT_EQ(1, exit_cb_called);
  ASSERT_EQ(5, close_cb_called); /* process x 1, timer x 1, stdio x 3. */

  MAKE_VALGRIND_HAPPY(uv_default_loop());
  return 0;
}


TEST_IMPL(spawn_and_ping) {
  uv_write_t write_req;
  uv_pipe_t in, out;
  uv_buf_t buf;
  uv_stdio_container_t stdio[2];
  int r;

  init_process_options("spawn_helper3", exit_cb);
  buf = uv_buf_init("TEST", 4);

  uv_pipe_init(uv_default_loop(), &out, 0);
  uv_pipe_init(uv_default_loop(), &in, 0);
  options.stdio = stdio;
  options.stdio[0].flags = UV_CREATE_PIPE | UV_READABLE_PIPE;
  options.stdio[0].data.stream = (uv_stream_t*) &in;
  options.stdio[1].flags = UV_CREATE_PIPE | UV_WRITABLE_PIPE;
  options.stdio[1].data.stream = (uv_stream_t*) &out;
  options.stdio_count = 2;

  r = uv_spawn(uv_default_loop(), &process, &options);
  ASSERT_OK(r);

  /* Sending signum == 0 should check if the
   * child process is still alive, not kill it.
   */
  r = uv_process_kill(&process, 0);
  ASSERT_OK(r);

  r = uv_write(&write_req, (uv_stream_t*) &in, &buf, 1, write_cb);
  ASSERT_OK(r);

  r = uv_read_start((uv_stream_t*) &out, on_alloc, on_read);
  ASSERT_OK(r);

  ASSERT_OK(exit_cb_called);

  r = uv_run(uv_default_loop(), UV_RUN_DEFAULT);
  ASSERT_OK(r);

  ASSERT_EQ(1, exit_cb_called);
  ASSERT_OK(strcmp(output, "TEST"));

  MAKE_VALGRIND_HAPPY(uv_default_loop());
  return 0;
}


TEST_IMPL(spawn_same_stdout_stderr) {
  uv_write_t write_req;
  uv_pipe_t in, out;
  uv_buf_t buf;
  uv_stdio_container_t stdio[3];
  int r;

  init_process_options("spawn_helper3", exit_cb);
  buf = uv_buf_init("TEST", 4);

  uv_pipe_init(uv_default_loop(), &out, 0);
  uv_pipe_init(uv_default_loop(), &in, 0);
  options.stdio = stdio;
  options.stdio[0].flags = UV_CREATE_PIPE | UV_READABLE_PIPE;
  options.stdio[0].data.stream = (uv_stream_t*) &in;
  options.stdio[1].flags = UV_CREATE_PIPE | UV_WRITABLE_PIPE;
  options.stdio[1].data.stream = (uv_stream_t*) &out;
  options.stdio_count = 2;

  r = uv_spawn(uv_default_loop(), &process, &options);
  ASSERT_OK(r);

  /* Sending signum == 0 should check if the
   * child process is still alive, not kill it.
   */
  r = uv_process_kill(&process, 0);
  ASSERT_OK(r);

  r = uv_write(&write_req, (uv_stream_t*) &in, &buf, 1, write_cb);
  ASSERT_OK(r);

  r = uv_read_start((uv_stream_t*) &out, on_alloc, on_read);
  ASSERT_OK(r);

  ASSERT_OK(exit_cb_called);

  r = uv_run(uv_default_loop(), UV_RUN_DEFAULT);
  ASSERT_OK(r);

  ASSERT_EQ(1, exit_cb_called);
  ASSERT_OK(strcmp(output, "TEST"));

  MAKE_VALGRIND_HAPPY(uv_default_loop());
  return 0;
}


TEST_IMPL(spawn_closed_process_io) {
  uv_pipe_t in;
  uv_write_t write_req;
  uv_buf_t buf;
  uv_stdio_container_t stdio[2];
  static char buffer[] = "hello-from-spawn_stdin\n";

  init_process_options("spawn_helper3", exit_cb);

  uv_pipe_init(uv_default_loop(), &in, 0);
  options.stdio = stdio;
  options.stdio[0].flags = UV_CREATE_PIPE | UV_READABLE_PIPE;
  options.stdio[0].data.stream = (uv_stream_t*) &in;
  options.stdio_count = 1;

  close(0); /* Close process stdin. */

  ASSERT_OK(uv_spawn(uv_default_loop(), &process, &options));

  buf = uv_buf_init(buffer, sizeof(buffer));
  ASSERT_OK(uv_write(&write_req, (uv_stream_t*) &in, &buf, 1, write_cb));

  ASSERT_OK(uv_run(uv_default_loop(), UV_RUN_DEFAULT));

  ASSERT_EQ(1, exit_cb_called);
  ASSERT_EQ(2, close_cb_called); /* process, child stdin */

  MAKE_VALGRIND_HAPPY(uv_default_loop());
  return 0;
}


TEST_IMPL(kill) {
  int r;

#ifdef _WIN32
  no_term_signal = 1;
#endif

  init_process_options("spawn_helper4", kill_cb);

  /* Verify that uv_spawn() resets the signal disposition. */
#ifndef _WIN32
  {
    sigset_t set;
    sigemptyset(&set);
    sigaddset(&set, SIGTERM);
    ASSERT_OK(pthread_sigmask(SIG_BLOCK, &set, NULL));
  }
  ASSERT_PTR_NE(SIG_ERR, signal(SIGTERM, SIG_IGN));
#endif

  r = uv_spawn(uv_default_loop(), &process, &options);
  ASSERT_OK(r);

#ifndef _WIN32
  {
    sigset_t set;
    sigemptyset(&set);
    sigaddset(&set, SIGTERM);
    ASSERT_OK(pthread_sigmask(SIG_UNBLOCK, &set, NULL));
  }
  ASSERT_PTR_NE(SIG_ERR, signal(SIGTERM, SIG_DFL));
#endif

  /* Sending signum == 0 should check if the
   * child process is still alive, not kill it.
   */
  r = uv_kill(process.pid, 0);
  ASSERT_OK(r);

  /* Kill the process. */
  r = uv_kill(process.pid, SIGTERM);
  ASSERT_OK(r);

  r = uv_run(uv_default_loop(), UV_RUN_DEFAULT);
  ASSERT_OK(r);

  ASSERT_EQ(1, exit_cb_called);
  ASSERT_EQ(1, close_cb_called);

  MAKE_VALGRIND_HAPPY(uv_default_loop());
  return 0;
}


#ifdef _WIN32
TEST_IMPL(spawn_detect_pipe_name_collisions_on_windows) {
  int r;
  uv_pipe_t out;
  char name[64];
  HANDLE pipe_handle;
  uv_stdio_container_t stdio[2];

  init_process_options("spawn_helper2", exit_cb);

  uv_pipe_init(uv_default_loop(), &out, 0);
  options.stdio = stdio;
  options.stdio[0].flags = UV_IGNORE;
  options.stdio[1].flags = UV_CREATE_PIPE | UV_WRITABLE_PIPE;
  options.stdio[1].data.stream = (uv_stream_t*) &out;
  options.stdio_count = 2;

  /* Create a pipe that'll cause a collision. */
  snprintf(name,
           sizeof(name),
           "\\\\.\\pipe\\uv\\%p-%lu",
           &out,
           GetCurrentProcessId());
  pipe_handle = CreateNamedPipeA(name,
                                PIPE_ACCESS_INBOUND | FILE_FLAG_OVERLAPPED,
                                PIPE_TYPE_BYTE | PIPE_READMODE_BYTE | PIPE_WAIT,
                                10,
                                65536,
                                65536,
                                0,
                                NULL);
  ASSERT_PTR_NE(pipe_handle, INVALID_HANDLE_VALUE);

  r = uv_spawn(uv_default_loop(), &process, &options);
  ASSERT_OK(r);

  r = uv_read_start((uv_stream_t*) &out, on_alloc, on_read);
  ASSERT_OK(r);

  r = uv_run(uv_default_loop(), UV_RUN_DEFAULT);
  ASSERT_OK(r);

  ASSERT_EQ(1, exit_cb_called);
  ASSERT_EQ(2, close_cb_called); /* Once for process once for the pipe. */
  printf("output is: %s", output);
  ASSERT_OK(strcmp("hello world\n", output));

  MAKE_VALGRIND_HAPPY(uv_default_loop());
  return 0;
}


#if !defined(USING_UV_SHARED)
int make_program_args(char** args, int verbatim_arguments, WCHAR** dst_ptr);
WCHAR* quote_cmd_arg(const WCHAR *source, WCHAR *target);

TEST_IMPL(argument_escaping) {
  const WCHAR* test_str[] = {
    L"",
    L"HelloWorld",
    L"Hello World",
    L"Hello\"World",
    L"Hello World\\",
    L"Hello\\\"World",
    L"Hello\\World",
    L"Hello\\\\World",
    L"Hello World\\",
    L"c:\\path\\to\\node.exe --eval \"require('c:\\\\path\\\\to\\\\test.js')\""
  };
  const int count = sizeof(test_str) / sizeof(*test_str);
  WCHAR** test_output;
  WCHAR* command_line;
  WCHAR** cracked;
  size_t total_size = 0;
  int i;
  int num_args;
  int result;

  char* verbatim[] = {
    "cmd.exe",
    "/c",
    "c:\\path\\to\\node.exe --eval \"require('c:\\\\path\\\\to\\\\test.js')\"",
    NULL
  };
  WCHAR* verbatim_output;
  WCHAR* non_verbatim_output;

  test_output = calloc(count, sizeof(WCHAR*));
  ASSERT_NOT_NULL(test_output);
  for (i = 0; i < count; ++i) {
    test_output[i] = calloc(2 * (wcslen(test_str[i]) + 2), sizeof(WCHAR));
    quote_cmd_arg(test_str[i], test_output[i]);
    wprintf(L"input : %s\n", test_str[i]);
    wprintf(L"output: %s\n", test_output[i]);
    total_size += wcslen(test_output[i]) + 1;
  }
  command_line = calloc(total_size + 1, sizeof(WCHAR));
  ASSERT_NOT_NULL(command_line);
  for (i = 0; i < count; ++i) {
    wcscat(command_line, test_output[i]);
    wcscat(command_line, L" ");
  }
  command_line[total_size - 1] = L'\0';

  wprintf(L"command_line: %s\n", command_line);

  cracked = CommandLineToArgvW(command_line, &num_args);
  for (i = 0; i < num_args; ++i) {
    wprintf(L"%d: %s\t%s\n", i, test_str[i], cracked[i]);
    ASSERT_OK(wcscmp(test_str[i], cracked[i]));
  }

  LocalFree(cracked);
  for (i = 0; i < count; ++i) {
    free(test_output[i]);
  }
  free(test_output);

  result = make_program_args(verbatim, 1, &verbatim_output);
  ASSERT_OK(result);
  result = make_program_args(verbatim, 0, &non_verbatim_output);
  ASSERT_OK(result);

  wprintf(L"    verbatim_output: %s\n", verbatim_output);
  wprintf(L"non_verbatim_output: %s\n", non_verbatim_output);

  ASSERT_OK(wcscmp(verbatim_output,
                   L"cmd.exe /c c:\\path\\to\\node.exe --eval "
                   L"\"require('c:\\\\path\\\\to\\\\test.js')\""));
  ASSERT_OK(wcscmp(non_verbatim_output,
                   L"cmd.exe /c \"c:\\path\\to\\node.exe --eval "
                   L"\\\"require('c:\\\\path\\\\to\\\\test.js')\\\"\""));

  free(verbatim_output);
  free(non_verbatim_output);

  return 0;
}

int make_program_env(char** env_block, WCHAR** dst_ptr);

TEST_IMPL(environment_creation) {
  size_t i;
  char* environment[] = {
    "FOO=BAR",
    "SYSTEM=ROOT", /* substring of a supplied var name */
    "SYSTEMROOTED=OMG", /* supplied var name is a substring */
    "TEMP=C:\\Temp",
    "INVALID",
    "BAZ=QUX",
    "B_Z=QUX",
    "B\xe2\x82\xacZ=QUX",
    "B\xf0\x90\x80\x82Z=QUX",
    "B\xef\xbd\xa1Z=QUX",
    "B\xf0\xa3\x91\x96Z=QUX",
    "BAZ", /* repeat, invalid variable */
    NULL
  };
  WCHAR* wenvironment[] = {
    L"BAZ=QUX",
    L"B_Z=QUX",
    L"B\x20acZ=QUX",
    L"B\xd800\xdc02Z=QUX",
    L"B\xd84d\xdc56Z=QUX",
    L"B\xff61Z=QUX",
    L"FOO=BAR",
    L"SYSTEM=ROOT", /* substring of a supplied var name */
    L"SYSTEMROOTED=OMG", /* supplied var name is a substring */
    L"TEMP=C:\\Temp",
  };
  WCHAR* from_env[] = {
    /* list should be kept in sync with list
     * in process.c, minus variables in wenvironment */
    L"HOMEDRIVE",
    L"HOMEPATH",
    L"LOGONSERVER",
    L"PATH",
    L"USERDOMAIN",
    L"USERNAME",
    L"USERPROFILE",
    L"SYSTEMDRIVE",
    L"SYSTEMROOT",
    L"WINDIR",
    /* test for behavior in the absence of a
     * required-environment variable: */
    L"ZTHIS_ENV_VARIABLE_DOES_NOT_EXIST",
  };
  int found_in_loc_env[ARRAY_SIZE(wenvironment)] = {0};
  int found_in_usr_env[ARRAY_SIZE(from_env)] = {0};
  WCHAR *expected[ARRAY_SIZE(from_env)];
  int result;
  WCHAR* str;
  WCHAR* prev;
  WCHAR* env;

  for (i = 0; i < ARRAY_SIZE(from_env); i++) {
      /* copy expected additions to environment locally */
      size_t len = GetEnvironmentVariableW(from_env[i], NULL, 0);
      if (len == 0) {
        found_in_usr_env[i] = 1;
        str = malloc(1 * sizeof(WCHAR));
        *str = 0;
        expected[i] = str;
      } else {
        size_t name_len = wcslen(from_env[i]);
        str = malloc((name_len+1+len) * sizeof(WCHAR));
        wmemcpy(str, from_env[i], name_len);
        expected[i] = str;
        str += name_len;
        *str++ = L'=';
        GetEnvironmentVariableW(from_env[i], str, len);
     }
  }

  result = make_program_env(environment, &env);
  ASSERT_OK(result);

  for (str = env, prev = NULL; *str; prev = str, str += wcslen(str) + 1) {
    int found = 0;
#if 0
    _cputws(str);
    putchar('\n');
#endif
    for (i = 0; i < ARRAY_SIZE(wenvironment) && !found; i++) {
      if (!wcscmp(str, wenvironment[i])) {
        ASSERT(!found_in_loc_env[i]);
        found_in_loc_env[i] = 1;
        found = 1;
      }
    }
    for (i = 0; i < ARRAY_SIZE(expected) && !found; i++) {
      if (!wcscmp(str, expected[i])) {
        ASSERT(!found_in_usr_env[i]);
        found_in_usr_env[i] = 1;
        found = 1;
      }
    }
<<<<<<< HEAD
    if (prev) { /* verify sort order  */
=======
    if (prev) { /* verify sort order */
>>>>>>> 8fb9cb91
      ASSERT_EQ(1, CompareStringOrdinal(prev, -1, str, -1, TRUE));
    }
    ASSERT(found); /* verify that we expected this variable */
  }

  /* verify that we found all expected variables */
  for (i = 0; i < ARRAY_SIZE(wenvironment); i++) {
    ASSERT(found_in_loc_env[i]);
  }
  for (i = 0; i < ARRAY_SIZE(expected); i++) {
    ASSERT(found_in_usr_env[i]);
  }

  return 0;
}
#endif

/* Regression test for issue #909 */
TEST_IMPL(spawn_with_an_odd_path) {
  int r;

  char newpath[2048];
  char *path = getenv("PATH");
  ASSERT_NOT_NULL(path);
  snprintf(newpath, 2048, ";.;%s", path);
  SetEnvironmentVariable("PATH", newpath);

  init_process_options("", exit_cb);
  options.file = options.args[0] = "program-that-had-better-not-exist";
  r = uv_spawn(uv_default_loop(), &process, &options);
  ASSERT(r == UV_ENOENT || r == UV_EACCES);
  ASSERT_OK(uv_is_active((uv_handle_t*) &process));
  uv_close((uv_handle_t*) &process, NULL);
  ASSERT_OK(uv_run(uv_default_loop(), UV_RUN_DEFAULT));

  MAKE_VALGRIND_HAPPY(uv_default_loop());
  return 0;
}


TEST_IMPL(spawn_no_path) {
  char* env[1];
  WCHAR* old_path = NULL;
  DWORD old_path_len;

  if ((old_path_len = GetEnvironmentVariableW(L"PATH", NULL, 0)) > 0) {
    old_path = malloc(old_path_len * sizeof(WCHAR));
    GetEnvironmentVariableW(L"PATH", old_path, old_path_len);
    SetEnvironmentVariableW(L"PATH", NULL);
  }

  init_process_options("spawn_helper1", exit_cb);
  options.env = env;
  env[0] = NULL;

  ASSERT_OK(uv_spawn(uv_default_loop(), &process, &options));
  ASSERT_OK(uv_run(uv_default_loop(), UV_RUN_DEFAULT));

  ASSERT_EQ(1, exit_cb_called);
  ASSERT_EQ(1, close_cb_called);

  SetEnvironmentVariableW(L"PATH", old_path);

  MAKE_VALGRIND_HAPPY(uv_default_loop());
  return 0;
}


TEST_IMPL(spawn_no_ext) {
  char new_exepath[1024];

  init_process_options("spawn_helper1", exit_cb);
  options.flags |= UV_PROCESS_WINDOWS_FILE_PATH_EXACT_NAME;
  snprintf(new_exepath, sizeof(new_exepath), "%.*s_no_ext",
           (int) (exepath_size - sizeof(".exe") + 1),
           exepath);
  options.file = options.args[0] = new_exepath;

  ASSERT_OK(uv_spawn(uv_default_loop(), &process, &options));
  ASSERT_OK(uv_run(uv_default_loop(), UV_RUN_DEFAULT));

  ASSERT_EQ(1, exit_cb_called);
  ASSERT_EQ(1, close_cb_called);

  MAKE_VALGRIND_HAPPY(uv_default_loop());
  return 0;
}


TEST_IMPL(spawn_path_no_ext) {
  int r;
  int len;
  int file_len;
  char file[64];
  char path[1024];
  char* env[2];

  /* Set up the process, but make sure that the file to run is relative and
   * requires a lookup into PATH. */
  init_process_options("spawn_helper1", exit_cb);
  options.flags |= UV_PROCESS_WINDOWS_FILE_PATH_EXACT_NAME;

  /* Set up the PATH env variable */
  for (len = strlen(exepath), file_len = 0;
       exepath[len - 1] != '/' && exepath[len - 1] != '\\';
       len--, file_len++);
  snprintf(file, sizeof(file), "%.*s_no_ext",
           (int) (file_len - sizeof(".exe") + 1),
           exepath + len);
  exepath[len] = 0;
  snprintf(path, sizeof(path), "PATH=%s", exepath);

  env[0] = path;
  env[1] = NULL;

  options.file = options.args[0] = file;
  options.env = env;

  r = uv_spawn(uv_default_loop(), &process, &options);
  ASSERT(r == UV_ENOENT || r == UV_EACCES);
  ASSERT_OK(uv_is_active((uv_handle_t*) &process));
  uv_close((uv_handle_t*) &process, NULL);
  ASSERT_OK(uv_run(uv_default_loop(), UV_RUN_DEFAULT));

  MAKE_VALGRIND_HAPPY(uv_default_loop());
  return 0;
}
#endif

#ifndef _WIN32
TEST_IMPL(spawn_setuid_setgid) {
  int r;
  struct passwd* pw;
  char uidstr[10];
  char gidstr[10];

  /* if not root, then this will fail. */
  uv_uid_t uid = getuid();
  if (uid != 0) {
    RETURN_SKIP("It should be run as root user");
  }

  init_process_options("spawn_helper_setuid_setgid", exit_cb);

  /* become the "nobody" user. */
  pw = getpwnam("nobody");
  ASSERT_NOT_NULL(pw);
  options.uid = pw->pw_uid;
  options.gid = pw->pw_gid;
  snprintf(uidstr, sizeof(uidstr), "%d", pw->pw_uid);
  snprintf(gidstr, sizeof(gidstr), "%d", pw->pw_gid);
  options.args[2] = uidstr;
  options.args[3] = gidstr;
  options.flags = UV_PROCESS_SETUID | UV_PROCESS_SETGID;

  r = uv_spawn(uv_default_loop(), &process, &options);
  if (r == UV_EACCES)
    RETURN_SKIP("user 'nobody' cannot access the test runner");

  ASSERT_OK(r);

  r = uv_run(uv_default_loop(), UV_RUN_DEFAULT);
  ASSERT_OK(r);

  ASSERT_EQ(1, exit_cb_called);
  ASSERT_EQ(1, close_cb_called);

  MAKE_VALGRIND_HAPPY(uv_default_loop());
  return 0;
}
#endif


#ifndef _WIN32
TEST_IMPL(spawn_setuid_fails) {
  int r;

  /* if root, become nobody. */
  /* On IBMi PASE, there is no nobody user. */
#ifndef __PASE__
  uv_uid_t uid = getuid();
  if (uid == 0) {
    struct passwd* pw;
    pw = getpwnam("nobody");
    ASSERT_NOT_NULL(pw);
    ASSERT_OK(setgid(pw->pw_gid));
    ASSERT_OK(setuid(pw->pw_uid));
  }
#endif  /* !__PASE__ */

  init_process_options("spawn_helper1", fail_cb);

  options.flags |= UV_PROCESS_SETUID;
  /* On IBMi PASE, there is no root user. User may grant
   * root-like privileges, including setting uid to 0.
   */
#if defined(__PASE__)
  options.uid = -1;
#else
  options.uid = 0;
#endif

  /* These flags should be ignored on Unices. */
  options.flags |= UV_PROCESS_WINDOWS_HIDE;
  options.flags |= UV_PROCESS_WINDOWS_HIDE_CONSOLE;
  options.flags |= UV_PROCESS_WINDOWS_HIDE_GUI;
  options.flags |= UV_PROCESS_WINDOWS_VERBATIM_ARGUMENTS;

  r = uv_spawn(uv_default_loop(), &process, &options);
#if defined(__CYGWIN__)
  ASSERT_EQ(r, UV_EINVAL);
#else
  ASSERT_EQ(r, UV_EPERM);
#endif

  r = uv_run(uv_default_loop(), UV_RUN_DEFAULT);
  ASSERT_OK(r);

  ASSERT_OK(close_cb_called);

  MAKE_VALGRIND_HAPPY(uv_default_loop());
  return 0;
}


TEST_IMPL(spawn_setgid_fails) {
  int r;

  /* if root, become nobody. */
  /* On IBMi PASE, there is no nobody user. */
#ifndef __PASE__
  uv_uid_t uid = getuid();
  if (uid == 0) {
    struct passwd* pw;
    pw = getpwnam("nobody");
    ASSERT_NOT_NULL(pw);
    ASSERT_OK(setgid(pw->pw_gid));
    ASSERT_OK(setuid(pw->pw_uid));
  }
#endif  /* !__PASE__ */

  init_process_options("spawn_helper1", fail_cb);

  options.flags |= UV_PROCESS_SETGID;
  /* On IBMi PASE, there is no root user. User may grant
   * root-like privileges, including setting gid to 0.
   */
#if defined(__MVS__) || defined(__PASE__)
  options.gid = -1;
#else
  options.gid = 0;
#endif

  r = uv_spawn(uv_default_loop(), &process, &options);
#if defined(__CYGWIN__) || defined(__MVS__)
  ASSERT_EQ(r, UV_EINVAL);
#else
  ASSERT_EQ(r, UV_EPERM);
#endif

  r = uv_run(uv_default_loop(), UV_RUN_DEFAULT);
  ASSERT_OK(r);

  ASSERT_OK(close_cb_called);

  MAKE_VALGRIND_HAPPY(uv_default_loop());
  return 0;
}
#endif

TEST_IMPL(spawn_affinity) {
#if defined(NO_CPU_AFFINITY)
  RETURN_SKIP(NO_CPU_AFFINITY);
#else
  int i;
  int r;
  int cpu;
  char cpustr[11];
  char* newmask;
  int cpumask_size;
#if defined(_WIN32)
  DWORD_PTR procmask;
  DWORD_PTR sysmask;
#elif defined(__linux__)
  cpu_set_t cpuset;
#else
  cpuset_t cpuset;
#endif

  cpumask_size = uv_cpumask_size();
  ASSERT(cpumask_size > 0);

  /* find a cpu we can use */
  cpu = cpumask_size;
#ifdef _WIN32
  r = GetProcessAffinityMask(GetCurrentProcess(), &procmask, &sysmask);
  ASSERT_NE(r, 0);
  for (i = 0; i < cpumask_size; ++i) {
    if (procmask & (((DWORD_PTR)1) << i)) {
      cpu = i;
      break;
    }
  }
#else
  CPU_ZERO(&cpuset);
#ifdef __linux__
  r = sched_getaffinity(0, sizeof(cpuset), &cpuset);
  if (r)
    r = errno;
  else
    r = 0;
#else
  r = pthread_getaffinity_np(pthread_self(), sizeof(cpuset), &cpuset);
#endif
  ASSERT_EQ(r, 0);
  for (i = 0; i < cpumask_size; ++i) {
    if (CPU_ISSET(i, &cpuset)) {
      cpu = i;
      break;
    }
  }
#endif
  ASSERT_LT(cpu, cpumask_size);
  snprintf(cpustr, sizeof(cpustr), "%d", cpu);

  init_process_options("spawn_helper_affinity", exit_cb);

  /* mask the child to just one cpu */
  newmask = (char*)calloc(cpumask_size, 1);
  ASSERT(newmask != NULL);
  newmask[cpu] = 1;
  options.cpumask_size = (size_t)cpumask_size;
  options.cpumask = newmask;

  /* tell the child which one it should get */
  options.args[2] = cpustr;
  options.args[3] = "dummy"; /* need 4 args for test/run-tests.c dispatch */

  r = uv_spawn(uv_default_loop(), &process, &options);
  ASSERT(r == 0);

  r = uv_run(uv_default_loop(), UV_RUN_DEFAULT);
  ASSERT(r == 0);

  ASSERT(exit_cb_called == 1);
  ASSERT(close_cb_called == 1);

  free(newmask);

  MAKE_VALGRIND_HAPPY(uv_default_loop());
  return 0;
#endif
}

TEST_IMPL(spawn_affinity_invalid_mask) {
#if defined(NO_CPU_AFFINITY)
  RETURN_SKIP(NO_CPU_AFFINITY);
#else
  int r;
  char newmask[1];
  int cpumask_size;

  cpumask_size = uv_cpumask_size();
  ASSERT(cpumask_size > 0);

  init_process_options("", exit_cb);

  /* provide a mask that is too small */
  newmask[0] = 0;
  options.cpumask_size = 0;
  options.cpumask = newmask;

  r = uv_spawn(uv_default_loop(), &process, &options);
  ASSERT(r == UV_EINVAL);

  ASSERT(exit_cb_called == 0);

  MAKE_VALGRIND_HAPPY(uv_default_loop());
  return 0;
#endif
}

#ifdef _WIN32

static void exit_cb_unexpected(uv_process_t* process,
                               int64_t exit_status,
                               int term_signal) {
  ASSERT(0 && "should not have been called");
}


TEST_IMPL(spawn_setuid_fails) {
  int r;

  init_process_options("spawn_helper1", exit_cb_unexpected);

  options.flags |= UV_PROCESS_SETUID;
  options.uid = (uv_uid_t) -42424242;

  r = uv_spawn(uv_default_loop(), &process, &options);
  ASSERT_EQ(r, UV_ENOTSUP);

  r = uv_run(uv_default_loop(), UV_RUN_DEFAULT);
  ASSERT_OK(r);

  ASSERT_OK(close_cb_called);

  MAKE_VALGRIND_HAPPY(uv_default_loop());
  return 0;
}


TEST_IMPL(spawn_setgid_fails) {
  int r;

  init_process_options("spawn_helper1", exit_cb_unexpected);

  options.flags |= UV_PROCESS_SETGID;
  options.gid = (uv_gid_t) -42424242;

  r = uv_spawn(uv_default_loop(), &process, &options);
  ASSERT_EQ(r, UV_ENOTSUP);

  r = uv_run(uv_default_loop(), UV_RUN_DEFAULT);
  ASSERT_OK(r);

  ASSERT_OK(close_cb_called);

  MAKE_VALGRIND_HAPPY(uv_default_loop());
  return 0;
}
#endif


TEST_IMPL(spawn_auto_unref) {
  init_process_options("spawn_helper1", NULL);
  ASSERT_OK(uv_spawn(uv_default_loop(), &process, &options));
  ASSERT_OK(uv_run(uv_default_loop(), UV_RUN_DEFAULT));
  ASSERT_OK(uv_is_closing((uv_handle_t*) &process));
  uv_close((uv_handle_t*) &process, NULL);
  ASSERT_OK(uv_run(uv_default_loop(), UV_RUN_DEFAULT));
  ASSERT_EQ(1, uv_is_closing((uv_handle_t*) &process));
  MAKE_VALGRIND_HAPPY(uv_default_loop());
  return 0;
}


TEST_IMPL(spawn_fs_open) {
  int r;
  uv_os_fd_t fd;
  uv_os_fd_t dup_fd;
  uv_fs_t fs_req;
  uv_pipe_t in;
  uv_write_t write_req;
  uv_write_t write_req2;
  uv_buf_t buf;
  uv_stdio_container_t stdio[1];
#ifdef _WIN32
  const char dev_null[] = "NUL";
  HMODULE kernelbase_module;
  sCompareObjectHandles pCompareObjectHandles; /* function introduced in Windows 10 */
#else
  const char dev_null[] = "/dev/null";
#endif

  r = uv_fs_open(NULL, &fs_req, dev_null, UV_FS_O_RDWR, 0, NULL);
  ASSERT_OK(r);
  fd = (uv_os_fd_t) fs_req.result;

  init_process_options("spawn_helper8", exit_cb);

  ASSERT_OK(uv_pipe_init(uv_default_loop(), &in, 0));

  options.stdio = stdio;
  options.stdio[0].flags = UV_CREATE_PIPE | UV_READABLE_PIPE;
  options.stdio[0].data.stream = (uv_stream_t*) &in;
  options.stdio_count = 1;

  /* make an inheritable copy */
#ifdef _WIN32
  ASSERT_NE(0, DuplicateHandle(GetCurrentProcess(), fd, GetCurrentProcess(), &dup_fd,
                               0, /* inherit */ TRUE, DUPLICATE_SAME_ACCESS));
  kernelbase_module = GetModuleHandleA("kernelbase.dll");
  pCompareObjectHandles = (sCompareObjectHandles)
      GetProcAddress(kernelbase_module, "CompareObjectHandles");
  ASSERT_NE(pCompareObjectHandles == NULL ||
            pCompareObjectHandles(fd, dup_fd),
            0);
#else
  dup_fd = dup(fd);
#endif

  ASSERT_OK(uv_spawn(uv_default_loop(), &process, &options));

  buf = uv_buf_init((char*) &fd, sizeof(fd));
  ASSERT_OK(uv_write(&write_req,
                     (uv_stream_t*) &in,
                     &buf,
                     1,
                     write_null_cb));

  buf = uv_buf_init((char*) &dup_fd, sizeof(fd));
  ASSERT_OK(uv_write(&write_req2, (uv_stream_t*) &in, &buf, 1, write_cb));

  ASSERT_OK(uv_run(uv_default_loop(), UV_RUN_DEFAULT));
  ASSERT_OK(uv_fs_close(NULL, &fs_req, fd, NULL));

  ASSERT_EQ(1, exit_cb_called);
  ASSERT_EQ(2, close_cb_called);  /* One for `in`, one for process */

  MAKE_VALGRIND_HAPPY(uv_default_loop());
  return 0;
}


TEST_IMPL(closed_fd_events) {
  uv_stdio_container_t stdio[3];
  uv_pipe_t pipe_handle;
  uv_fs_t req;
  uv_buf_t bufs[1];
  uv_os_fd_t fd[2];
  bufs[0] = uv_buf_init("", 1);

  /* create a pipe and share it with a child process */
  ASSERT(0 == uv_pipe(fd, 0, 0));

  /* spawn_helper4 blocks indefinitely. */
  init_process_options("spawn_helper4", exit_cb);
  options.stdio_count = 3;
  options.stdio = stdio;
  options.stdio[0].flags = UV_INHERIT_FD;
  options.stdio[0].data.file = fd[0];
  options.stdio[1].flags = UV_IGNORE;
  options.stdio[2].flags = UV_IGNORE;

  ASSERT_OK(uv_spawn(uv_default_loop(), &process, &options));
  uv_unref((uv_handle_t*) &process);

  /* read from the pipe with uv */
  ASSERT_OK(uv_pipe_init(uv_default_loop(), &pipe_handle, 0));
  ASSERT_OK(uv_pipe_open(&pipe_handle, fd[0]));
  /* uv_pipe_open() takes ownership of the file descriptor. */
#ifdef _WIN32
  fd[0] = INVALID_HANDLE_VALUE;
#else
  fd[0] = -1;
#endif

  ASSERT_OK(uv_read_start((uv_stream_t*) &pipe_handle,
                          on_alloc,
                          on_read_once));

  ASSERT_EQ(1, uv_fs_write(NULL, &req, fd[1], bufs, 1, -1, NULL));
  ASSERT_EQ(1, req.result);
  uv_fs_req_cleanup(&req);

  ASSERT_OK(uv_run(uv_default_loop(), UV_RUN_ONCE));

  /* should have received just one byte */
  ASSERT_EQ(1, output_used);

  /* close the pipe and see if we still get events */
  uv_close((uv_handle_t*) &pipe_handle, close_cb);

  ASSERT_EQ(1, uv_fs_write(NULL, &req, fd[1], bufs, 1, -1, NULL));
  ASSERT_EQ(1, req.result);
  uv_fs_req_cleanup(&req);

  ASSERT_OK(uv_timer_init(uv_default_loop(), &timer));
  ASSERT_OK(uv_timer_start(&timer, timer_counter_cb, 10, 0));

  /* see if any spurious events interrupt the timer */
  if (1 == uv_run(uv_default_loop(), UV_RUN_ONCE))
    /* have to run again to really trigger the timer */
    ASSERT_OK(uv_run(uv_default_loop(), UV_RUN_ONCE));

  ASSERT_EQ(1, timer_counter);

  /* cleanup */
  ASSERT_OK(uv_process_kill(&process, SIGTERM));
#ifdef _WIN32
  ASSERT_NE(0, CloseHandle(fd[1]));
  fd[1] = INVALID_HANDLE_VALUE;
#else
  ASSERT_OK(close(fd[1]));
  fd[1] = -1;
#endif

  MAKE_VALGRIND_HAPPY(uv_default_loop());
  return 0;
}


TEST_IMPL(spawn_reads_child_path) {
  int r;
  int len;
  char file[64];
  char path[1024];
  char* env[3];

  /* Need to carry over the dynamic linker path when the test runner is
   * linked against libuv.so, see https://github.com/libuv/libuv/issues/85.
   */
#if defined(__APPLE__)
  static const char dyld_path_var[] = "DYLD_LIBRARY_PATH";
#elif defined(__MVS__) || defined(__PASE__)
  static const char dyld_path_var[] = "LIBPATH";
#else
  static const char dyld_path_var[] = "LD_LIBRARY_PATH";
#endif

  /* Set up the process, but make sure that the file to run is relative and
   * requires a lookup into PATH. */
  init_process_options("spawn_helper1", exit_cb);

  /* Set up the PATH env variable */
  for (len = strlen(exepath);
       exepath[len - 1] != '/' && exepath[len - 1] != '\\';
       len--);
  strcpy(file, exepath + len);
  exepath[len] = 0;
  strcpy(path, "PATH=");
  strcpy(path + 5, exepath);
#if defined(__CYGWIN__) || defined(__MSYS__)
  /* Carry over the dynamic linker path in case the test runner
     is linked against cyguv-1.dll or msys-uv-1.dll, see above.  */
  {
    char* syspath = getenv("PATH");
    if (syspath != NULL) {
      strcat(path, ":");
      strcat(path, syspath);
    }
  }
#endif

  env[0] = path;
  env[1] = getenv(dyld_path_var);
  env[2] = NULL;

  if (env[1] != NULL) {
    static char buf[1024 + sizeof(dyld_path_var)];
    snprintf(buf, sizeof(buf), "%s=%s", dyld_path_var, env[1]);
    env[1] = buf;
  }

  options.file = file;
  options.args[0] = file;
  options.env = env;

  r = uv_spawn(uv_default_loop(), &process, &options);
  ASSERT_OK(r);

  r = uv_run(uv_default_loop(), UV_RUN_DEFAULT);
  ASSERT_OK(r);

  ASSERT_EQ(1, exit_cb_called);
  ASSERT_EQ(1, close_cb_called);

  MAKE_VALGRIND_HAPPY(uv_default_loop());
  return 0;
}


TEST_IMPL(spawn_inherit_streams) {
  uv_process_t child_req;
  uv_stdio_container_t child_stdio[2];
  uv_os_fd_t fds_stdin[2];
  uv_os_fd_t fds_stdout[2];
  uv_pipe_t pipe_stdin_child;
  uv_pipe_t pipe_stdout_child;
  uv_pipe_t pipe_stdin_parent;
  uv_pipe_t pipe_stdout_parent;
  unsigned char ubuf[OUTPUT_SIZE - 1];
  uv_buf_t buf;
  unsigned int i;
  int r;
  int bidir;
  uv_write_t write_req;
  uv_loop_t* loop;

  init_process_options("spawn_helper9", exit_cb);

  loop = uv_default_loop();
  ASSERT_OK(uv_pipe_init(loop, &pipe_stdin_child, 0));
  ASSERT_OK(uv_pipe_init(loop, &pipe_stdout_child, 0));
  ASSERT_OK(uv_pipe_init(loop, &pipe_stdin_parent, 0));
  ASSERT_OK(uv_pipe_init(loop, &pipe_stdout_parent, 0));

  ASSERT_OK(uv_pipe(fds_stdin, 0, 0));
  ASSERT_OK(uv_pipe(fds_stdout, 0, 0));

  ASSERT_OK(uv_pipe_open(&pipe_stdin_child, fds_stdin[0]));
  ASSERT_OK(uv_pipe_open(&pipe_stdout_child, fds_stdout[1]));
  ASSERT_OK(uv_pipe_open(&pipe_stdin_parent, fds_stdin[1]));
  ASSERT_OK(uv_pipe_open(&pipe_stdout_parent, fds_stdout[0]));
  ASSERT(uv_is_readable((uv_stream_t*) &pipe_stdin_child));
  ASSERT(uv_is_writable((uv_stream_t*) &pipe_stdout_child));
  ASSERT(uv_is_writable((uv_stream_t*) &pipe_stdin_parent));
  ASSERT(uv_is_readable((uv_stream_t*) &pipe_stdout_parent));
  /* Some systems (SVR4) open a bidirectional pipe, most don't. */
  bidir = uv_is_writable((uv_stream_t*) &pipe_stdin_child);
  ASSERT_EQ(uv_is_readable((uv_stream_t*) &pipe_stdout_child), bidir);
  ASSERT_EQ(uv_is_readable((uv_stream_t*) &pipe_stdin_parent), bidir);
  ASSERT_EQ(uv_is_writable((uv_stream_t*) &pipe_stdout_parent), bidir);

  child_stdio[0].flags = UV_INHERIT_STREAM;
  child_stdio[0].data.stream = (uv_stream_t *) &pipe_stdin_child;

  child_stdio[1].flags = UV_INHERIT_STREAM;
  child_stdio[1].data.stream = (uv_stream_t *) &pipe_stdout_child;

  options.stdio = child_stdio;
  options.stdio_count = 2;

  ASSERT_OK(uv_spawn(loop, &child_req, &options));

  uv_close((uv_handle_t*) &pipe_stdin_child, NULL);
  uv_close((uv_handle_t*) &pipe_stdout_child, NULL);

  buf = uv_buf_init((char*) ubuf, sizeof ubuf);
  for (i = 0; i < sizeof ubuf; ++i)
    ubuf[i] = i & 255u;
  memset(output, 0, sizeof ubuf);

  r = uv_write(&write_req,
               (uv_stream_t*) &pipe_stdin_parent,
               &buf,
               1,
               write_cb);
  ASSERT_OK(r);

  r = uv_read_start((uv_stream_t*) &pipe_stdout_parent, on_alloc, on_read);
  ASSERT_OK(r);

  r = uv_run(loop, UV_RUN_DEFAULT);
  ASSERT_OK(r);

  ASSERT_EQ(1, exit_cb_called);
  ASSERT_EQ(3, close_cb_called);

  r = memcmp(ubuf, output, sizeof ubuf);
  ASSERT_OK(r);

  MAKE_VALGRIND_HAPPY(loop);
  return 0;
}

TEST_IMPL(spawn_quoted_path) {
#ifndef _WIN32
  RETURN_SKIP("Test for Windows");
#else
  char* quoted_path_env[2];
  args[0] = "not_existing";
  args[1] = NULL;
  options.file = args[0];
  options.args = args;
  options.exit_cb = exit_cb;
  options.flags = 0;
  /* We test if search_path works correctly with semicolons in quoted path. We
   * will use an invalid drive, so we are sure no executable is spawned. */
  quoted_path_env[0] = "PATH=\"xyz:\\test;\";xyz:\\other";
  quoted_path_env[1] = NULL;
  options.env = quoted_path_env;

  /* We test if libuv will not segfault. */
  uv_spawn(uv_default_loop(), &process, &options);

  MAKE_VALGRIND_HAPPY(uv_default_loop());
  return 0;
#endif
}

TEST_IMPL(spawn_exercise_sigchld_issue) {
  int r;
  int i;
  uv_process_options_t dummy_options = {0};
  uv_process_t dummy_processes[100];
  char* args[2];

  init_process_options("spawn_helper1", exit_cb);

  r = uv_spawn(uv_default_loop(), &process, &options);
  ASSERT_OK(r);

  // This test exercises a bug in the darwin kernel that causes SIGCHLD not to
  // be delivered sometimes. Calling posix_spawn many times increases the
  // likelihood of encountering this issue, so spin a few times to make this
  // test more reliable.
  dummy_options.file = args[0] = "program-that-had-better-not-exist";
  args[1] = NULL;
  dummy_options.args = args;
  dummy_options.exit_cb = fail_cb;
  dummy_options.flags = 0;
  for (i = 0; i < 100; i++) {
    r = uv_spawn(uv_default_loop(), &dummy_processes[i], &dummy_options);
    if (r != UV_ENOENT)
      ASSERT_EQ(r, UV_EACCES);
    uv_close((uv_handle_t*) &dummy_processes[i], close_cb);
  }

  r = uv_run(uv_default_loop(), UV_RUN_DEFAULT);
  ASSERT_OK(r);

  ASSERT_EQ(1, exit_cb_called);
  ASSERT_EQ(101, close_cb_called);

  MAKE_VALGRIND_HAPPY(uv_default_loop());
  return 0;
}

/* Helper for child process of spawn_inherit_streams */
#ifndef _WIN32
void spawn_stdin_stdout(void) {
  char buf[1024];
  char* pbuf;
  for (;;) {
    ssize_t r, w, c;
    do {
      r = read(0, buf, sizeof buf);
    } while (r == -1 && errno == EINTR);
    if (r == 0) {
      return;
    }
    ASSERT_GT(r, 0);
    c = r;
    pbuf = buf;
    while (c) {
      do {
        w = write(1, pbuf, (size_t)c);
      } while (w == -1 && errno == EINTR);
      ASSERT_GE(w, 0);
      pbuf = pbuf + w;
      c = c - w;
    }
  }
}
#else
void spawn_stdin_stdout(void) {
  char buf[1024];
  char* pbuf;
  HANDLE h_stdin = GetStdHandle(STD_INPUT_HANDLE);
  HANDLE h_stdout = GetStdHandle(STD_OUTPUT_HANDLE);
  ASSERT_PTR_NE(h_stdin, INVALID_HANDLE_VALUE);
  ASSERT_PTR_NE(h_stdout, INVALID_HANDLE_VALUE);
  for (;;) {
    DWORD n_read;
    DWORD n_written;
    DWORD to_write;
    if (!ReadFile(h_stdin, buf, sizeof buf, &n_read, NULL)) {
      ASSERT_EQ(GetLastError(), ERROR_BROKEN_PIPE);
      return;
    }
    to_write = n_read;
    pbuf = buf;
    while (to_write) {
      ASSERT(WriteFile(h_stdout, pbuf, to_write, &n_written, NULL));
      to_write -= n_written;
      pbuf += n_written;
    }
  }
}
#endif /* !_WIN32 */

TEST_IMPL(spawn_relative_path) {
  char* sep;

  init_process_options("spawn_helper1", exit_cb);

  exepath_size = sizeof(exepath) - 2;
  ASSERT_OK(uv_exepath(exepath, &exepath_size));
  exepath[exepath_size] = '\0';

  /* Poor man's basename(3). */
  sep = strrchr(exepath, '/');
  if (sep == NULL)
    sep = strrchr(exepath, '\\');
  ASSERT_NOT_NULL(sep);

  /* Split into dirname and basename and make basename relative. */
  memmove(sep + 2, sep, 1 + strlen(sep));
  sep[0] = '\0';
  sep[1] = '.';
  sep[2] = '/';

  options.cwd = exepath;
  options.file = options.args[0] = sep + 1;

  ASSERT_OK(uv_spawn(uv_default_loop(), &process, &options));
  ASSERT_OK(uv_run(uv_default_loop(), UV_RUN_DEFAULT));

  ASSERT_EQ(1, exit_cb_called);
  ASSERT_EQ(1, close_cb_called);

  MAKE_VALGRIND_HAPPY(uv_default_loop());
  return 0;
}<|MERGE_RESOLUTION|>--- conflicted
+++ resolved
@@ -1325,11 +1325,7 @@
         found = 1;
       }
     }
-<<<<<<< HEAD
-    if (prev) { /* verify sort order  */
-=======
     if (prev) { /* verify sort order */
->>>>>>> 8fb9cb91
       ASSERT_EQ(1, CompareStringOrdinal(prev, -1, str, -1, TRUE));
     }
     ASSERT(found); /* verify that we expected this variable */
