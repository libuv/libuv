/* Copyright Joyent, Inc. and other Node contributors. All rights reserved.
 *
 * Permission is hereby granted, free of charge, to any person obtaining a copy
 * of this software and associated documentation files (the "Software"), to
 * deal in the Software without restriction, including without limitation the
 * rights to use, copy, modify, merge, publish, distribute, sublicense, and/or
 * sell copies of the Software, and to permit persons to whom the Software is
 * furnished to do so, subject to the following conditions:
 *
 * The above copyright notice and this permission notice shall be included in
 * all copies or substantial portions of the Software.
 *
 * THE SOFTWARE IS PROVIDED "AS IS", WITHOUT WARRANTY OF ANY KIND, EXPRESS OR
 * IMPLIED, INCLUDING BUT NOT LIMITED TO THE WARRANTIES OF MERCHANTABILITY,
 * FITNESS FOR A PARTICULAR PURPOSE AND NONINFRINGEMENT. IN NO EVENT SHALL THE
 * AUTHORS OR COPYRIGHT HOLDERS BE LIABLE FOR ANY CLAIM, DAMAGES OR OTHER
 * LIABILITY, WHETHER IN AN ACTION OF CONTRACT, TORT OR OTHERWISE, ARISING
 * FROM, OUT OF OR IN CONNECTION WITH THE SOFTWARE OR THE USE OR OTHER DEALINGS
 * IN THE SOFTWARE.
 */

#include "uv.h"
#include "task.h"

#define INIT_CANCEL_INFO(ci, what)                                            \
  do {                                                                        \
    (ci)->reqs = (what);                                                      \
    (ci)->nreqs = ARRAY_SIZE(what);                                           \
    (ci)->stride = sizeof((what)[0]);                                         \
  }                                                                           \
  while (0)

struct cancel_info {
  void* reqs;
  unsigned nreqs;
  unsigned stride;
  uv_timer_t timer_handle;
};

struct random_info {
  uv_random_t random_req;
  char buf[1];
};

static unsigned fs_cb_called;
static unsigned done_cb_called;
static unsigned done2_cb_called;
static unsigned timer_cb_called;
static uv_work_t pause_reqs[4];
static uv_sem_t pause_sems[ARRAY_SIZE(pause_reqs)];


static void work_cb(uv_work_t* req) {
  uv_sem_wait(pause_sems + (req - pause_reqs));
}


static void done_cb(uv_work_t* req, int status) {
  uv_sem_destroy(pause_sems + (req - pause_reqs));
}


static void saturate_threadpool(void) {
  uv_loop_t* loop;
  char buf[64];
  size_t i;

  snprintf(buf,
           sizeof(buf),
           "UV_THREADPOOL_SIZE=%lu",
           (unsigned long)ARRAY_SIZE(pause_reqs));
  putenv(buf);

  loop = uv_default_loop();
  for (i = 0; i < ARRAY_SIZE(pause_reqs); i += 1) {
    ASSERT_OK(uv_sem_init(pause_sems + i, 0));
    ASSERT_OK(uv_queue_work(loop, pause_reqs + i, work_cb, done_cb));
  }
}


static void unblock_threadpool(void) {
  size_t i;

  for (i = 0; i < ARRAY_SIZE(pause_reqs); i += 1)
    uv_sem_post(pause_sems + i);
}


static int known_broken(uv_req_t* req) {
  if (req->type != UV_FS)
    return 0;

#ifdef __linux__
  /* TODO(bnoordhuis) make cancellation work with io_uring */
  switch (((uv_fs_t*) req)->fs_type) {
    case UV_FS_CLOSE:
    case UV_FS_FDATASYNC:
    case UV_FS_FSTAT:
    case UV_FS_FSYNC:
    case UV_FS_LINK:
    case UV_FS_LSTAT:
    case UV_FS_MKDIR:
    case UV_FS_OPEN:
    case UV_FS_READ:
    case UV_FS_RENAME:
    case UV_FS_STAT:
    case UV_FS_SYMLINK:
    case UV_FS_WRITE:
    case UV_FS_UNLINK:
      return 1;
    default:  /* Squelch -Wswitch warnings. */
      break;
  }
#endif

  return 0;
}


static void fs_cb(uv_fs_t* req) {
  ASSERT_NE(known_broken((uv_req_t*) req) || \
      req->result == UV_ECANCELED, 0);
  uv_fs_req_cleanup(req);
  fs_cb_called++;
}


static void getaddrinfo_cb(uv_getaddrinfo_t* req,
                           int status,
                           struct addrinfo* res) {
  ASSERT_EQ(status, UV_EAI_CANCELED);
  ASSERT_NULL(res);
  uv_freeaddrinfo(res);  /* Should not crash. */
}


static void getnameinfo_cb(uv_getnameinfo_t* handle,
                           int status,
                           const char* hostname,
                           const char* service) {
  ASSERT_EQ(status, UV_EAI_CANCELED);
  ASSERT_NULL(hostname);
  ASSERT_NULL(service);
}


static void work2_cb(uv_work_t* req) {
  ASSERT(0 && "work2_cb called");
}


static void done2_cb(uv_work_t* req, int status) {
  ASSERT_EQ(status, UV_ECANCELED);
  done2_cb_called++;
}


static void timer_cb(uv_timer_t* handle) {
  struct cancel_info* ci;
  uv_req_t* req;
  unsigned i;

  ci = container_of(handle, struct cancel_info, timer_handle);

  for (i = 0; i < ci->nreqs; i++) {
    req = (uv_req_t*) ((char*) ci->reqs + i * ci->stride);
    ASSERT(known_broken(req) || 0 == uv_cancel(req));
  }

  uv_close((uv_handle_t*) &ci->timer_handle, NULL);
  unblock_threadpool();
  timer_cb_called++;
}


static void nop_done_cb(uv_work_t* req, int status) {
  ASSERT_EQ(status, UV_ECANCELED);
  done_cb_called++;
}


static void nop_random_cb(uv_random_t* req, int status, void* buf, size_t len) {
  struct random_info* ri;

  ri = container_of(req, struct random_info, random_req);

  ASSERT_EQ(status, UV_ECANCELED);
  ASSERT_PTR_EQ(buf, (void*) ri->buf);
  ASSERT_EQ(len, sizeof(ri->buf));

  done_cb_called++;
}


TEST_IMPL(threadpool_cancel_getaddrinfo) {
  uv_getaddrinfo_t reqs[4];
  struct cancel_info ci;
  struct addrinfo hints;
  uv_loop_t* loop;
  int r;

  INIT_CANCEL_INFO(&ci, reqs);
  loop = uv_default_loop();
  saturate_threadpool();

  r = uv_getaddrinfo(loop, reqs + 0, getaddrinfo_cb, "fail", NULL, NULL);
  ASSERT_OK(r);

  r = uv_getaddrinfo(loop, reqs + 1, getaddrinfo_cb, NULL, "fail", NULL);
  ASSERT_OK(r);

  r = uv_getaddrinfo(loop, reqs + 2, getaddrinfo_cb, "fail", "fail", NULL);
  ASSERT_OK(r);

  r = uv_getaddrinfo(loop, reqs + 3, getaddrinfo_cb, "fail", NULL, &hints);
  ASSERT_OK(r);

  ASSERT_OK(uv_timer_init(loop, &ci.timer_handle));
  ASSERT_OK(uv_timer_start(&ci.timer_handle, timer_cb, 10, 0));
  ASSERT_OK(uv_run(loop, UV_RUN_DEFAULT));
  ASSERT_EQ(1, timer_cb_called);

  MAKE_VALGRIND_HAPPY(loop);
  return 0;
}


TEST_IMPL(threadpool_cancel_getnameinfo) {
  uv_getnameinfo_t reqs[4];
  struct sockaddr_in addr4;
  struct cancel_info ci;
  uv_loop_t* loop;
  int r;

  r = uv_ip4_addr("127.0.0.1", 80, &addr4);
  ASSERT_OK(r);

  INIT_CANCEL_INFO(&ci, reqs);
  loop = uv_default_loop();
  saturate_threadpool();

  r = uv_getnameinfo(loop, reqs + 0, getnameinfo_cb, (const struct sockaddr*)&addr4, 0);
  ASSERT_OK(r);

  r = uv_getnameinfo(loop, reqs + 1, getnameinfo_cb, (const struct sockaddr*)&addr4, 0);
  ASSERT_OK(r);

  r = uv_getnameinfo(loop, reqs + 2, getnameinfo_cb, (const struct sockaddr*)&addr4, 0);
  ASSERT_OK(r);

  r = uv_getnameinfo(loop, reqs + 3, getnameinfo_cb, (const struct sockaddr*)&addr4, 0);
  ASSERT_OK(r);

  ASSERT_OK(uv_timer_init(loop, &ci.timer_handle));
  ASSERT_OK(uv_timer_start(&ci.timer_handle, timer_cb, 10, 0));
  ASSERT_OK(uv_run(loop, UV_RUN_DEFAULT));
  ASSERT_EQ(1, timer_cb_called);

  MAKE_VALGRIND_HAPPY(loop);
  return 0;
}


TEST_IMPL(threadpool_cancel_random) {
  struct random_info req;
  uv_loop_t* loop;

  saturate_threadpool();
  loop = uv_default_loop();
  ASSERT_OK(uv_random(loop,
                      &req.random_req,
                      &req.buf,
                      sizeof(req.buf),
                      0,
                      nop_random_cb));
  ASSERT_OK(uv_cancel((uv_req_t*) &req));
  ASSERT_OK(done_cb_called);
  unblock_threadpool();
  ASSERT_OK(uv_run(loop, UV_RUN_DEFAULT));
  ASSERT_EQ(1, done_cb_called);

  MAKE_VALGRIND_HAPPY(loop);
  return 0;
}


TEST_IMPL(threadpool_cancel_work) {
  struct cancel_info ci;
  uv_work_t reqs[16];
  uv_loop_t* loop;
  unsigned i;

  INIT_CANCEL_INFO(&ci, reqs);
  loop = uv_default_loop();
  saturate_threadpool();

  for (i = 0; i < ARRAY_SIZE(reqs); i++)
    ASSERT_OK(uv_queue_work(loop, reqs + i, work2_cb, done2_cb));

  ASSERT_OK(uv_timer_init(loop, &ci.timer_handle));
  ASSERT_OK(uv_timer_start(&ci.timer_handle, timer_cb, 10, 0));
  ASSERT_OK(uv_run(loop, UV_RUN_DEFAULT));
  ASSERT_EQ(1, timer_cb_called);
  ASSERT_EQ(ARRAY_SIZE(reqs), done2_cb_called);

  MAKE_VALGRIND_HAPPY(loop);
  return 0;
}


TEST_IMPL(threadpool_cancel_fs) {
  struct cancel_info ci;
  uv_fs_t reqs[26];
  uv_loop_t* loop;
  unsigned n;
  uv_buf_t iov;

  INIT_CANCEL_INFO(&ci, reqs);
  loop = uv_default_loop();
  saturate_threadpool();
  iov = uv_buf_init(NULL, 0);

  /* Needs to match ARRAY_SIZE(fs_reqs). */
  n = 0;
<<<<<<< HEAD
  ASSERT(0 == uv_fs_chmod(loop, reqs + n++, "/", 0, fs_cb));
  ASSERT(0 == uv_fs_chown(loop, reqs + n++, "/", 0, 0, fs_cb));
  ASSERT(0 == uv_fs_close(loop, reqs + n++, 0, fs_cb));
  ASSERT(0 == uv_fs_fchmod(loop, reqs + n++, 0, 0, fs_cb));
  ASSERT(0 == uv_fs_fchown(loop, reqs + n++, 0, 0, 0, fs_cb));
  ASSERT(0 == uv_fs_fdatasync(loop, reqs + n++, 0, fs_cb));
  ASSERT(0 == uv_fs_fstat(loop, reqs + n++, 0, fs_cb));
  ASSERT(0 == uv_fs_fsync(loop, reqs + n++, 0, fs_cb));
  ASSERT(0 == uv_fs_ftruncate(loop, reqs + n++, 0, 0, fs_cb));
  ASSERT(0 == uv_fs_futime(loop, reqs + n++, 0, 0, 0, fs_cb));
  ASSERT(0 == uv_fs_link(loop, reqs + n++, "/", "/", fs_cb));
  ASSERT(0 == uv_fs_lstat(loop, reqs + n++, "/", fs_cb));
  ASSERT(0 == uv_fs_mkdir(loop, reqs + n++, "/", 0, fs_cb));
  ASSERT(0 == uv_fs_open(loop, reqs + n++, "/", 0, 0, fs_cb));
  ASSERT(0 == uv_fs_read(loop, reqs + n++, (uv_os_fd_t) -1, &iov, 1, 0, fs_cb));
  ASSERT(0 == uv_fs_scandir(loop, reqs + n++, "/", 0, fs_cb));
  ASSERT(0 == uv_fs_readlink(loop, reqs + n++, "/", fs_cb));
  ASSERT(0 == uv_fs_realpath(loop, reqs + n++, "/", fs_cb));
  ASSERT(0 == uv_fs_rename(loop, reqs + n++, "/", "/", fs_cb));
  ASSERT(0 == uv_fs_mkdir(loop, reqs + n++, "/", 0, fs_cb));
  ASSERT(0 == uv_fs_sendfile(loop, reqs + n++, 0, 0, 0, 0, fs_cb));
  ASSERT(0 == uv_fs_stat(loop, reqs + n++, "/", fs_cb));
  ASSERT(0 == uv_fs_symlink(loop, reqs + n++, "/", "/", 0, fs_cb));
  ASSERT(0 == uv_fs_unlink(loop, reqs + n++, "/", fs_cb));
  ASSERT(0 == uv_fs_utime(loop, reqs + n++, "/", 0, 0, fs_cb));
  ASSERT(0 == uv_fs_write(loop, reqs + n++, (uv_os_fd_t) -1, &iov, 1, 0, fs_cb));
  ASSERT(n == ARRAY_SIZE(reqs));

  ASSERT(0 == uv_timer_init(loop, &ci.timer_handle));
  ASSERT(0 == uv_timer_start(&ci.timer_handle, timer_cb, 10, 0));
  ASSERT(0 == uv_run(loop, UV_RUN_DEFAULT));
  ASSERT(n == fs_cb_called);
  ASSERT(1 == timer_cb_called);
=======
  ASSERT_OK(uv_fs_chmod(loop, reqs + n++, "/", 0, fs_cb));
  ASSERT_OK(uv_fs_chown(loop, reqs + n++, "/", 0, 0, fs_cb));
  ASSERT_OK(uv_fs_close(loop, reqs + n++, 0, fs_cb));
  ASSERT_OK(uv_fs_fchmod(loop, reqs + n++, 0, 0, fs_cb));
  ASSERT_OK(uv_fs_fchown(loop, reqs + n++, 0, 0, 0, fs_cb));
  ASSERT_OK(uv_fs_fdatasync(loop, reqs + n++, 0, fs_cb));
  ASSERT_OK(uv_fs_fstat(loop, reqs + n++, 0, fs_cb));
  ASSERT_OK(uv_fs_fsync(loop, reqs + n++, 0, fs_cb));
  ASSERT_OK(uv_fs_ftruncate(loop, reqs + n++, 0, 0, fs_cb));
  ASSERT_OK(uv_fs_futime(loop, reqs + n++, 0, 0, 0, fs_cb));
  ASSERT_OK(uv_fs_link(loop, reqs + n++, "/", "/", fs_cb));
  ASSERT_OK(uv_fs_lstat(loop, reqs + n++, "/", fs_cb));
  ASSERT_OK(uv_fs_mkdir(loop, reqs + n++, "/", 0, fs_cb));
  ASSERT_OK(uv_fs_open(loop, reqs + n++, "/", 0, 0, fs_cb));
  ASSERT_OK(uv_fs_read(loop, reqs + n++, -1, &iov, 1, 0, fs_cb));
  ASSERT_OK(uv_fs_scandir(loop, reqs + n++, "/", 0, fs_cb));
  ASSERT_OK(uv_fs_readlink(loop, reqs + n++, "/", fs_cb));
  ASSERT_OK(uv_fs_realpath(loop, reqs + n++, "/", fs_cb));
  ASSERT_OK(uv_fs_rename(loop, reqs + n++, "/", "/", fs_cb));
  ASSERT_OK(uv_fs_mkdir(loop, reqs + n++, "/", 0, fs_cb));
  ASSERT_OK(uv_fs_sendfile(loop, reqs + n++, 0, 0, 0, 0, fs_cb));
  ASSERT_OK(uv_fs_stat(loop, reqs + n++, "/", fs_cb));
  ASSERT_OK(uv_fs_symlink(loop, reqs + n++, "/", "/", 0, fs_cb));
  ASSERT_OK(uv_fs_unlink(loop, reqs + n++, "/", fs_cb));
  ASSERT_OK(uv_fs_utime(loop, reqs + n++, "/", 0, 0, fs_cb));
  ASSERT_OK(uv_fs_write(loop, reqs + n++, -1, &iov, 1, 0, fs_cb));
  ASSERT_EQ(n, ARRAY_SIZE(reqs));

  ASSERT_OK(uv_timer_init(loop, &ci.timer_handle));
  ASSERT_OK(uv_timer_start(&ci.timer_handle, timer_cb, 10, 0));
  ASSERT_OK(uv_run(loop, UV_RUN_DEFAULT));
  ASSERT_EQ(n, fs_cb_called);
  ASSERT_EQ(1, timer_cb_called);
>>>>>>> be6b81a3


  MAKE_VALGRIND_HAPPY(loop);
  return 0;
}


TEST_IMPL(threadpool_cancel_single) {
  uv_loop_t* loop;
  uv_work_t req;

  saturate_threadpool();
  loop = uv_default_loop();
  ASSERT_OK(uv_queue_work(loop, &req, (uv_work_cb) abort, nop_done_cb));
  ASSERT_OK(uv_cancel((uv_req_t*) &req));
  ASSERT_OK(done_cb_called);
  unblock_threadpool();
  ASSERT_OK(uv_run(loop, UV_RUN_DEFAULT));
  ASSERT_EQ(1, done_cb_called);

  MAKE_VALGRIND_HAPPY(loop);
  return 0;
}


static void after_busy_cb(uv_work_t* req, int status) {
  ASSERT_OK(status);
  done_cb_called++;
}

static void busy_cb(uv_work_t* req) {
  uv_sem_post((uv_sem_t*) req->data);
  /* Assume that calling uv_cancel() takes less than 10ms. */
  uv_sleep(10);
}

TEST_IMPL(threadpool_cancel_when_busy) {
  uv_sem_t sem_lock;
  uv_work_t req;

  req.data = &sem_lock;

  ASSERT_OK(uv_sem_init(&sem_lock, 0));
  ASSERT_OK(uv_queue_work(uv_default_loop(), &req, busy_cb, after_busy_cb));

  uv_sem_wait(&sem_lock);

  ASSERT_EQ(uv_cancel((uv_req_t*) &req), UV_EBUSY);
  ASSERT_OK(uv_run(uv_default_loop(), UV_RUN_DEFAULT));
  ASSERT_EQ(1, done_cb_called);

  uv_sem_destroy(&sem_lock);

  MAKE_VALGRIND_HAPPY(uv_default_loop());
  return 0;
}<|MERGE_RESOLUTION|>--- conflicted
+++ resolved
@@ -323,41 +323,6 @@
 
   /* Needs to match ARRAY_SIZE(fs_reqs). */
   n = 0;
-<<<<<<< HEAD
-  ASSERT(0 == uv_fs_chmod(loop, reqs + n++, "/", 0, fs_cb));
-  ASSERT(0 == uv_fs_chown(loop, reqs + n++, "/", 0, 0, fs_cb));
-  ASSERT(0 == uv_fs_close(loop, reqs + n++, 0, fs_cb));
-  ASSERT(0 == uv_fs_fchmod(loop, reqs + n++, 0, 0, fs_cb));
-  ASSERT(0 == uv_fs_fchown(loop, reqs + n++, 0, 0, 0, fs_cb));
-  ASSERT(0 == uv_fs_fdatasync(loop, reqs + n++, 0, fs_cb));
-  ASSERT(0 == uv_fs_fstat(loop, reqs + n++, 0, fs_cb));
-  ASSERT(0 == uv_fs_fsync(loop, reqs + n++, 0, fs_cb));
-  ASSERT(0 == uv_fs_ftruncate(loop, reqs + n++, 0, 0, fs_cb));
-  ASSERT(0 == uv_fs_futime(loop, reqs + n++, 0, 0, 0, fs_cb));
-  ASSERT(0 == uv_fs_link(loop, reqs + n++, "/", "/", fs_cb));
-  ASSERT(0 == uv_fs_lstat(loop, reqs + n++, "/", fs_cb));
-  ASSERT(0 == uv_fs_mkdir(loop, reqs + n++, "/", 0, fs_cb));
-  ASSERT(0 == uv_fs_open(loop, reqs + n++, "/", 0, 0, fs_cb));
-  ASSERT(0 == uv_fs_read(loop, reqs + n++, (uv_os_fd_t) -1, &iov, 1, 0, fs_cb));
-  ASSERT(0 == uv_fs_scandir(loop, reqs + n++, "/", 0, fs_cb));
-  ASSERT(0 == uv_fs_readlink(loop, reqs + n++, "/", fs_cb));
-  ASSERT(0 == uv_fs_realpath(loop, reqs + n++, "/", fs_cb));
-  ASSERT(0 == uv_fs_rename(loop, reqs + n++, "/", "/", fs_cb));
-  ASSERT(0 == uv_fs_mkdir(loop, reqs + n++, "/", 0, fs_cb));
-  ASSERT(0 == uv_fs_sendfile(loop, reqs + n++, 0, 0, 0, 0, fs_cb));
-  ASSERT(0 == uv_fs_stat(loop, reqs + n++, "/", fs_cb));
-  ASSERT(0 == uv_fs_symlink(loop, reqs + n++, "/", "/", 0, fs_cb));
-  ASSERT(0 == uv_fs_unlink(loop, reqs + n++, "/", fs_cb));
-  ASSERT(0 == uv_fs_utime(loop, reqs + n++, "/", 0, 0, fs_cb));
-  ASSERT(0 == uv_fs_write(loop, reqs + n++, (uv_os_fd_t) -1, &iov, 1, 0, fs_cb));
-  ASSERT(n == ARRAY_SIZE(reqs));
-
-  ASSERT(0 == uv_timer_init(loop, &ci.timer_handle));
-  ASSERT(0 == uv_timer_start(&ci.timer_handle, timer_cb, 10, 0));
-  ASSERT(0 == uv_run(loop, UV_RUN_DEFAULT));
-  ASSERT(n == fs_cb_called);
-  ASSERT(1 == timer_cb_called);
-=======
   ASSERT_OK(uv_fs_chmod(loop, reqs + n++, "/", 0, fs_cb));
   ASSERT_OK(uv_fs_chown(loop, reqs + n++, "/", 0, 0, fs_cb));
   ASSERT_OK(uv_fs_close(loop, reqs + n++, 0, fs_cb));
@@ -372,7 +337,7 @@
   ASSERT_OK(uv_fs_lstat(loop, reqs + n++, "/", fs_cb));
   ASSERT_OK(uv_fs_mkdir(loop, reqs + n++, "/", 0, fs_cb));
   ASSERT_OK(uv_fs_open(loop, reqs + n++, "/", 0, 0, fs_cb));
-  ASSERT_OK(uv_fs_read(loop, reqs + n++, -1, &iov, 1, 0, fs_cb));
+  ASSERT_OK(uv_fs_read(loop, reqs + n++, (uv_os_fd_t) -1, &iov, 1, 0, fs_cb));
   ASSERT_OK(uv_fs_scandir(loop, reqs + n++, "/", 0, fs_cb));
   ASSERT_OK(uv_fs_readlink(loop, reqs + n++, "/", fs_cb));
   ASSERT_OK(uv_fs_realpath(loop, reqs + n++, "/", fs_cb));
@@ -383,7 +348,7 @@
   ASSERT_OK(uv_fs_symlink(loop, reqs + n++, "/", "/", 0, fs_cb));
   ASSERT_OK(uv_fs_unlink(loop, reqs + n++, "/", fs_cb));
   ASSERT_OK(uv_fs_utime(loop, reqs + n++, "/", 0, 0, fs_cb));
-  ASSERT_OK(uv_fs_write(loop, reqs + n++, -1, &iov, 1, 0, fs_cb));
+  ASSERT_OK(uv_fs_write(loop, reqs + n++, (uv_os_fd_t) -1, &iov, 1, 0, fs_cb));
   ASSERT_EQ(n, ARRAY_SIZE(reqs));
 
   ASSERT_OK(uv_timer_init(loop, &ci.timer_handle));
@@ -391,7 +356,6 @@
   ASSERT_OK(uv_run(loop, UV_RUN_DEFAULT));
   ASSERT_EQ(n, fs_cb_called);
   ASSERT_EQ(1, timer_cb_called);
->>>>>>> be6b81a3
 
 
   MAKE_VALGRIND_HAPPY(loop);
