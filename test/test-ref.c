/* Copyright Joyent, Inc. and other Node contributors. All rights reserved.
 *
 * Permission is hereby granted, free of charge, to any person obtaining a copy
 * of this software and associated documentation files (the "Software"), to
 * deal in the Software without restriction, including without limitation the
 * rights to use, copy, modify, merge, publish, distribute, sublicense, and/or
 * sell copies of the Software, and to permit persons to whom the Software is
 * furnished to do so, subject to the following conditions:
 *
 * The above copyright notice and this permission notice shall be included in
 * all copies or substantial portions of the Software.
 *
 * THE SOFTWARE IS PROVIDED "AS IS", WITHOUT WARRANTY OF ANY KIND, EXPRESS OR
 * IMPLIED, INCLUDING BUT NOT LIMITED TO THE WARRANTIES OF MERCHANTABILITY,
 * FITNESS FOR A PARTICULAR PURPOSE AND NONINFRINGEMENT. IN NO EVENT SHALL THE
 * AUTHORS OR COPYRIGHT HOLDERS BE LIABLE FOR ANY CLAIM, DAMAGES OR OTHER
 * LIABILITY, WHETHER IN AN ACTION OF CONTRACT, TORT OR OTHERWISE, ARISING
 * FROM, OUT OF OR IN CONNECTION WITH THE SOFTWARE OR THE USE OR OTHER DEALINGS
 * IN THE SOFTWARE.
 */

#include "uv.h"
#include "task.h"

#include <stdlib.h>
#include <string.h>


static uv_write_t write_req;
static uv_shutdown_t shutdown_req;
static uv_connect_t connect_req;

static char buffer[32767];

static int req_cb_called;
static int connect_cb_called;
static int write_cb_called;
static int shutdown_cb_called;
static int close_cb_called;


static void close_cb(uv_handle_t* handle) {
  close_cb_called++;
}


static void do_close(void* handle) {
  close_cb_called = 0;
  uv_close((uv_handle_t*)handle, close_cb);
  ASSERT(close_cb_called == 0);
  uv_run(uv_default_loop(), UV_RUN_DEFAULT);
  ASSERT(close_cb_called == 1);
}


static void fail_cb(void) {
  FATAL("fail_cb should not have been called");
}


static void fail_cb2(void) {
  ASSERT(0 && "fail_cb2 should not have been called");
}


static void req_cb(uv_handle_t* req, int status) {
  req_cb_called++;
}


static void shutdown_cb(uv_shutdown_t* req, int status) {
  ASSERT(req == &shutdown_req);
  shutdown_cb_called++;
}


static void write_cb(uv_write_t* req, int status) {
  ASSERT(req == &write_req);
  uv_shutdown(&shutdown_req, req->handle, shutdown_cb);
  write_cb_called++;
}


static void connect_and_write(uv_connect_t* req, int status) {
  uv_buf_t buf = uv_buf_init(buffer, sizeof buffer);
  ASSERT(req == &connect_req);
  ASSERT(status == 0);
  uv_write(&write_req, req->handle, &buf, 1, write_cb);
  connect_cb_called++;
}



static void connect_and_shutdown(uv_connect_t* req, int status) {
  ASSERT(req == &connect_req);
  ASSERT(status == 0);
  uv_shutdown(&shutdown_req, req->handle, shutdown_cb);
  connect_cb_called++;
}


TEST_IMPL(ref) {
  uv_run(uv_default_loop(), UV_RUN_DEFAULT);
  MAKE_VALGRIND_HAPPY();
  return 0;
}


<<<<<<< HEAD
TEST_IMPL(idle_ref) {
=======
TEST_IMPL(spin_ref) {
>>>>>>> 618d26f7
  uv_spin_t h;
  uv_spin_init(uv_default_loop(), &h);
  uv_spin_start(&h, (uv_spin_cb) fail_cb2);
  uv_unref((uv_handle_t*)&h);
  uv_run(uv_default_loop(), UV_RUN_DEFAULT);
  do_close(&h);
  MAKE_VALGRIND_HAPPY();
  return 0;
}


TEST_IMPL(async_ref) {
  uv_async_t h;
  uv_async_init(uv_default_loop(), &h, NULL);
  uv_unref((uv_handle_t*)&h);
  uv_run(uv_default_loop(), UV_RUN_DEFAULT);
  do_close(&h);
  MAKE_VALGRIND_HAPPY();
  return 0;
}


TEST_IMPL(prepare_ref) {
  uv_prepare_t h;
  uv_prepare_init(uv_default_loop(), &h);
  uv_prepare_start(&h, (uv_prepare_cb) fail_cb2);
  uv_unref((uv_handle_t*)&h);
  uv_run(uv_default_loop(), UV_RUN_DEFAULT);
  do_close(&h);
  MAKE_VALGRIND_HAPPY();
  return 0;
}


TEST_IMPL(check_ref) {
  uv_check_t h;
  uv_check_init(uv_default_loop(), &h);
  uv_check_start(&h, (uv_check_cb) fail_cb2);
  uv_unref((uv_handle_t*)&h);
  uv_run(uv_default_loop(), UV_RUN_DEFAULT);
  do_close(&h);
  MAKE_VALGRIND_HAPPY();
  return 0;
}


static void prepare_cb(uv_prepare_t* h) {
  ASSERT(h != NULL);
  uv_unref((uv_handle_t*)h);
}


TEST_IMPL(unref_in_prepare_cb) {
  uv_prepare_t h;
  uv_prepare_init(uv_default_loop(), &h);
  uv_prepare_start(&h, prepare_cb);
  uv_run(uv_default_loop(), UV_RUN_DEFAULT);
  do_close(&h);
  MAKE_VALGRIND_HAPPY();
  return 0;
}


TEST_IMPL(timer_ref) {
  uv_timer_t h;
  uv_timer_init(uv_default_loop(), &h);
  uv_unref((uv_handle_t*)&h);
  uv_run(uv_default_loop(), UV_RUN_DEFAULT);
  do_close(&h);
  MAKE_VALGRIND_HAPPY();
  return 0;
}


TEST_IMPL(timer_ref2) {
  uv_timer_t h;
  uv_timer_init(uv_default_loop(), &h);
  uv_timer_start(&h, (uv_timer_cb)fail_cb, 42, 42);
  uv_unref((uv_handle_t*)&h);
  uv_run(uv_default_loop(), UV_RUN_DEFAULT);
  do_close(&h);
  MAKE_VALGRIND_HAPPY();
  return 0;
}


TEST_IMPL(fs_event_ref) {
#if defined(__MVS__)
  RETURN_SKIP("Filesystem watching not supported on this platform.");
#endif
  uv_fs_event_t h;
  uv_fs_event_init(uv_default_loop(), &h);
  uv_fs_event_start(&h, (uv_fs_event_cb)fail_cb, ".", 0);
  uv_unref((uv_handle_t*)&h);
  uv_run(uv_default_loop(), UV_RUN_DEFAULT);
  do_close(&h);
  MAKE_VALGRIND_HAPPY();
  return 0;
}


TEST_IMPL(fs_poll_ref) {
  uv_fs_poll_t h;
  uv_fs_poll_init(uv_default_loop(), &h);
  uv_fs_poll_start(&h, NULL, ".", 999);
  uv_unref((uv_handle_t*)&h);
  uv_run(uv_default_loop(), UV_RUN_DEFAULT);
  do_close(&h);
  MAKE_VALGRIND_HAPPY();
  return 0;
}


TEST_IMPL(tcp_ref) {
  uv_tcp_t h;
  uv_tcp_init(uv_default_loop(), &h);
  uv_unref((uv_handle_t*)&h);
  uv_run(uv_default_loop(), UV_RUN_DEFAULT);
  do_close(&h);
  MAKE_VALGRIND_HAPPY();
  return 0;
}


TEST_IMPL(tcp_ref2) {
  uv_tcp_t h;
  uv_tcp_init(uv_default_loop(), &h);
  uv_listen((uv_stream_t*)&h, 128, (uv_connection_cb)fail_cb);
  uv_unref((uv_handle_t*)&h);
  uv_run(uv_default_loop(), UV_RUN_DEFAULT);
  do_close(&h);
  MAKE_VALGRIND_HAPPY();
  return 0;
}


TEST_IMPL(tcp_ref2b) {
  uv_tcp_t h;
  uv_tcp_init(uv_default_loop(), &h);
  uv_listen((uv_stream_t*)&h, 128, (uv_connection_cb)fail_cb);
  uv_unref((uv_handle_t*)&h);
  uv_close((uv_handle_t*)&h, close_cb);
  uv_run(uv_default_loop(), UV_RUN_DEFAULT);
  ASSERT(close_cb_called == 1);
  MAKE_VALGRIND_HAPPY();
  return 0;
}


TEST_IMPL(tcp_ref3) {
  struct sockaddr_in addr;
  uv_tcp_t h;
  ASSERT(0 == uv_ip4_addr("127.0.0.1", TEST_PORT, &addr));
  uv_tcp_init(uv_default_loop(), &h);
  uv_tcp_connect(&connect_req,
                 &h,
                 (const struct sockaddr*) &addr,
                 connect_and_shutdown);
  uv_unref((uv_handle_t*)&h);
  uv_run(uv_default_loop(), UV_RUN_DEFAULT);
  ASSERT(connect_cb_called == 1);
  ASSERT(shutdown_cb_called == 1);
  do_close(&h);
  MAKE_VALGRIND_HAPPY();
  return 0;
}


TEST_IMPL(tcp_ref4) {
  struct sockaddr_in addr;
  uv_tcp_t h;
  ASSERT(0 == uv_ip4_addr("127.0.0.1", TEST_PORT, &addr));
  uv_tcp_init(uv_default_loop(), &h);
  uv_tcp_connect(&connect_req,
                 &h,
                 (const struct sockaddr*) &addr,
                 connect_and_write);
  uv_unref((uv_handle_t*)&h);
  uv_run(uv_default_loop(), UV_RUN_DEFAULT);
  ASSERT(connect_cb_called == 1);
  ASSERT(write_cb_called == 1);
  ASSERT(shutdown_cb_called == 1);
  do_close(&h);
  MAKE_VALGRIND_HAPPY();
  return 0;
}


TEST_IMPL(udp_ref) {
  uv_udp_t h;
  uv_udp_init(uv_default_loop(), &h);
  uv_unref((uv_handle_t*)&h);
  uv_run(uv_default_loop(), UV_RUN_DEFAULT);
  do_close(&h);
  MAKE_VALGRIND_HAPPY();
  return 0;
}


TEST_IMPL(udp_ref2) {
  struct sockaddr_in addr;
  uv_udp_t h;
  ASSERT(0 == uv_ip4_addr("127.0.0.1", TEST_PORT, &addr));
  uv_udp_init(uv_default_loop(), &h);
  uv_udp_bind(&h, (const struct sockaddr*) &addr, 0);
  uv_udp_recv_start(&h, (uv_alloc_cb)fail_cb, (uv_udp_recv_cb)fail_cb);
  uv_unref((uv_handle_t*)&h);
  uv_run(uv_default_loop(), UV_RUN_DEFAULT);
  do_close(&h);
  MAKE_VALGRIND_HAPPY();
  return 0;
}


TEST_IMPL(udp_ref3) {
  struct sockaddr_in addr;
  uv_buf_t buf = uv_buf_init("PING", 4);
  uv_udp_send_t req;
  uv_udp_t h;

  ASSERT(0 == uv_ip4_addr("127.0.0.1", TEST_PORT, &addr));
  uv_udp_init(uv_default_loop(), &h);
  uv_udp_send(&req,
              &h,
              &buf,
              1,
              (const struct sockaddr*) &addr,
              (uv_udp_send_cb) req_cb);
  uv_unref((uv_handle_t*)&h);
  uv_run(uv_default_loop(), UV_RUN_DEFAULT);
  ASSERT(req_cb_called == 1);
  do_close(&h);

  MAKE_VALGRIND_HAPPY();
  return 0;
}


TEST_IMPL(pipe_ref) {
  uv_pipe_t h;
  uv_pipe_init(uv_default_loop(), &h, 0);
  uv_unref((uv_handle_t*)&h);
  uv_run(uv_default_loop(), UV_RUN_DEFAULT);
  do_close(&h);
  MAKE_VALGRIND_HAPPY();
  return 0;
}


TEST_IMPL(pipe_ref2) {
  uv_pipe_t h;
  uv_pipe_init(uv_default_loop(), &h, 0);
  uv_listen((uv_stream_t*)&h, 128, (uv_connection_cb)fail_cb);
  uv_unref((uv_handle_t*)&h);
  uv_run(uv_default_loop(), UV_RUN_DEFAULT);
  do_close(&h);
  MAKE_VALGRIND_HAPPY();
  return 0;
}


TEST_IMPL(pipe_ref3) {
  uv_pipe_t h;
  uv_pipe_init(uv_default_loop(), &h, 0);
  uv_pipe_connect(&connect_req, &h, TEST_PIPENAME, connect_and_shutdown);
  uv_unref((uv_handle_t*)&h);
  uv_run(uv_default_loop(), UV_RUN_DEFAULT);
  ASSERT(connect_cb_called == 1);
  ASSERT(shutdown_cb_called == 1);
  do_close(&h);
  MAKE_VALGRIND_HAPPY();
  return 0;
}


TEST_IMPL(pipe_ref4) {
  uv_pipe_t h;
  uv_pipe_init(uv_default_loop(), &h, 0);
  uv_pipe_connect(&connect_req, &h, TEST_PIPENAME, connect_and_write);
  uv_unref((uv_handle_t*)&h);
  uv_run(uv_default_loop(), UV_RUN_DEFAULT);
  ASSERT(connect_cb_called == 1);
  ASSERT(write_cb_called == 1);
  ASSERT(shutdown_cb_called == 1);
  do_close(&h);
  MAKE_VALGRIND_HAPPY();
  return 0;
}


TEST_IMPL(process_ref) {
  /* spawn_helper4 blocks indefinitely. */
  char *argv[] = { NULL, "spawn_helper4", NULL };
  uv_process_options_t options;
  size_t exepath_size;
  char exepath[256];
  uv_process_t h;
  int r;

  memset(&options, 0, sizeof(options));
  exepath_size = sizeof(exepath);

  r = uv_exepath(exepath, &exepath_size);
  ASSERT(r == 0);

  argv[0] = exepath;
  options.file = exepath;
  options.args = argv;
  options.exit_cb = NULL;

  r = uv_spawn(uv_default_loop(), &h, &options);
  ASSERT(r == 0);

  uv_unref((uv_handle_t*)&h);
  uv_run(uv_default_loop(), UV_RUN_DEFAULT);

  r = uv_process_kill(&h, /* SIGTERM */ 15);
  ASSERT(r == 0);

  do_close(&h);

  MAKE_VALGRIND_HAPPY();
  return 0;
}


TEST_IMPL(has_ref) {
  uv_spin_t h;
  uv_spin_init(uv_default_loop(), &h);
  uv_ref((uv_handle_t*)&h);
  ASSERT(uv_has_ref((uv_handle_t*)&h) == 1);
  uv_unref((uv_handle_t*)&h);
  ASSERT(uv_has_ref((uv_handle_t*)&h) == 0);
  MAKE_VALGRIND_HAPPY();
  return 0;
}<|MERGE_RESOLUTION|>--- conflicted
+++ resolved
@@ -106,11 +106,7 @@
 }
 
 
-<<<<<<< HEAD
-TEST_IMPL(idle_ref) {
-=======
 TEST_IMPL(spin_ref) {
->>>>>>> 618d26f7
   uv_spin_t h;
   uv_spin_init(uv_default_loop(), &h);
   uv_spin_start(&h, (uv_spin_cb) fail_cb2);
