/* Copyright Joyent, Inc. and other Node contributors. All rights reserved.
 *
 * Permission is hereby granted, free of charge, to any person obtaining a copy
 * of this software and associated documentation files (the "Software"), to
 * deal in the Software without restriction, including without limitation the
 * rights to use, copy, modify, merge, publish, distribute, sublicense, and/or
 * sell copies of the Software, and to permit persons to whom the Software is
 * furnished to do so, subject to the following conditions:
 *
 * The above copyright notice and this permission notice shall be included in
 * all copies or substantial portions of the Software.
 *
 * THE SOFTWARE IS PROVIDED "AS IS", WITHOUT WARRANTY OF ANY KIND, EXPRESS OR
 * IMPLIED, INCLUDING BUT NOT LIMITED TO THE WARRANTIES OF MERCHANTABILITY,
 * FITNESS FOR A PARTICULAR PURPOSE AND NONINFRINGEMENT. IN NO EVENT SHALL THE
 * AUTHORS OR COPYRIGHT HOLDERS BE LIABLE FOR ANY CLAIM, DAMAGES OR OTHER
 * LIABILITY, WHETHER IN AN ACTION OF CONTRACT, TORT OR OTHERWISE, ARISING
 * FROM, OUT OF OR IN CONNECTION WITH THE SOFTWARE OR THE USE OR OTHER DEALINGS
 * IN THE SOFTWARE.
 */

#include "uv.h"
#include "task.h"

#include <string.h>
#include <fcntl.h>

#if defined(__APPLE__) && !TARGET_OS_IPHONE
# include <AvailabilityMacros.h>
#endif

#ifndef HAVE_KQUEUE
# if defined(__APPLE__) ||                                                    \
     defined(__DragonFly__) ||                                                \
     defined(__FreeBSD__) ||                                                  \
     defined(__OpenBSD__) ||                                                  \
     defined(__NetBSD__)
#  define HAVE_KQUEUE 1
# endif
#endif

static uv_fs_event_t fs_event;
static const char file_prefix[] = "fsevent-";
static const int fs_event_file_count = 16;
#if defined(__APPLE__) || defined(_WIN32)
static const char file_prefix_in_subdir[] = "subdir";
static int fs_multievent_cb_called;
#endif
static uv_timer_t timer;
static int timer_cb_called;
static int close_cb_called;
static int fs_event_created;
static int fs_event_removed;
static int fs_event_cb_called;
#if defined(PATH_MAX)
static char fs_event_filename[PATH_MAX];
#else
static char fs_event_filename[1024];
#endif  /* defined(PATH_MAX) */
static int timer_cb_touch_called;
static int timer_cb_exact_called;

static void fs_event_fail(uv_fs_event_t* handle,
                          const char* filename,
                          int events,
                          int status) {
  ASSERT(0 && "should never be called");
}

static void create_dir(const char* name) {
  int r;
  uv_fs_t req;
  r = uv_fs_mkdir(NULL, &req, name, 0755, NULL);
  ASSERT(r == 0 || r == UV_EEXIST);
  uv_fs_req_cleanup(&req);
}

static void create_file(const char* name) {
  int r;
  uv_os_fd_t file;
  uv_fs_t req;

  r = uv_fs_open(NULL, &req, name, O_WRONLY | O_CREAT, S_IWUSR | S_IRUSR, NULL);
<<<<<<< HEAD
  ASSERT(r == 0);
  file = (uv_os_fd_t)req.result;
=======
  ASSERT_GE(r, 0);
  file = r;
>>>>>>> be6b81a3
  uv_fs_req_cleanup(&req);
  r = uv_fs_close(NULL, &req, file, NULL);
  ASSERT_OK(r);
  uv_fs_req_cleanup(&req);
}

static void touch_file(const char* name) {
  int r;
  uv_os_fd_t file;
  uv_fs_t req;
  uv_buf_t buf;

  r = uv_fs_open(NULL, &req, name, O_RDWR, 0, NULL);
<<<<<<< HEAD
  ASSERT(r == 0);
  file = (uv_os_fd_t)req.result;
=======
  ASSERT_GE(r, 0);
  file = r;
>>>>>>> be6b81a3
  uv_fs_req_cleanup(&req);

  buf = uv_buf_init("foo", 4);
  r = uv_fs_write(NULL, &req, file, &buf, 1, -1, NULL);
  ASSERT_GE(r, 0);
  uv_fs_req_cleanup(&req);

  r = uv_fs_close(NULL, &req, file, NULL);
  ASSERT_OK(r);
  uv_fs_req_cleanup(&req);
}

static void close_cb(uv_handle_t* handle) {
  ASSERT_NOT_NULL(handle);
  close_cb_called++;
}

static void fail_cb(uv_fs_event_t* handle,
                    const char* path,
                    int events,
                    int status) {
  ASSERT(0 && "fail_cb called");
}

static void fs_event_cb_dir(uv_fs_event_t* handle, const char* filename,
  int events, int status) {
  ++fs_event_cb_called;
  ASSERT_PTR_EQ(handle, &fs_event);
  ASSERT_OK(status);
  ASSERT_EQ(events, UV_CHANGE);
  #if defined(__APPLE__) || defined(_WIN32) || defined(__linux__)
  ASSERT_OK(strcmp(filename, "file1"));
  #else
  ASSERT(filename == NULL || strcmp(filename, "file1") == 0);
  #endif
  ASSERT_OK(uv_fs_event_stop(handle));
  uv_close((uv_handle_t*)handle, close_cb);
}

static const char* fs_event_get_filename(int i) {
  snprintf(fs_event_filename,
           sizeof(fs_event_filename),
           "watch_dir/%s%d",
           file_prefix,
           i);
  return fs_event_filename;
}

static void fs_event_create_files(uv_timer_t* handle) {
  /* Make sure we're not attempting to create files we do not intend */
  ASSERT_LT(fs_event_created, fs_event_file_count);

  /* Create the file */
  create_file(fs_event_get_filename(fs_event_created));

  if (++fs_event_created < fs_event_file_count) {
    /* Create another file on a different event loop tick.  We do it this way
     * to avoid fs events coalescing into one fs event. */
    ASSERT_OK(uv_timer_start(&timer, fs_event_create_files, 100, 0));
  }
}

static void fs_event_unlink_files(uv_timer_t* handle) {
  int r;
  int i;

  /* NOTE: handle might be NULL if invoked not as timer callback */
  if (handle == NULL) {
    /* Unlink all files */
    for (i = 0; i < 16; i++) {
      r = remove(fs_event_get_filename(i));
      if (handle != NULL)
        ASSERT_OK(r);
    }
  } else {
    /* Make sure we're not attempting to remove files we do not intend */
    ASSERT_LT(fs_event_removed, fs_event_file_count);

    /* Remove the file */
    ASSERT_OK(remove(fs_event_get_filename(fs_event_removed)));

    if (++fs_event_removed < fs_event_file_count) {
      /* Remove another file on a different event loop tick.  We do it this way
       * to avoid fs events coalescing into one fs event. */
      ASSERT_OK(uv_timer_start(&timer, fs_event_unlink_files, 1, 0));
    }
  }
}

static void fs_event_cb_dir_multi_file(uv_fs_event_t* handle,
                                       const char* filename,
                                       int events,
                                       int status) {
  fs_event_cb_called++;
  ASSERT_PTR_EQ(handle, &fs_event);
  ASSERT_OK(status);
  ASSERT(events == UV_CHANGE || events == UV_RENAME);
  #if defined(__APPLE__) || defined(_WIN32) || defined(__linux__)
  ASSERT_OK(strncmp(filename, file_prefix, sizeof(file_prefix) - 1));
  #else
  ASSERT_NE(filename == NULL ||
            strncmp(filename, file_prefix, sizeof(file_prefix) - 1) == 0, 0);
  #endif

  if (fs_event_created + fs_event_removed == fs_event_file_count) {
    /* Once we've processed all create events, delete all files */
    ASSERT_OK(uv_timer_start(&timer, fs_event_unlink_files, 1, 0));
  } else if (fs_event_cb_called == 2 * fs_event_file_count) {
    /* Once we've processed all create and delete events, stop watching */
    uv_close((uv_handle_t*) &timer, close_cb);
    uv_close((uv_handle_t*) handle, close_cb);
  }
}

#if defined(__APPLE__) || defined(_WIN32)
static const char* fs_event_get_filename_in_subdir(int i) {
  snprintf(fs_event_filename,
           sizeof(fs_event_filename),
           "watch_dir/subdir/%s%d",
           file_prefix,
           i);
  return fs_event_filename;
}

static void fs_event_create_files_in_subdir(uv_timer_t* handle) {
  /* Make sure we're not attempting to create files we do not intend */
  ASSERT_LT(fs_event_created, fs_event_file_count);

  /* Create the file */
  create_file(fs_event_get_filename_in_subdir(fs_event_created));

  if (++fs_event_created < fs_event_file_count) {
    /* Create another file on a different event loop tick.  We do it this way
     * to avoid fs events coalescing into one fs event. */
    ASSERT_OK(uv_timer_start(&timer, fs_event_create_files_in_subdir, 100, 0));
  }
}

static void fs_event_unlink_files_in_subdir(uv_timer_t* handle) {
  int r;
  int i;

  /* NOTE: handle might be NULL if invoked not as timer callback */
  if (handle == NULL) {
    /* Unlink all files */
    for (i = 0; i < 16; i++) {
      r = remove(fs_event_get_filename_in_subdir(i));
      if (handle != NULL)
        ASSERT_OK(r);
    }
  } else {
    /* Make sure we're not attempting to remove files we do not intend */
    ASSERT_LT(fs_event_removed, fs_event_file_count);

    /* Remove the file */
    ASSERT_OK(remove(fs_event_get_filename_in_subdir(fs_event_removed)));

    if (++fs_event_removed < fs_event_file_count) {
      /* Remove another file on a different event loop tick.  We do it this way
       * to avoid fs events coalescing into one fs event. */
      ASSERT_OK(uv_timer_start(&timer,
                               fs_event_unlink_files_in_subdir,
                               1,
                               0));
    }
  }
}

static void fs_event_cb_dir_multi_file_in_subdir(uv_fs_event_t* handle,
                                                 const char* filename,
                                                 int events,
                                                 int status) {
#ifdef _WIN32
  /* Each file created (or deleted) will cause this callback to be called twice
   * under Windows: once with the name of the file, and second time with the
   * name of the directory. We will ignore the callback for the directory
   * itself. */
  if (filename && strcmp(filename, file_prefix_in_subdir) == 0)
    return;
#endif
  /* It may happen that the "subdir" creation event is captured even though
   * we started watching after its actual creation.
   */
  if (strcmp(filename, "subdir") == 0)
    return;

  fs_multievent_cb_called++;
  ASSERT_PTR_EQ(handle, &fs_event);
  ASSERT_OK(status);
  ASSERT(events == UV_CHANGE || events == UV_RENAME);
  #if defined(__APPLE__) || defined(_WIN32) || defined(__linux__)
  ASSERT_OK(strncmp(filename,
                    file_prefix_in_subdir,
                    sizeof(file_prefix_in_subdir) - 1));
  #else
  ASSERT_NE(filename == NULL ||
            strncmp(filename,
                    file_prefix_in_subdir,
                    sizeof(file_prefix_in_subdir) - 1) == 0, 0);
  #endif

  if (fs_event_created == fs_event_file_count &&
      fs_multievent_cb_called == fs_event_created) {
    /* Once we've processed all create events, delete all files */
    ASSERT_OK(uv_timer_start(&timer,
                             fs_event_unlink_files_in_subdir,
                             1,
                             0));
  } else if (fs_multievent_cb_called == 2 * fs_event_file_count) {
    /* Once we've processed all create and delete events, stop watching */
    ASSERT_EQ(fs_event_removed, fs_event_file_count);
    uv_close((uv_handle_t*) &timer, close_cb);
    uv_close((uv_handle_t*) handle, close_cb);
  }
}
#endif

static void fs_event_cb_file(uv_fs_event_t* handle, const char* filename,
  int events, int status) {
  ++fs_event_cb_called;
  ASSERT_PTR_EQ(handle, &fs_event);
  ASSERT_OK(status);
  ASSERT_EQ(events, UV_CHANGE);
  #if defined(__APPLE__) || defined(_WIN32) || defined(__linux__)
  ASSERT_OK(strcmp(filename, "file2"));
  #else
  ASSERT(filename == NULL || strcmp(filename, "file2") == 0);
  #endif
  ASSERT_OK(uv_fs_event_stop(handle));
  uv_close((uv_handle_t*)handle, close_cb);
}

static void fs_event_cb_file_current_dir(uv_fs_event_t* handle,
  const char* filename, int events, int status) {
  ++fs_event_cb_called;

  ASSERT_PTR_EQ(handle, &fs_event);
  ASSERT_OK(status);
  ASSERT_EQ(events, UV_CHANGE);
  #if defined(__APPLE__) || defined(_WIN32) || defined(__linux__)
  ASSERT_OK(strcmp(filename, "watch_file"));
  #else
  ASSERT(filename == NULL || strcmp(filename, "watch_file") == 0);
  #endif

  uv_close((uv_handle_t*)handle, close_cb);
}

static void timer_cb_file(uv_timer_t* handle) {
  ++timer_cb_called;

  if (timer_cb_called == 1) {
    touch_file("watch_dir/file1");
  } else {
    touch_file("watch_dir/file2");
    uv_close((uv_handle_t*)handle, close_cb);
  }
}

static void timer_cb_touch(uv_timer_t* timer) {
  uv_close((uv_handle_t*)timer, NULL);
  touch_file((char*) timer->data);
  timer_cb_touch_called++;
}

static void timer_cb_exact(uv_timer_t* handle) {
  int r;

  if (timer_cb_exact_called == 0) {
    touch_file("watch_dir/file.js");
  } else {
    uv_close((uv_handle_t*)handle, NULL);
    r = uv_fs_event_stop(&fs_event);
    ASSERT_OK(r);
    uv_close((uv_handle_t*) &fs_event, NULL);
  }

  ++timer_cb_exact_called;
}

static void timer_cb_watch_twice(uv_timer_t* handle) {
  uv_fs_event_t* handles = handle->data;
  uv_close((uv_handle_t*) (handles + 0), NULL);
  uv_close((uv_handle_t*) (handles + 1), NULL);
  uv_close((uv_handle_t*) handle, NULL);
}

static void fs_event_cb_close(uv_fs_event_t* handle,
                              const char* filename,
                              int events,
                              int status) {
  ASSERT_OK(status);

  ASSERT_LT(fs_event_cb_called, 3);
  ++fs_event_cb_called;

  if (fs_event_cb_called == 3) {
    uv_close((uv_handle_t*) handle, close_cb);
  }
}


TEST_IMPL(fs_event_watch_dir) {
#if defined(NO_FS_EVENTS)
  RETURN_SKIP(NO_FS_EVENTS);
#elif defined(__MVS__)
  RETURN_SKIP("Directory watching not supported on this platform.");
#elif defined(__APPLE__) && defined(__TSAN__)
  RETURN_SKIP("Times out under TSAN.");
#endif

  uv_loop_t* loop = uv_default_loop();
  int r;

  /* Setup */
  fs_event_unlink_files(NULL);
  remove("watch_dir/file2");
  remove("watch_dir/file1");
  remove("watch_dir/");
  create_dir("watch_dir");

  r = uv_fs_event_init(loop, &fs_event);
  ASSERT_OK(r);
  r = uv_fs_event_start(&fs_event, fs_event_cb_dir_multi_file, "watch_dir", 0);
  ASSERT_OK(r);
  r = uv_timer_init(loop, &timer);
  ASSERT_OK(r);
  r = uv_timer_start(&timer, fs_event_create_files, 100, 0);
  ASSERT_OK(r);

  uv_run(loop, UV_RUN_DEFAULT);

  ASSERT_EQ(fs_event_cb_called, fs_event_created + fs_event_removed);
  ASSERT_EQ(2, close_cb_called);

  /* Cleanup */
  fs_event_unlink_files(NULL);
  remove("watch_dir/file2");
  remove("watch_dir/file1");
  remove("watch_dir/");

  MAKE_VALGRIND_HAPPY(loop);
  return 0;
}


TEST_IMPL(fs_event_watch_dir_recursive) {
#if defined(__APPLE__) && defined(__TSAN__)
  RETURN_SKIP("Times out under TSAN.");
#elif defined(__APPLE__) || defined(_WIN32)
  uv_loop_t* loop;
  int r;
  uv_fs_event_t fs_event_root;

  /* Setup */
  loop = uv_default_loop();
  fs_event_unlink_files(NULL);
  remove("watch_dir/file2");
  remove("watch_dir/file1");
  remove("watch_dir/subdir");
  remove("watch_dir/");
  create_dir("watch_dir");
  create_dir("watch_dir/subdir");

  r = uv_fs_event_init(loop, &fs_event);
  ASSERT_OK(r);
  r = uv_fs_event_start(&fs_event,
                        fs_event_cb_dir_multi_file_in_subdir,
                        "watch_dir",
                        UV_FS_EVENT_RECURSIVE);
  ASSERT_OK(r);
  r = uv_timer_init(loop, &timer);
  ASSERT_OK(r);
  r = uv_timer_start(&timer, fs_event_create_files_in_subdir, 100, 0);
  ASSERT_OK(r);

#ifndef _WIN32
  /* Also try to watch the root directory.
   * This will be noisier, so we're just checking for any couple events to happen. */
  r = uv_fs_event_init(loop, &fs_event_root);
  ASSERT_OK(r);
  r = uv_fs_event_start(&fs_event_root,
                        fs_event_cb_close,
                        "/",
                        UV_FS_EVENT_RECURSIVE);
  ASSERT_OK(r);
#else
  fs_event_cb_called += 3;
  close_cb_called += 1;
  (void)fs_event_root;
#endif

  uv_run(loop, UV_RUN_DEFAULT);

  ASSERT_EQ(fs_multievent_cb_called, fs_event_created + fs_event_removed);
  ASSERT_EQ(3, fs_event_cb_called);
  ASSERT_EQ(3, close_cb_called);

  /* Cleanup */
  fs_event_unlink_files_in_subdir(NULL);
  remove("watch_dir/file2");
  remove("watch_dir/file1");
  remove("watch_dir/subdir");
  remove("watch_dir/");

  MAKE_VALGRIND_HAPPY(loop);
  return 0;
#else
  RETURN_SKIP("Recursive directory watching not supported on this platform.");
#endif
}

#ifdef _WIN32
TEST_IMPL(fs_event_watch_dir_short_path) {
  uv_loop_t* loop;
  uv_fs_t req;
  int has_shortnames;
  int r;

  /* Setup */
  loop = uv_default_loop();
  remove("watch_dir/file1");
  remove("watch_dir/");
  create_dir("watch_dir");
  create_file("watch_dir/file1");

  /* Newer version of Windows ship with
     HKLM\SYSTEM\CurrentControlSet\Control\FileSystem\NtfsDisable8dot3NameCreation
     not equal to 0. So we verify the files we created are addressable by a 8.3
     short name */
  has_shortnames = uv_fs_stat(NULL, &req, "watch_~1", NULL) != UV_ENOENT;
  if (has_shortnames) {
    r = uv_fs_event_init(loop, &fs_event);
    ASSERT_OK(r);
    r = uv_fs_event_start(&fs_event, fs_event_cb_dir, "watch_~1", 0);
    ASSERT_OK(r);
    r = uv_timer_init(loop, &timer);
    ASSERT_OK(r);
    r = uv_timer_start(&timer, timer_cb_file, 100, 0);
    ASSERT_OK(r);

    uv_run(loop, UV_RUN_DEFAULT);

    ASSERT_EQ(1, fs_event_cb_called);
    ASSERT_EQ(1, timer_cb_called);
    ASSERT_EQ(1, close_cb_called);
  }

  /* Cleanup */
  remove("watch_dir/file1");
  remove("watch_dir/");

  MAKE_VALGRIND_HAPPY(loop);

  if (!has_shortnames)
    RETURN_SKIP("Was not able to address files with 8.3 short name.");

  return 0;
}
#endif


TEST_IMPL(fs_event_watch_file) {
#if defined(NO_FS_EVENTS)
  RETURN_SKIP(NO_FS_EVENTS);
#endif

  uv_loop_t* loop = uv_default_loop();
  int r;

  /* Setup */
  remove("watch_dir/file2");
  remove("watch_dir/file1");
  remove("watch_dir/");
  create_dir("watch_dir");
  create_file("watch_dir/file1");
  create_file("watch_dir/file2");

  r = uv_fs_event_init(loop, &fs_event);
  ASSERT_OK(r);
  r = uv_fs_event_start(&fs_event, fs_event_cb_file, "watch_dir/file2", 0);
  ASSERT_OK(r);
  r = uv_timer_init(loop, &timer);
  ASSERT_OK(r);
  r = uv_timer_start(&timer, timer_cb_file, 100, 100);
  ASSERT_OK(r);

  uv_run(loop, UV_RUN_DEFAULT);

  ASSERT_EQ(1, fs_event_cb_called);
  ASSERT_EQ(2, timer_cb_called);
  ASSERT_EQ(2, close_cb_called);

  /* Cleanup */
  remove("watch_dir/file2");
  remove("watch_dir/file1");
  remove("watch_dir/");

  MAKE_VALGRIND_HAPPY(loop);
  return 0;
}

TEST_IMPL(fs_event_watch_file_exact_path) {
  /*
    This test watches a file named "file.jsx" and modifies a file named
    "file.js". The test verifies that no events occur for file.jsx.
  */

#if defined(NO_FS_EVENTS)
  RETURN_SKIP(NO_FS_EVENTS);
#endif

  uv_loop_t* loop;
  int r;

  loop = uv_default_loop();

  /* Setup */
  remove("watch_dir/file.js");
  remove("watch_dir/file.jsx");
  remove("watch_dir/");
  create_dir("watch_dir");
  create_file("watch_dir/file.js");
  create_file("watch_dir/file.jsx");
#if defined(__APPLE__) && !defined(MAC_OS_X_VERSION_10_12)
  /* Empirically, FSEvents seems to (reliably) report the preceding
   * create_file events prior to macOS 10.11.6 in the subsequent fs_watch
   * creation, but that behavior hasn't been observed to occur on newer
   * versions. Give a long delay here to let the system settle before running
   * the test. */
  uv_sleep(1100);
  uv_update_time(loop);
#endif

  r = uv_fs_event_init(loop, &fs_event);
  ASSERT_OK(r);
  r = uv_fs_event_start(&fs_event, fs_event_fail, "watch_dir/file.jsx", 0);
  ASSERT_OK(r);
  r = uv_timer_init(loop, &timer);
  ASSERT_OK(r);
  r = uv_timer_start(&timer, timer_cb_exact, 100, 100);
  ASSERT_OK(r);
  r = uv_run(loop, UV_RUN_DEFAULT);
  ASSERT_OK(r);
  ASSERT_EQ(2, timer_cb_exact_called);

  /* Cleanup */
  remove("watch_dir/file.js");
  remove("watch_dir/file.jsx");
  remove("watch_dir/");

  MAKE_VALGRIND_HAPPY(loop);
  return 0;
}

TEST_IMPL(fs_event_watch_file_twice) {
#if defined(NO_FS_EVENTS)
  RETURN_SKIP(NO_FS_EVENTS);
#endif
  const char path[] = "test/fixtures/empty_file";
  uv_fs_event_t watchers[2];
  uv_timer_t timer;
  uv_loop_t* loop;

  loop = uv_default_loop();
  timer.data = watchers;

  ASSERT_OK(uv_fs_event_init(loop, watchers + 0));
  ASSERT_OK(uv_fs_event_start(watchers + 0, fail_cb, path, 0));
  ASSERT_OK(uv_fs_event_init(loop, watchers + 1));
  ASSERT_OK(uv_fs_event_start(watchers + 1, fail_cb, path, 0));
  ASSERT_OK(uv_timer_init(loop, &timer));
  ASSERT_OK(uv_timer_start(&timer, timer_cb_watch_twice, 10, 0));
  ASSERT_OK(uv_run(loop, UV_RUN_DEFAULT));

  MAKE_VALGRIND_HAPPY(loop);
  return 0;
}

TEST_IMPL(fs_event_watch_file_current_dir) {
#if defined(NO_FS_EVENTS)
  RETURN_SKIP(NO_FS_EVENTS);
#endif
  uv_timer_t timer;
  uv_loop_t* loop;
  int r;

  loop = uv_default_loop();

  /* Setup */
  remove("watch_file");
  create_file("watch_file");
#if defined(__APPLE__) && !defined(MAC_OS_X_VERSION_10_12)
  /* Empirically, kevent seems to (sometimes) report the preceding
   * create_file events prior to macOS 10.11.6 in the subsequent fs_event_start
   * So let the system settle before running the test. */
  uv_sleep(1100);
  uv_update_time(loop);
#endif

  r = uv_fs_event_init(loop, &fs_event);
  ASSERT_OK(r);
  r = uv_fs_event_start(&fs_event,
                        fs_event_cb_file_current_dir,
                        "watch_file",
                        0);
  ASSERT_OK(r);


  r = uv_timer_init(loop, &timer);
  ASSERT_OK(r);

  timer.data = "watch_file";
  r = uv_timer_start(&timer, timer_cb_touch, 1100, 0);
  ASSERT_OK(r);

  ASSERT_OK(timer_cb_touch_called);
  ASSERT_OK(fs_event_cb_called);
  ASSERT_OK(close_cb_called);

  uv_run(loop, UV_RUN_DEFAULT);

  ASSERT_EQ(1, timer_cb_touch_called);
  /* FSEvents on macOS sometimes sends one change event, sometimes two. */
  ASSERT_NE(0, fs_event_cb_called);
  ASSERT_EQ(1, close_cb_called);

  /* Cleanup */
  remove("watch_file");

  MAKE_VALGRIND_HAPPY(loop);
  return 0;
}

#ifdef _WIN32
TEST_IMPL(fs_event_watch_file_root_dir) {
  uv_loop_t* loop;
  int r;

  const char* sys_drive = getenv("SystemDrive");
  char path[] = "\\\\?\\X:\\bootsect.bak";

  ASSERT_NOT_NULL(sys_drive);
  strncpy(path + sizeof("\\\\?\\") - 1, sys_drive, 1);

  loop = uv_default_loop();

  r = uv_fs_event_init(loop, &fs_event);
  ASSERT_OK(r);
  r = uv_fs_event_start(&fs_event, fail_cb, path, 0);
  if (r == UV_ENOENT)
    RETURN_SKIP("bootsect.bak doesn't exist in system root.\n");
  ASSERT_OK(r);

  uv_close((uv_handle_t*) &fs_event, NULL);

  MAKE_VALGRIND_HAPPY(loop);
  return 0;
}
#endif

TEST_IMPL(fs_event_no_callback_after_close) {
#if defined(NO_FS_EVENTS)
  RETURN_SKIP(NO_FS_EVENTS);
#endif

  uv_loop_t* loop = uv_default_loop();
  int r;

  /* Setup */
  remove("watch_dir/file1");
  remove("watch_dir/");
  create_dir("watch_dir");
  create_file("watch_dir/file1");

  r = uv_fs_event_init(loop, &fs_event);
  ASSERT_OK(r);
  r = uv_fs_event_start(&fs_event,
                        fs_event_cb_file,
                        "watch_dir/file1",
                        0);
  ASSERT_OK(r);


  uv_close((uv_handle_t*)&fs_event, close_cb);
  touch_file("watch_dir/file1");
  uv_run(loop, UV_RUN_DEFAULT);

  ASSERT_OK(fs_event_cb_called);
  ASSERT_EQ(1, close_cb_called);

  /* Cleanup */
  remove("watch_dir/file1");
  remove("watch_dir/");

  MAKE_VALGRIND_HAPPY(loop);
  return 0;
}

TEST_IMPL(fs_event_no_callback_on_close) {
#if defined(NO_FS_EVENTS)
  RETURN_SKIP(NO_FS_EVENTS);
#endif

  uv_loop_t* loop = uv_default_loop();
  int r;

  /* Setup */
  remove("watch_dir/file1");
  remove("watch_dir/");
  create_dir("watch_dir");
  create_file("watch_dir/file1");

  r = uv_fs_event_init(loop, &fs_event);
  ASSERT_OK(r);
  r = uv_fs_event_start(&fs_event,
                        fs_event_cb_file,
                        "watch_dir/file1",
                        0);
  ASSERT_OK(r);

  uv_close((uv_handle_t*)&fs_event, close_cb);

  uv_run(loop, UV_RUN_DEFAULT);

  ASSERT_OK(fs_event_cb_called);
  ASSERT_EQ(1, close_cb_called);

  /* Cleanup */
  remove("watch_dir/file1");
  remove("watch_dir/");

  MAKE_VALGRIND_HAPPY(loop);
  return 0;
}


static void timer_cb(uv_timer_t* handle) {
  int r;

  r = uv_fs_event_init(handle->loop, &fs_event);
  ASSERT_OK(r);
  r = uv_fs_event_start(&fs_event, fs_event_fail, ".", 0);
  ASSERT_OK(r);

  uv_close((uv_handle_t*)&fs_event, close_cb);
  uv_close((uv_handle_t*)handle, close_cb);
}


TEST_IMPL(fs_event_immediate_close) {
#if defined(NO_FS_EVENTS)
  RETURN_SKIP(NO_FS_EVENTS);
#endif
  uv_timer_t timer;
  uv_loop_t* loop;
  int r;

  loop = uv_default_loop();

  r = uv_timer_init(loop, &timer);
  ASSERT_OK(r);

  r = uv_timer_start(&timer, timer_cb, 1, 0);
  ASSERT_OK(r);

  uv_run(loop, UV_RUN_DEFAULT);

  ASSERT_EQ(2, close_cb_called);

  MAKE_VALGRIND_HAPPY(loop);
  return 0;
}


TEST_IMPL(fs_event_close_with_pending_event) {
#if defined(NO_FS_EVENTS)
  RETURN_SKIP(NO_FS_EVENTS);
#endif
  uv_loop_t* loop;
  int r;

  loop = uv_default_loop();

  create_dir("watch_dir");
  create_file("watch_dir/file");

  r = uv_fs_event_init(loop, &fs_event);
  ASSERT_OK(r);
  r = uv_fs_event_start(&fs_event, fs_event_fail, "watch_dir", 0);
  ASSERT_OK(r);

  /* Generate an fs event. */
  touch_file("watch_dir/file");

  uv_close((uv_handle_t*)&fs_event, close_cb);

  uv_run(loop, UV_RUN_DEFAULT);

  ASSERT_EQ(1, close_cb_called);

  /* Clean up */
  remove("watch_dir/file");
  remove("watch_dir/");

  MAKE_VALGRIND_HAPPY(loop);
  return 0;
}

TEST_IMPL(fs_event_close_with_pending_delete_event) {
#if defined(NO_FS_EVENTS)
  RETURN_SKIP(NO_FS_EVENTS);
#endif
  uv_loop_t* loop;
  int r;

  loop = uv_default_loop();

  create_dir("watch_dir");
  create_file("watch_dir/file");

  r = uv_fs_event_init(loop, &fs_event);
  ASSERT_OK(r);
  r = uv_fs_event_start(&fs_event, fs_event_fail, "watch_dir/file", 0);
  ASSERT_OK(r);

  /* Generate an fs event. */
  remove("watch_dir/file");

  /* Allow time for the remove event to propagate to the pending list. */
  /* XXX - perhaps just for __sun? */
  uv_sleep(1100);
  uv_update_time(loop);

  uv_close((uv_handle_t*)&fs_event, close_cb);

  uv_run(loop, UV_RUN_DEFAULT);

  ASSERT_EQ(1, close_cb_called);

  /* Clean up */
  remove("watch_dir/");

  MAKE_VALGRIND_HAPPY(loop);
  return 0;
}

TEST_IMPL(fs_event_close_in_callback) {
#if defined(NO_FS_EVENTS)
  RETURN_SKIP(NO_FS_EVENTS);
#elif defined(__MVS__)
  RETURN_SKIP("Directory watching not supported on this platform.");
#elif defined(__APPLE__) && defined(__TSAN__)
  RETURN_SKIP("Times out under TSAN.");
#endif
  uv_loop_t* loop;
  int r;

  loop = uv_default_loop();

  fs_event_unlink_files(NULL);
  create_dir("watch_dir");

  r = uv_fs_event_init(loop, &fs_event);
  ASSERT_OK(r);
  r = uv_fs_event_start(&fs_event, fs_event_cb_close, "watch_dir", 0);
  ASSERT_OK(r);

  r = uv_timer_init(loop, &timer);
  ASSERT_OK(r);
  r = uv_timer_start(&timer, fs_event_create_files, 100, 0);
  ASSERT_OK(r);

  uv_run(loop, UV_RUN_DEFAULT);

  uv_close((uv_handle_t*)&timer, close_cb);

  uv_run(loop, UV_RUN_ONCE);

  ASSERT_EQ(2, close_cb_called);
  ASSERT_EQ(3, fs_event_cb_called);

  /* Clean up */
  fs_event_unlink_files(NULL);
  remove("watch_dir/");

  MAKE_VALGRIND_HAPPY(loop);
  return 0;
}

TEST_IMPL(fs_event_start_and_close) {
#if defined(NO_FS_EVENTS)
  RETURN_SKIP(NO_FS_EVENTS);
#endif
  uv_loop_t* loop;
  uv_fs_event_t fs_event1;
  uv_fs_event_t fs_event2;
  int r;

  loop = uv_default_loop();

  create_dir("watch_dir");

  r = uv_fs_event_init(loop, &fs_event1);
  ASSERT_OK(r);
  r = uv_fs_event_start(&fs_event1, fs_event_cb_dir, "watch_dir", 0);
  ASSERT_OK(r);

  r = uv_fs_event_init(loop, &fs_event2);
  ASSERT_OK(r);
  r = uv_fs_event_start(&fs_event2, fs_event_cb_dir, "watch_dir", 0);
  ASSERT_OK(r);

  uv_close((uv_handle_t*) &fs_event2, close_cb);
  uv_close((uv_handle_t*) &fs_event1, close_cb);

  uv_run(loop, UV_RUN_DEFAULT);

  ASSERT_EQ(2, close_cb_called);

  remove("watch_dir/");
  MAKE_VALGRIND_HAPPY(loop);
  return 0;
}

TEST_IMPL(fs_event_getpath) {
#if defined(NO_FS_EVENTS)
  RETURN_SKIP(NO_FS_EVENTS);
#endif
  uv_loop_t* loop = uv_default_loop();
  unsigned i;
  int r;
  char buf[1024];
  size_t len;
  const char* const watch_dir[] = {
    "watch_dir",
    "watch_dir/",
    "watch_dir///",
    "watch_dir/subfolder/..",
    "watch_dir//subfolder//..//",
  };

  create_dir("watch_dir");
  create_dir("watch_dir/subfolder");


  for (i = 0; i < ARRAY_SIZE(watch_dir); i++) {
    r = uv_fs_event_init(loop, &fs_event);
    ASSERT_OK(r);
    len = sizeof buf;
    r = uv_fs_event_getpath(&fs_event, buf, &len);
    ASSERT_EQ(r, UV_EINVAL);
    r = uv_fs_event_start(&fs_event, fail_cb, watch_dir[i], 0);
    ASSERT_OK(r);
    len = 0;
    r = uv_fs_event_getpath(&fs_event, buf, &len);
    ASSERT_EQ(r, UV_ENOBUFS);
    ASSERT_LT(len, sizeof buf); /* sanity check */
    ASSERT_EQ(len, strlen(watch_dir[i]) + 1);
    r = uv_fs_event_getpath(&fs_event, buf, &len);
    ASSERT_OK(r);
    ASSERT_EQ(len, strlen(watch_dir[i]));
    ASSERT(strcmp(buf, watch_dir[i]) == 0);
    r = uv_fs_event_stop(&fs_event);
    ASSERT_OK(r);
    uv_close((uv_handle_t*) &fs_event, close_cb);

    uv_run(loop, UV_RUN_DEFAULT);

    ASSERT_EQ(1, close_cb_called);
    close_cb_called = 0;
  }

  remove("watch_dir/");
  MAKE_VALGRIND_HAPPY(loop);
  return 0;
}

#if defined(__APPLE__)

static int fs_event_error_reported;

static void fs_event_error_report_cb(uv_fs_event_t* handle,
                                     const char* filename,
                                     int events,
                                     int status) {
  if (status != 0)
    fs_event_error_reported = status;
}

static void timer_cb_nop(uv_timer_t* handle) {
  ++timer_cb_called;
  uv_close((uv_handle_t*) handle, close_cb);
}

static void fs_event_error_report_close_cb(uv_handle_t* handle) {
  ASSERT_NOT_NULL(handle);
  close_cb_called++;

  /* handle is allocated on-stack, no need to free it */
}


TEST_IMPL(fs_event_error_reporting) {
  unsigned int i;
  uv_loop_t loops[1024];
  uv_fs_event_t events[ARRAY_SIZE(loops)];
  uv_loop_t* loop;
  uv_fs_event_t* event;

  TEST_FILE_LIMIT(ARRAY_SIZE(loops) * 3);

  remove("watch_dir/");
  create_dir("watch_dir");

  /* Create a lot of loops, and start FSEventStream in each of them.
   * Eventually, this should create enough streams to make FSEventStreamStart()
   * fail.
   */
  for (i = 0; i < ARRAY_SIZE(loops); i++) {
    loop = &loops[i];
    ASSERT_OK(uv_loop_init(loop));
    event = &events[i];

    timer_cb_called = 0;
    close_cb_called = 0;
    ASSERT_OK(uv_fs_event_init(loop, event));
    ASSERT_OK(uv_fs_event_start(event,
                                fs_event_error_report_cb,
                                "watch_dir",
                                0));
    uv_unref((uv_handle_t*) event);

    /* Let loop run for some time */
    ASSERT_OK(uv_timer_init(loop, &timer));
    ASSERT_OK(uv_timer_start(&timer, timer_cb_nop, 2, 0));
    uv_run(loop, UV_RUN_DEFAULT);
    ASSERT_EQ(1, timer_cb_called);
    ASSERT_EQ(1, close_cb_called);
    if (fs_event_error_reported != 0)
      break;
  }

  /* At least one loop should fail */
  ASSERT_EQ(fs_event_error_reported, UV_EMFILE);

  /* Stop and close all events, and destroy loops */
  do {
    loop = &loops[i];
    event = &events[i];

    ASSERT_OK(uv_fs_event_stop(event));
    uv_ref((uv_handle_t*) event);
    uv_close((uv_handle_t*) event, fs_event_error_report_close_cb);

    close_cb_called = 0;
    uv_run(loop, UV_RUN_DEFAULT);
    ASSERT_EQ(1, close_cb_called);

    uv_loop_close(loop);
  } while (i-- != 0);

  remove("watch_dir/");
  MAKE_VALGRIND_HAPPY(uv_default_loop());
  return 0;
}

#else  /* !defined(__APPLE__) */

TEST_IMPL(fs_event_error_reporting) {
  /* No-op, needed only for FSEvents backend */

  MAKE_VALGRIND_HAPPY(uv_default_loop());
  return 0;
}

#endif  /* defined(__APPLE__) */

TEST_IMPL(fs_event_watch_invalid_path) {
#if defined(NO_FS_EVENTS)
  RETURN_SKIP(NO_FS_EVENTS);
#endif

  uv_loop_t* loop;
  int r;

  loop = uv_default_loop();
  r = uv_fs_event_init(loop, &fs_event);
  ASSERT_OK(r);
  r = uv_fs_event_start(&fs_event, fs_event_cb_file, "<:;", 0);
  ASSERT(r);
  ASSERT_OK(uv_is_active((uv_handle_t*) &fs_event));
  r = uv_fs_event_start(&fs_event, fs_event_cb_file, "", 0);
  ASSERT(r);
  ASSERT_OK(uv_is_active((uv_handle_t*) &fs_event));
  MAKE_VALGRIND_HAPPY(loop);
  return 0;
}

static int fs_event_cb_stop_calls;

static void fs_event_cb_stop(uv_fs_event_t* handle, const char* path,
                             int events, int status) {
  uv_fs_event_stop(handle);
  fs_event_cb_stop_calls++;
}

TEST_IMPL(fs_event_stop_in_cb) {
  uv_fs_event_t fs;
  uv_timer_t timer;
  char path[] = "fs_event_stop_in_cb.txt";

#if defined(NO_FS_EVENTS)
  RETURN_SKIP(NO_FS_EVENTS);
#endif

  remove(path);
  create_file(path);

  ASSERT_OK(uv_fs_event_init(uv_default_loop(), &fs));
  ASSERT_OK(uv_fs_event_start(&fs, fs_event_cb_stop, path, 0));

  /* Note: timer_cb_touch() closes the handle. */
  timer.data = path;
  ASSERT_OK(uv_timer_init(uv_default_loop(), &timer));
  ASSERT_OK(uv_timer_start(&timer, timer_cb_touch, 100, 0));

  ASSERT_OK(fs_event_cb_stop_calls);
  ASSERT_OK(timer_cb_touch_called);

  ASSERT_OK(uv_run(uv_default_loop(), UV_RUN_DEFAULT));

  ASSERT_EQ(1, fs_event_cb_stop_calls);
  ASSERT_EQ(1, timer_cb_touch_called);

  uv_close((uv_handle_t*) &fs, NULL);
  ASSERT_OK(uv_run(uv_default_loop(), UV_RUN_DEFAULT));
  ASSERT_EQ(1, fs_event_cb_stop_calls);

  remove(path);

  MAKE_VALGRIND_HAPPY(uv_default_loop());
  return 0;
}<|MERGE_RESOLUTION|>--- conflicted
+++ resolved
@@ -81,13 +81,8 @@
   uv_fs_t req;
 
   r = uv_fs_open(NULL, &req, name, O_WRONLY | O_CREAT, S_IWUSR | S_IRUSR, NULL);
-<<<<<<< HEAD
-  ASSERT(r == 0);
-  file = (uv_os_fd_t)req.result;
-=======
-  ASSERT_GE(r, 0);
-  file = r;
->>>>>>> be6b81a3
+  ASSERT_OK(r);
+  file = (uv_os_fd_t) req.result;
   uv_fs_req_cleanup(&req);
   r = uv_fs_close(NULL, &req, file, NULL);
   ASSERT_OK(r);
@@ -101,13 +96,8 @@
   uv_buf_t buf;
 
   r = uv_fs_open(NULL, &req, name, O_RDWR, 0, NULL);
-<<<<<<< HEAD
-  ASSERT(r == 0);
-  file = (uv_os_fd_t)req.result;
-=======
-  ASSERT_GE(r, 0);
-  file = r;
->>>>>>> be6b81a3
+  ASSERT_OK(r);
+  file = (uv_os_fd_t) req.result;
   uv_fs_req_cleanup(&req);
 
   buf = uv_buf_init("foo", 4);
