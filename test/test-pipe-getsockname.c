--- conflicted
+++ resolved
@@ -220,17 +220,9 @@
   ASSERT(r);
 
   r = uv_pipe_init(uv_default_loop(), &pipe_client, 0);
-<<<<<<< HEAD
-  ASSERT(r == 0);
+  ASSERT_OK(r);
   r = uv_pipe_open(&pipe_client, readh);
-  ASSERT(r == 0);
-=======
-  ASSERT_OK(r);
-  readfd = _open_osfhandle((intptr_t)readh, _O_RDONLY);
-  ASSERT_NE(r, -1);
-  r = uv_pipe_open(&pipe_client, readfd);
-  ASSERT_OK(r);
->>>>>>> be6b81a3
+  ASSERT_OK(r);
   r = uv_read_start((uv_stream_t*) &pipe_client,
                     (uv_alloc_cb) abort,
                     (uv_read_cb) abort);
