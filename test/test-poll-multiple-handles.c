/* Copyright libuv project contributors. All rights reserved.
 *
 * Permission is hereby granted, free of charge, to any person obtaining a copy
 * of this software and associated documentation files (the "Software"), to
 * deal in the Software without restriction, including without limitation the
 * rights to use, copy, modify, merge, publish, distribute, sublicense, and/or
 * sell copies of the Software, and to permit persons to whom the Software is
 * furnished to do so, subject to the following conditions:
 *
 * The above copyright notice and this permission notice shall be included in
 * all copies or substantial portions of the Software.
 *
 * THE SOFTWARE IS PROVIDED "AS IS", WITHOUT WARRANTY OF ANY KIND, EXPRESS OR
 * IMPLIED, INCLUDING BUT NOT LIMITED TO THE WARRANTIES OF MERCHANTABILITY,
 * FITNESS FOR A PARTICULAR PURPOSE AND NONINFRINGEMENT. IN NO EVENT SHALL THE
 * AUTHORS OR COPYRIGHT HOLDERS BE LIABLE FOR ANY CLAIM, DAMAGES OR OTHER
 * LIABILITY, WHETHER IN AN ACTION OF CONTRACT, TORT OR OTHERWISE, ARISING
 * FROM, OUT OF OR IN CONNECTION WITH THE SOFTWARE OR THE USE OR OTHER DEALINGS
 * IN THE SOFTWARE.
 */

#include <errno.h>

#ifndef _WIN32
# include <fcntl.h>
# include <sys/socket.h>
# include <unistd.h>
#endif

#include "uv.h"
#include "task.h"


static int close_cb_called = 0;


static void close_cb(uv_handle_t* handle) {
  close_cb_called++;
}

static void poll_cb(uv_poll_t* handle, int status, int events) {
  /* Not a bound socket, linux immediately reports UV_READABLE, other OS do not */
  ASSERT_EQ(events, UV_READABLE);
}

TEST_IMPL(poll_multiple_handles) {
  uv_os_sock_t sock;
  uv_poll_t first_poll_handle, second_poll_handle;

#ifdef _WIN32
  {
    struct WSAData wsa_data;
    int r = WSAStartup(MAKEWORD(2, 2), &wsa_data);
    ASSERT_OK(r);
  }
#endif

  sock = socket(AF_INET, SOCK_STREAM, 0);
#ifdef _WIN32
  ASSERT_NE(sock, INVALID_SOCKET);
#else
  ASSERT_NE(sock, -1);
#endif
<<<<<<< HEAD
  ASSERT(0 == uv_poll_init(uv_default_loop(), &first_poll_handle, sock));
  ASSERT(0 == uv_poll_init(uv_default_loop(), &second_poll_handle, sock));
=======
  ASSERT_OK(uv_poll_init_socket(uv_default_loop(),
                                &first_poll_handle,
                                sock));
  ASSERT_OK(uv_poll_init_socket(uv_default_loop(),
                                &second_poll_handle,
                                sock));
>>>>>>> be6b81a3

  ASSERT_OK(uv_poll_start(&first_poll_handle, UV_READABLE, poll_cb));

  /* We may not start polling while another polling handle is active
   * on that fd.
   */
#ifndef _WIN32
  /* We do not track handles in an O(1) lookupable way on Windows,
   * so not checking that here.
   */
  ASSERT_EQ(uv_poll_start(&second_poll_handle, UV_READABLE, poll_cb),
            UV_EEXIST);
#endif

  /* After stopping the other polling handle, we now should be able to poll */
  ASSERT_OK(uv_poll_stop(&first_poll_handle));
  ASSERT_OK(uv_poll_start(&second_poll_handle, UV_READABLE, poll_cb));

  /* Closing an already stopped polling handle is safe in any case */
  uv_close((uv_handle_t*) &first_poll_handle, close_cb);

  uv_unref((uv_handle_t*) &second_poll_handle);
  ASSERT_OK(uv_run(uv_default_loop(), UV_RUN_DEFAULT));
  ASSERT_EQ(1, close_cb_called);
  uv_ref((uv_handle_t*) &second_poll_handle);

  ASSERT(uv_is_active((uv_handle_t*) &second_poll_handle));
  uv_close((uv_handle_t*) &second_poll_handle, close_cb);

  ASSERT_OK(uv_run(uv_default_loop(), UV_RUN_DEFAULT));
  ASSERT_EQ(2, close_cb_called);

  MAKE_VALGRIND_HAPPY(uv_default_loop());
  return 0;
}<|MERGE_RESOLUTION|>--- conflicted
+++ resolved
@@ -61,17 +61,8 @@
 #else
   ASSERT_NE(sock, -1);
 #endif
-<<<<<<< HEAD
-  ASSERT(0 == uv_poll_init(uv_default_loop(), &first_poll_handle, sock));
-  ASSERT(0 == uv_poll_init(uv_default_loop(), &second_poll_handle, sock));
-=======
-  ASSERT_OK(uv_poll_init_socket(uv_default_loop(),
-                                &first_poll_handle,
-                                sock));
-  ASSERT_OK(uv_poll_init_socket(uv_default_loop(),
-                                &second_poll_handle,
-                                sock));
->>>>>>> be6b81a3
+  ASSERT_OK(uv_poll_init(uv_default_loop(), &first_poll_handle, sock));
+  ASSERT_OK(uv_poll_init(uv_default_loop(), &second_poll_handle, sock));
 
   ASSERT_OK(uv_poll_start(&first_poll_handle, UV_READABLE, poll_cb));
 
