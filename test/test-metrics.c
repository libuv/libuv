/* Copyright libuv project contributors. All rights reserved.
 *
 * Permission is hereby granted, free of charge, to any person obtaining a copy
 * of this software and associated documentation files (the "Software"), to
 * deal in the Software without restriction, including without limitation the
 * rights to use, copy, modify, merge, publish, distribute, sublicense, and/or
 * sell copies of the Software, and to permit persons to whom the Software is
 * furnished to do so, subject to the following conditions:
 *
 * The above copyright notice and this permission notice shall be included in
 * all copies or substantial portions of the Software.
 *
 * THE SOFTWARE IS PROVIDED "AS IS", WITHOUT WARRANTY OF ANY KIND, EXPRESS OR
 * IMPLIED, INCLUDING BUT NOT LIMITED TO THE WARRANTIES OF MERCHANTABILITY,
 * FITNESS FOR A PARTICULAR PURPOSE AND NONINFRINGEMENT. IN NO EVENT SHALL THE
 * AUTHORS OR COPYRIGHT HOLDERS BE LIABLE FOR ANY CLAIM, DAMAGES OR OTHER
 * LIABILITY, WHETHER IN AN ACTION OF CONTRACT, TORT OR OTHERWISE, ARISING
 * FROM, OUT OF OR IN CONNECTION WITH THE SOFTWARE OR THE USE OR OTHER DEALINGS
 * IN THE SOFTWARE.
 */

#include "uv.h"
#include "task.h"
#include <string.h> /* memset */

#define UV_NS_TO_MS 1000000

typedef struct {
  uv_fs_t open_req;
  uv_fs_t write_req;
  uv_fs_t close_req;
} fs_reqs_t;

static uint64_t last_events_count;
static char test_buf[] = "test-buffer\n";
static fs_reqs_t fs_reqs;
static int pool_events_counter;


static void timer_spin_cb(uv_timer_t* handle) {
  uint64_t t;

  (*(int*) handle->data)++;
  t = uv_hrtime();
  /* Spin for 500 ms to spin loop time out of the delta check. */
  while (uv_hrtime() - t < 600 * UV_NS_TO_MS) { }
}


TEST_IMPL(metrics_idle_time) {
#if defined(__OpenBSD__)
  RETURN_SKIP("Test does not currently work in OpenBSD");
#endif
  const uint64_t timeout = 1000;
  uv_timer_t timer;
  uint64_t idle_time;
  int cntr;

  cntr = 0;
  timer.data = &cntr;

  ASSERT_OK(uv_loop_configure(uv_default_loop(), UV_METRICS_IDLE_TIME));
  ASSERT_OK(uv_timer_init(uv_default_loop(), &timer));
  ASSERT_OK(uv_timer_start(&timer, timer_spin_cb, timeout, 0));

  ASSERT_OK(uv_run(uv_default_loop(), UV_RUN_DEFAULT));
  ASSERT_GT(cntr, 0);

  idle_time = uv_metrics_idle_time(uv_default_loop());

  /* Permissive check that the idle time matches within the timeout ±500 ms. */
  ASSERT_LE(idle_time, (timeout + 500) * UV_NS_TO_MS);
  ASSERT_GE(idle_time, (timeout - 500) * UV_NS_TO_MS);

  MAKE_VALGRIND_HAPPY(uv_default_loop());
  return 0;
}


static void metrics_routine_cb(void* arg) {
  const uint64_t timeout = 1000;
  uv_loop_t loop;
  uv_timer_t timer;
  uint64_t idle_time;
  int cntr;

  cntr = 0;
  timer.data = &cntr;

  ASSERT_OK(uv_loop_init(&loop));
  ASSERT_OK(uv_loop_configure(&loop, UV_METRICS_IDLE_TIME));
  ASSERT_OK(uv_timer_init(&loop, &timer));
  ASSERT_OK(uv_timer_start(&timer, timer_spin_cb, timeout, 0));

  ASSERT_OK(uv_run(&loop, UV_RUN_DEFAULT));
  ASSERT_GT(cntr, 0);

  idle_time = uv_metrics_idle_time(&loop);

  /* Only checking that idle time is greater than the lower bound since there
   * may have been thread contention, causing the event loop to be delayed in
   * the idle phase longer than expected.
   */
  ASSERT_GE(idle_time, (timeout - 500) * UV_NS_TO_MS);

  close_loop(&loop);
  ASSERT_OK(uv_loop_close(&loop));
}


TEST_IMPL(metrics_idle_time_thread) {
  uv_thread_t threads[5];
  int i;

  for (i = 0; i < 5; i++) {
    ASSERT_OK(uv_thread_create(&threads[i], metrics_routine_cb, NULL));
  }

  for (i = 0; i < 5; i++) {
    uv_thread_join(&threads[i]);
  }

  return 0;
}


static void timer_noop_cb(uv_timer_t* handle) {
  (*(int*) handle->data)++;
}


TEST_IMPL(metrics_idle_time_zero) {
  uv_metrics_t metrics;
  uv_timer_t timer;
  int cntr;

  cntr = 0;
  timer.data = &cntr;
  ASSERT_OK(uv_loop_configure(uv_default_loop(), UV_METRICS_IDLE_TIME));
  ASSERT_OK(uv_timer_init(uv_default_loop(), &timer));
  ASSERT_OK(uv_timer_start(&timer, timer_noop_cb, 0, 0));

  ASSERT_OK(uv_run(uv_default_loop(), UV_RUN_DEFAULT));

  ASSERT_GT(cntr, 0);
  ASSERT_OK(uv_metrics_idle_time(uv_default_loop()));

  ASSERT_OK(uv_metrics_info(uv_default_loop(), &metrics));
  ASSERT_UINT64_EQ(cntr, metrics.loop_count);

  MAKE_VALGRIND_HAPPY(uv_default_loop());
  return 0;
}


static void close_cb(uv_fs_t* req) {
  uv_metrics_t metrics;

  ASSERT_OK(uv_metrics_info(uv_default_loop(), &metrics));
  ASSERT_UINT64_EQ(3, metrics.loop_count);
  ASSERT_UINT64_GT(metrics.events, last_events_count);

  uv_fs_req_cleanup(req);
  last_events_count = metrics.events;
}


static void write_cb(uv_fs_t* req) {
  uv_metrics_t metrics;

  ASSERT_OK(uv_metrics_info(uv_default_loop(), &metrics));
  ASSERT_UINT64_EQ(2, metrics.loop_count);
  ASSERT_UINT64_GT(metrics.events, last_events_count);
  ASSERT_EQ(req->result, sizeof(test_buf));

  uv_fs_req_cleanup(req);
  last_events_count = metrics.events;

<<<<<<< HEAD
  ASSERT_EQ(0, uv_fs_close(uv_default_loop(),
                           &fs_reqs.close_req,
                           (uv_os_fd_t) fs_reqs.open_req.result,
                           close_cb));
=======
  ASSERT_OK(uv_fs_close(uv_default_loop(),
                        &fs_reqs.close_req,
                        fs_reqs.open_req.result,
                        close_cb));
>>>>>>> be6b81a3
}


static void create_cb(uv_fs_t* req) {
  uv_metrics_t metrics;

  ASSERT_OK(uv_metrics_info(uv_default_loop(), &metrics));
  /* Event count here is still 0 so not going to check. */
  ASSERT_UINT64_EQ(1, metrics.loop_count);
  ASSERT_GE(req->result, 0);

  uv_fs_req_cleanup(req);
  last_events_count = metrics.events;

  uv_buf_t iov = uv_buf_init(test_buf, sizeof(test_buf));
<<<<<<< HEAD
  ASSERT_EQ(0, uv_fs_write(uv_default_loop(),
                           &fs_reqs.write_req,
                           (uv_os_fd_t) req->result,
                           &iov,
                           1,
                           0,
                           write_cb));
=======
  ASSERT_OK(uv_fs_write(uv_default_loop(),
                        &fs_reqs.write_req,
                        req->result,
                        &iov,
                        1,
                        0,
                        write_cb));
>>>>>>> be6b81a3
}


static void prepare_cb(uv_prepare_t* handle) {
  uv_metrics_t metrics;

  uv_prepare_stop(handle);

  ASSERT_OK(uv_metrics_info(uv_default_loop(), &metrics));
  ASSERT_UINT64_EQ(0, metrics.loop_count);
  ASSERT_UINT64_EQ(0, metrics.events);

<<<<<<< HEAD
  ASSERT_EQ(0, uv_fs_open(uv_default_loop(),
                          &fs_reqs.open_req,
                          "test_file",
                          UV_FS_O_WRONLY | UV_FS_O_CREAT, S_IRUSR | S_IWUSR,
                          create_cb));
=======
  ASSERT_OK(uv_fs_open(uv_default_loop(),
                       &fs_reqs.open_req,
                       "test_file",
                       O_WRONLY | O_CREAT, S_IRUSR | S_IWUSR,
                       create_cb));
>>>>>>> be6b81a3
}


TEST_IMPL(metrics_info_check) {
  uv_fs_t unlink_req;
  uv_prepare_t prepare;

  uv_fs_unlink(NULL, &unlink_req, "test_file", NULL);
  uv_fs_req_cleanup(&unlink_req);

  ASSERT_OK(uv_prepare_init(uv_default_loop(), &prepare));
  ASSERT_OK(uv_prepare_start(&prepare, prepare_cb));

  ASSERT_OK(uv_run(uv_default_loop(), UV_RUN_DEFAULT));

  uv_fs_unlink(NULL, &unlink_req, "test_file", NULL);
  uv_fs_req_cleanup(&unlink_req);

  MAKE_VALGRIND_HAPPY(uv_default_loop());
  return 0;
}


static void fs_prepare_cb(uv_prepare_t* handle) {
  uv_metrics_t metrics;

  ASSERT_OK(uv_metrics_info(uv_default_loop(), &metrics));

  if (pool_events_counter == 1)
    ASSERT_EQ(metrics.events, metrics.events_waiting);

  if (pool_events_counter < 7)
    return;

  uv_prepare_stop(handle);
  pool_events_counter = -42;
}


static void fs_stat_cb(uv_fs_t* req) {
  uv_fs_req_cleanup(req);
  pool_events_counter++;
}


static void fs_work_cb(uv_work_t* req) {
}


static void fs_after_work_cb(uv_work_t* req, int status) {
  free(req);
  pool_events_counter++;
}


static void fs_write_cb(uv_fs_t* req) {
  uv_work_t* work1 = malloc(sizeof(*work1));
  uv_work_t* work2 = malloc(sizeof(*work2));
  pool_events_counter++;

  uv_fs_req_cleanup(req);

  ASSERT_OK(uv_queue_work(uv_default_loop(),
                          work1,
                          fs_work_cb,
                          fs_after_work_cb));
  ASSERT_OK(uv_queue_work(uv_default_loop(),
                          work2,
                          fs_work_cb,
                          fs_after_work_cb));
}


static void fs_random_cb(uv_random_t* req, int status, void* buf, size_t len) {
  pool_events_counter++;
}


static void fs_addrinfo_cb(uv_getaddrinfo_t* req,
                           int status,
                           struct addrinfo* res) {
  uv_freeaddrinfo(req->addrinfo);
  pool_events_counter++;
}


TEST_IMPL(metrics_pool_events) {
  uv_buf_t iov;
  uv_fs_t open_req;
  uv_fs_t stat1_req;
  uv_fs_t stat2_req;
  uv_fs_t unlink_req;
  uv_fs_t write_req;
  uv_getaddrinfo_t addrinfo_req;
  uv_metrics_t metrics;
  uv_prepare_t prepare;
  uv_random_t random_req;
  uv_os_fd_t fd;
  int r;
  char rdata;

  ASSERT_OK(uv_loop_configure(uv_default_loop(), UV_METRICS_IDLE_TIME));

  uv_fs_unlink(NULL, &unlink_req, "test_file", NULL);
  uv_fs_req_cleanup(&unlink_req);

  ASSERT_OK(uv_prepare_init(uv_default_loop(), &prepare));
  ASSERT_OK(uv_prepare_start(&prepare, fs_prepare_cb));

  pool_events_counter = 0;
  r = uv_fs_open(NULL,
                  &open_req,
                  "test_file",
                  UV_FS_O_WRONLY | UV_FS_O_CREAT,
                  S_IRUSR | S_IWUSR,
                  NULL);
  ASSERT_EQ(r, 0);
  ASSERT_GE(open_req.result, 0);
  fd = (uv_os_fd_t) open_req.result;
  uv_fs_req_cleanup(&open_req);

  iov = uv_buf_init(test_buf, sizeof(test_buf));
  ASSERT_OK(uv_fs_write(uv_default_loop(),
                        &write_req,
                        fd,
                        &iov,
                        1,
                        0,
                        fs_write_cb));
  ASSERT_OK(uv_fs_stat(uv_default_loop(),
                       &stat1_req,
                       "test_file",
                       fs_stat_cb));
  ASSERT_OK(uv_fs_stat(uv_default_loop(),
                       &stat2_req,
                       "test_file",
                       fs_stat_cb));
  ASSERT_OK(uv_random(uv_default_loop(),
                      &random_req,
                      &rdata,
                      1,
                      0,
                      fs_random_cb));
  ASSERT_OK(uv_getaddrinfo(uv_default_loop(),
                           &addrinfo_req,
                           fs_addrinfo_cb,
                           "example.invalid",
                           NULL,
                           NULL));

  /* Sleep for a moment to hopefully force the events to complete before
   * entering the event loop. */
  uv_sleep(100);

  ASSERT_OK(uv_run(uv_default_loop(), UV_RUN_DEFAULT));

  ASSERT_OK(uv_metrics_info(uv_default_loop(), &metrics));
  /* It's possible for uv__work_done() to execute one extra time even though the
   * QUEUE has already been cleared out. This has to do with the way we use an
   * uv_async to tell the event loop thread to process the worker pool QUEUE. */
  ASSERT_GE(metrics.events, 7);
  /* It's possible one of the other events also got stuck in the event queue, so
   * check GE instead of EQ. Reason for 4 instead of 5 is because the call to
   * uv_getaddrinfo() is racey and slow. So can't guarantee that it'll always
   * execute before sleep completes. */
  ASSERT_GE(metrics.events_waiting, 4);
  ASSERT_EQ(pool_events_counter, -42);

  uv_fs_unlink(NULL, &unlink_req, "test_file", NULL);
  uv_fs_req_cleanup(&unlink_req);

  MAKE_VALGRIND_HAPPY(uv_default_loop());
  return 0;
}<|MERGE_RESOLUTION|>--- conflicted
+++ resolved
@@ -176,17 +176,10 @@
   uv_fs_req_cleanup(req);
   last_events_count = metrics.events;
 
-<<<<<<< HEAD
-  ASSERT_EQ(0, uv_fs_close(uv_default_loop(),
-                           &fs_reqs.close_req,
-                           (uv_os_fd_t) fs_reqs.open_req.result,
-                           close_cb));
-=======
   ASSERT_OK(uv_fs_close(uv_default_loop(),
                         &fs_reqs.close_req,
-                        fs_reqs.open_req.result,
+                        (uv_os_fd_t) fs_reqs.open_req.result,
                         close_cb));
->>>>>>> be6b81a3
 }
 
 
@@ -202,23 +195,13 @@
   last_events_count = metrics.events;
 
   uv_buf_t iov = uv_buf_init(test_buf, sizeof(test_buf));
-<<<<<<< HEAD
-  ASSERT_EQ(0, uv_fs_write(uv_default_loop(),
-                           &fs_reqs.write_req,
-                           (uv_os_fd_t) req->result,
-                           &iov,
-                           1,
-                           0,
-                           write_cb));
-=======
   ASSERT_OK(uv_fs_write(uv_default_loop(),
                         &fs_reqs.write_req,
-                        req->result,
+                        (uv_os_fd_t) req->result,
                         &iov,
                         1,
                         0,
                         write_cb));
->>>>>>> be6b81a3
 }
 
 
@@ -231,19 +214,11 @@
   ASSERT_UINT64_EQ(0, metrics.loop_count);
   ASSERT_UINT64_EQ(0, metrics.events);
 
-<<<<<<< HEAD
-  ASSERT_EQ(0, uv_fs_open(uv_default_loop(),
-                          &fs_reqs.open_req,
-                          "test_file",
-                          UV_FS_O_WRONLY | UV_FS_O_CREAT, S_IRUSR | S_IWUSR,
-                          create_cb));
-=======
   ASSERT_OK(uv_fs_open(uv_default_loop(),
                        &fs_reqs.open_req,
                        "test_file",
-                       O_WRONLY | O_CREAT, S_IRUSR | S_IWUSR,
+                       UV_FS_O_WRONLY | UV_FS_O_CREAT, S_IRUSR | S_IWUSR,
                        create_cb));
->>>>>>> be6b81a3
 }
 
 
