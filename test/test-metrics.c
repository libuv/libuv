--- conflicted
+++ resolved
@@ -329,15 +329,8 @@
   ASSERT_OK(uv_prepare_start(&prepare, fs_prepare_cb));
 
   pool_events_counter = 0;
-<<<<<<< HEAD
   r = uv_fs_open(NULL,
-                  &open_req,
-                  "test_file",
-                  UV_FS_O_WRONLY | UV_FS_O_CREAT,
-=======
-  fd = uv_fs_open(NULL,
                   &open_req, "test_file", UV_FS_O_WRONLY | UV_FS_O_CREAT,
->>>>>>> e9f29cb9
                   S_IRUSR | S_IWUSR,
                   NULL);
   ASSERT_EQ(r, 0);
