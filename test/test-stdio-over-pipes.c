/* Copyright Joyent, Inc. and other Node contributors. All rights reserved.
 *
 * Permission is hereby granted, free of charge, to any person obtaining a copy
 * of this software and associated documentation files (the "Software"), to
 * deal in the Software without restriction, including without limitation the
 * rights to use, copy, modify, merge, publish, distribute, sublicense, and/or
 * sell copies of the Software, and to permit persons to whom the Software is
 * furnished to do so, subject to the following conditions:
 *
 * The above copyright notice and this permission notice shall be included in
 * all copies or substantial portions of the Software.
 *
 * THE SOFTWARE IS PROVIDED "AS IS", WITHOUT WARRANTY OF ANY KIND, EXPRESS OR
 * IMPLIED, INCLUDING BUT NOT LIMITED TO THE WARRANTIES OF MERCHANTABILITY,
 * FITNESS FOR A PARTICULAR PURPOSE AND NONINFRINGEMENT. IN NO EVENT SHALL THE
 * AUTHORS OR COPYRIGHT HOLDERS BE LIABLE FOR ANY CLAIM, DAMAGES OR OTHER
 * LIABILITY, WHETHER IN AN ACTION OF CONTRACT, TORT OR OTHERWISE, ARISING
 * FROM, OUT OF OR IN CONNECTION WITH THE SOFTWARE OR THE USE OR OTHER DEALINGS
 * IN THE SOFTWARE.
 */

#include "uv.h"
#include "task.h"

#include <stdlib.h>
#include <string.h>


static char exepath[1024];
static size_t exepath_size = 1024;
static char* args[3];
static uv_process_options_t options;
static int close_cb_called;
static int exit_cb_called;
static int on_read_cb_called;
static int after_write_cb_called;
static uv_pipe_t in;
static uv_pipe_t out;
static uv_loop_t* loop;
#define OUTPUT_SIZE 1024
static char output[OUTPUT_SIZE];
static int output_used;


static void close_cb(uv_handle_t* handle) {
  close_cb_called++;
}


static void exit_cb(uv_process_t* process,
                    int64_t exit_status,
                    int term_signal) {
  printf("exit_cb\n");
  exit_cb_called++;
  ASSERT_OK(exit_status);
  ASSERT_OK(term_signal);
  uv_close((uv_handle_t*)process, close_cb);
  uv_close((uv_handle_t*)&in, close_cb);
  uv_close((uv_handle_t*)&out, close_cb);
}


static void init_process_options(char* test, uv_exit_cb exit_cb) {
  int r = uv_exepath(exepath, &exepath_size);
  ASSERT_OK(r);
  exepath[exepath_size] = '\0';
  args[0] = exepath;
  args[1] = test;
  args[2] = NULL;
  options.file = exepath;
  options.args = args;
  options.exit_cb = exit_cb;
}


static void on_alloc(uv_handle_t* handle,
                     size_t suggested_size,
                     uv_buf_t* buf) {
  buf->base = output + output_used;
  buf->len = OUTPUT_SIZE - output_used;
}


static void after_write(uv_write_t* req, int status) {
  if (status) {
    fprintf(stderr, "uv_write error: %s\n", uv_strerror(status));
    ASSERT(0);
  }

  /* Free the read/write buffer and the request */
  free(req);

  after_write_cb_called++;
}


static void on_read(uv_stream_t* pipe, ssize_t nread, const uv_buf_t* rdbuf) {
  uv_write_t* req;
  uv_buf_t wrbuf;
  int r;

  ASSERT(nread > 0 || nread == UV_EOF);

  if (nread > 0) {
    output_used += nread;
    if (output_used % 12 == 0) {
      ASSERT_OK(memcmp("hello world\n", output, 12));
      wrbuf = uv_buf_init(output, 12);
      req = malloc(sizeof(*req));
      r = uv_write(req, (uv_stream_t*) &in, &wrbuf, 1, after_write);
      ASSERT_OK(r);
    }
  }

  on_read_cb_called++;
}


static void test_stdio_over_pipes(int overlapped) {
  int r;
  uv_process_t process;
  uv_stdio_container_t stdio[3];

  loop = uv_default_loop();

  init_process_options("stdio_over_pipes_helper", exit_cb);

  uv_pipe_init(loop, &out, 0);
  uv_pipe_init(loop, &in, 0);

  options.stdio = stdio;
  options.stdio[0].flags = UV_CREATE_PIPE | UV_READABLE_PIPE |
      (overlapped ?  UV_OVERLAPPED_PIPE : 0);
  options.stdio[0].data.stream = (uv_stream_t*) &in;
  options.stdio[1].flags = UV_CREATE_PIPE | UV_WRITABLE_PIPE |
      (overlapped ? UV_OVERLAPPED_PIPE : 0);
  options.stdio[1].data.stream = (uv_stream_t*) &out;
  options.stdio[2].flags = UV_INHERIT_FD;
  options.stdio[2].data.file = uv_get_osfhandle(2);
  options.stdio_count = 3;

  r = uv_spawn(loop, &process, &options);
  ASSERT_OK(r);

  r = uv_read_start((uv_stream_t*) &out, on_alloc, on_read);
  ASSERT_OK(r);

  r = uv_run(loop, UV_RUN_DEFAULT);
  ASSERT_OK(r);

  ASSERT_GT(on_read_cb_called, 1);
  ASSERT_EQ(2, after_write_cb_called);
  ASSERT_EQ(1, exit_cb_called);
  ASSERT_EQ(3, close_cb_called);
  ASSERT_OK(memcmp("hello world\nhello world\n", output, 24));
  ASSERT_EQ(24, output_used);

  MAKE_VALGRIND_HAPPY(loop);
}

TEST_IMPL(stdio_over_pipes) {
  test_stdio_over_pipes(0);
  return 0;
}

TEST_IMPL(stdio_emulate_iocp) {
  test_stdio_over_pipes(1);
  return 0;
}


/* Everything here runs in a child process. */

static int on_pipe_read_called;
static int after_write_called;
static uv_pipe_t stdin_pipe1;
static uv_pipe_t stdout_pipe1;
static uv_pipe_t stdin_pipe2;
static uv_pipe_t stdout_pipe2;

static void on_pipe_read(uv_stream_t* pipe, ssize_t nread, const uv_buf_t* buf) {
  ASSERT_GT(nread, 0);
  ASSERT_OK(memcmp("hello world\n", buf->base, nread));
  on_pipe_read_called++;

  free(buf->base);

  uv_read_stop(pipe);
}


static void after_pipe_write(uv_write_t* req, int status) {
  ASSERT_OK(status);
  after_write_called++;
}


static void on_read_alloc(uv_handle_t* handle,
                          size_t suggested_size,
                          uv_buf_t* buf) {
  buf->base = malloc(suggested_size);
  buf->len = suggested_size;
}


int stdio_over_pipes_helper(void) {
  /* Write several buffers to test that the write order is preserved. */
  char* buffers[] = {
    "he",
    "ll",
    "o ",
    "wo",
    "rl",
    "d",
    "\n"
  };

  uv_write_t write_req[ARRAY_SIZE(buffers)];
  uv_buf_t buf[ARRAY_SIZE(buffers)];
  unsigned int i;
  int j;
  int r;
  uv_loop_t* loop = uv_default_loop();

<<<<<<< HEAD
  ASSERT(UV_NAMED_PIPE == uv_guess_handle(UV_STDIN_FD));
  ASSERT(UV_NAMED_PIPE == uv_guess_handle(UV_STDOUT_FD));
=======
  ASSERT_EQ(UV_NAMED_PIPE, uv_guess_handle(0));
  ASSERT_EQ(UV_NAMED_PIPE, uv_guess_handle(1));
>>>>>>> be6b81a3

  r = uv_pipe_init(loop, &stdin_pipe1, 0);
  ASSERT_OK(r);
  r = uv_pipe_init(loop, &stdout_pipe1, 0);
  ASSERT_OK(r);
  r = uv_pipe_init(loop, &stdin_pipe2, 0);
  ASSERT_OK(r);
  r = uv_pipe_init(loop, &stdout_pipe2, 0);
  ASSERT_OK(r);

  r = uv_pipe_open(&stdin_pipe1, UV_STDIN_FD);
  ASSERT(r == 0);
  r = uv_pipe_open(&stdout_pipe1, UV_STDOUT_FD);
  ASSERT(r == 0);
  r = uv_pipe_open(&stdin_pipe2, UV_STDIN_FD);
  ASSERT(r == 0);
  r = uv_pipe_open(&stdout_pipe2, UV_STDOUT_FD);
  ASSERT(r == 0);

  for (j = 0; j < 2; j++) {
    /* Unref both stdio handles to make sure that all writes complete. */
    uv_unref((uv_handle_t*) &stdin_pipe1);
    uv_unref((uv_handle_t*) &stdout_pipe1);
    uv_unref((uv_handle_t*) &stdin_pipe2);
    uv_unref((uv_handle_t*) &stdout_pipe2);

    for (i = 0; i < ARRAY_SIZE(buffers); i++) {
      buf[i] = uv_buf_init((char*) buffers[i], strlen(buffers[i]));
    }

    for (i = 0; i < ARRAY_SIZE(buffers); i++) {
      r = uv_write(&write_req[i],
                   (uv_stream_t*) (j == 0 ? &stdout_pipe1 : &stdout_pipe2),
                   &buf[i],
                   1,
                   after_pipe_write);
      ASSERT_OK(r);
    }

    notify_parent_process();
    uv_run(loop, UV_RUN_DEFAULT);

    ASSERT_EQ(after_write_called, 7 * (j + 1));
    ASSERT_EQ(on_pipe_read_called, j);
    ASSERT_OK(close_cb_called);

    uv_ref((uv_handle_t*) &stdout_pipe1);
    uv_ref((uv_handle_t*) &stdin_pipe1);
    uv_ref((uv_handle_t*) &stdout_pipe2);
    uv_ref((uv_handle_t*) &stdin_pipe2);

    r = uv_read_start((uv_stream_t*) (j == 0 ? &stdin_pipe1 : &stdin_pipe2),
                      on_read_alloc,
                      on_pipe_read);
    ASSERT_OK(r);

    uv_run(loop, UV_RUN_DEFAULT);

    ASSERT_EQ(after_write_called, 7 * (j + 1));
    ASSERT_EQ(on_pipe_read_called, j + 1);
    ASSERT_OK(close_cb_called);
  }

  uv_close((uv_handle_t*)&stdin_pipe1, close_cb);
  uv_close((uv_handle_t*)&stdout_pipe1, close_cb);
  uv_close((uv_handle_t*)&stdin_pipe2, close_cb);
  uv_close((uv_handle_t*)&stdout_pipe2, close_cb);

  uv_run(loop, UV_RUN_DEFAULT);

  ASSERT_EQ(14, after_write_called);
  ASSERT_EQ(2, on_pipe_read_called);
  ASSERT_EQ(4, close_cb_called);

  MAKE_VALGRIND_HAPPY(loop);
  return 0;
}<|MERGE_RESOLUTION|>--- conflicted
+++ resolved
@@ -222,13 +222,8 @@
   int r;
   uv_loop_t* loop = uv_default_loop();
 
-<<<<<<< HEAD
-  ASSERT(UV_NAMED_PIPE == uv_guess_handle(UV_STDIN_FD));
-  ASSERT(UV_NAMED_PIPE == uv_guess_handle(UV_STDOUT_FD));
-=======
-  ASSERT_EQ(UV_NAMED_PIPE, uv_guess_handle(0));
-  ASSERT_EQ(UV_NAMED_PIPE, uv_guess_handle(1));
->>>>>>> be6b81a3
+  ASSERT_EQ(UV_NAMED_PIPE, uv_guess_handle(UV_STDIN_FD));
+  ASSERT_EQ(UV_NAMED_PIPE, uv_guess_handle(UV_STDOUT_FD));
 
   r = uv_pipe_init(loop, &stdin_pipe1, 0);
   ASSERT_OK(r);
@@ -237,16 +232,16 @@
   r = uv_pipe_init(loop, &stdin_pipe2, 0);
   ASSERT_OK(r);
   r = uv_pipe_init(loop, &stdout_pipe2, 0);
-  ASSERT_OK(r);
+  ASSERT(r == 0);
 
   r = uv_pipe_open(&stdin_pipe1, UV_STDIN_FD);
-  ASSERT(r == 0);
+  ASSERT_OK(r);
   r = uv_pipe_open(&stdout_pipe1, UV_STDOUT_FD);
-  ASSERT(r == 0);
+  ASSERT_OK(r);
   r = uv_pipe_open(&stdin_pipe2, UV_STDIN_FD);
-  ASSERT(r == 0);
+  ASSERT_OK(r);
   r = uv_pipe_open(&stdout_pipe2, UV_STDOUT_FD);
-  ASSERT(r == 0);
+  ASSERT_OK(r);
 
   for (j = 0; j < 2; j++) {
     /* Unref both stdio handles to make sure that all writes complete. */
