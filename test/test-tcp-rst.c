/* Copyright libuv project and contributors. All rights reserved.
 *
 * Permission is hereby granted, free of charge, to any person obtaining a copy
 * of this software and associated documentation files (the "Software"), to
 * deal in the Software without restriction, including without limitation the
 * rights to use, copy, modify, merge, publish, distribute, sublicense, and/or
 * sell copies of the Software, and to permit persons to whom the Software is
 * furnished to do so, subject to the following conditions:
 *
 * The above copyright notice and this permission notice shall be included in
 * all copies or substantial portions of the Software.
 *
 * THE SOFTWARE IS PROVIDED "AS IS", WITHOUT WARRANTY OF ANY KIND, EXPRESS OR
 * IMPLIED, INCLUDING BUT NOT LIMITED TO THE WARRANTIES OF MERCHANTABILITY,
 * FITNESS FOR A PARTICULAR PURPOSE AND NONINFRINGEMENT. IN NO EVENT SHALL THE
 * AUTHORS OR COPYRIGHT HOLDERS BE LIABLE FOR ANY CLAIM, DAMAGES OR OTHER
 * LIABILITY, WHETHER IN AN ACTION OF CONTRACT, TORT OR OTHERWISE, ARISING
 * FROM, OUT OF OR IN CONNECTION WITH THE SOFTWARE OR THE USE OR OTHER DEALINGS
 * IN THE SOFTWARE.
 */

#include "uv.h"
#include "task.h"

static uv_tcp_t tcp;
static uv_connect_t connect_req;
static uv_buf_t qbuf;
static int called_alloc_cb;
static int called_connect_cb;
static int called_close_cb;


static void close_cb(uv_handle_t* handle) {
  ASSERT_PTR_EQ(handle, (uv_handle_t*) &tcp);
  called_close_cb++;
}


static void alloc_cb(uv_handle_t* handle, size_t size, uv_buf_t* buf) {
  buf->base = malloc(size);
  buf->len = size;
  called_alloc_cb++;
}


static void read_cb(uv_stream_t* t, ssize_t nread, const uv_buf_t* buf) {
  ASSERT_PTR_EQ((uv_tcp_t*) t, &tcp);
  ASSERT_EQ(nread, UV_ECONNRESET);

<<<<<<< HEAD
  uv_os_fd_t fd;
  ASSERT_EQ(0, uv_fileno((uv_handle_t*) t, &fd));
=======
  int fd;
  ASSERT_OK(uv_fileno((uv_handle_t*) t, &fd));
>>>>>>> be6b81a3
  uv_handle_type type = uv_guess_handle(fd);
  ASSERT_EQ(type, UV_TCP);

  uv_close((uv_handle_t *) t, close_cb);
  free(buf->base);
}


static void connect_cb(uv_connect_t *req, int status) {
  ASSERT_OK(status);
  ASSERT_PTR_EQ(req, &connect_req);

  /* Start reading from the connection so we receive the RST in uv__read. */
  ASSERT_OK(uv_read_start((uv_stream_t*) &tcp, alloc_cb, read_cb));

  /* Write 'QSH' to receive RST from the echo server. */
  ASSERT_EQ(qbuf.len, uv_try_write((uv_stream_t*) &tcp, &qbuf, 1));

  called_connect_cb++;
}


/*
 * This test has a client which connects to the echo_server and receives TCP
 * RST. Test checks that uv_guess_handle still works on a reset TCP handle.
 */
TEST_IMPL(tcp_rst) {
#if defined(__OpenBSD__)
  RETURN_SKIP("Test does not currently work in OpenBSD");
#endif
#ifndef _WIN32
  struct sockaddr_in server_addr;
  int r;

  qbuf.base = "QSH";
  qbuf.len = 3;

  ASSERT_OK(uv_ip4_addr("127.0.0.1", TEST_PORT, &server_addr));
  r = uv_tcp_init(uv_default_loop(), &tcp);
  ASSERT_OK(r);

  r = uv_tcp_connect(&connect_req,
                     &tcp,
                     (const struct sockaddr*) &server_addr,
                     connect_cb);
  ASSERT_OK(r);

  uv_run(uv_default_loop(), UV_RUN_DEFAULT);

  ASSERT_EQ(1, called_alloc_cb);
  ASSERT_EQ(1, called_connect_cb);
  ASSERT_EQ(1, called_close_cb);

  MAKE_VALGRIND_HAPPY(uv_default_loop());
  return 0;
#else
  RETURN_SKIP("Unix only test");
#endif
}<|MERGE_RESOLUTION|>--- conflicted
+++ resolved
@@ -47,13 +47,8 @@
   ASSERT_PTR_EQ((uv_tcp_t*) t, &tcp);
   ASSERT_EQ(nread, UV_ECONNRESET);
 
-<<<<<<< HEAD
   uv_os_fd_t fd;
-  ASSERT_EQ(0, uv_fileno((uv_handle_t*) t, &fd));
-=======
-  int fd;
   ASSERT_OK(uv_fileno((uv_handle_t*) t, &fd));
->>>>>>> be6b81a3
   uv_handle_type type = uv_guess_handle(fd);
   ASSERT_EQ(type, UV_TCP);
 
