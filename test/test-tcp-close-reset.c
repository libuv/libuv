--- conflicted
+++ resolved
@@ -78,19 +78,11 @@
     ASSERT_EQ(UV_EINVAL, uv_tcp_close_reset(handle, close_cb));
   } else if (shutdown_before_close == 2) {
     r = uv_fileno((const uv_handle_t*) handle, &fd);
-<<<<<<< HEAD
-    ASSERT_EQ(r, 0);
+    ASSERT_OK(r);
     ASSERT_NE((uintptr_t) fd, INVALID_FD);
 #ifdef _WIN32
-    ASSERT_EQ(0, shutdown((SOCKET) fd, SD_BOTH));
-=======
-    ASSERT_OK(r);
-#ifdef _WIN32
-    ASSERT_PTR_NE(fd, INVALID_FD);
-    ASSERT_OK(shutdown((SOCKET)fd, SD_BOTH));
->>>>>>> be6b81a3
+    ASSERT_OK(shutdown((SOCKET) fd, SD_BOTH));
 #else
-    ASSERT_NE(fd, INVALID_FD);
     ASSERT_OK(shutdown(fd, SHUT_RDWR));
 #endif
     ASSERT_OK(uv_tcp_close_reset(handle, close_cb));
