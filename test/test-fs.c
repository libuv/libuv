/* Copyright Joyent, Inc. and other Node contributors. All rights reserved.
 *
 * Permission is hereby granted, free of charge, to any person obtaining a copy
 * of this software and associated documentation files (the "Software"), to
 * deal in the Software without restriction, including without limitation the
 * rights to use, copy, modify, merge, publish, distribute, sublicense, and/or
 * sell copies of the Software, and to permit persons to whom the Software is
 * furnished to do so, subject to the following conditions:
 *
 * The above copyright notice and this permission notice shall be included in
 * all copies or substantial portions of the Software.
 *
 * THE SOFTWARE IS PROVIDED "AS IS", WITHOUT WARRANTY OF ANY KIND, EXPRESS OR
 * IMPLIED, INCLUDING BUT NOT LIMITED TO THE WARRANTIES OF MERCHANTABILITY,
 * FITNESS FOR A PARTICULAR PURPOSE AND NONINFRINGEMENT. IN NO EVENT SHALL THE
 * AUTHORS OR COPYRIGHT HOLDERS BE LIABLE FOR ANY CLAIM, DAMAGES OR OTHER
 * LIABILITY, WHETHER IN AN ACTION OF CONTRACT, TORT OR OTHERWISE, ARISING
 * FROM, OUT OF OR IN CONNECTION WITH THE SOFTWARE OR THE USE OR OTHER DEALINGS
 * IN THE SOFTWARE.
 */

#include "uv.h"
#include "task.h"

#include <errno.h>
#include <string.h> /* memset */
#include <fcntl.h>
#include <sys/stat.h>
#include <limits.h> /* INT_MAX, PATH_MAX, IOV_MAX */

#ifndef _WIN32
# include <unistd.h> /* unlink, rmdir, etc. */
#else
# include <winioctl.h>
# include <direct.h>
# include <io.h>
# ifndef ERROR_SYMLINK_NOT_SUPPORTED
#  define ERROR_SYMLINK_NOT_SUPPORTED 1464
# endif
# ifndef S_IFIFO
#  define S_IFIFO _S_IFIFO
# endif
# define unlink _unlink
# define rmdir _rmdir
# define open _open
# define write _write
# define close _close
# ifndef stat
#  define stat _stati64
# endif
# ifndef lseek
#   define lseek _lseek
# endif
#endif

#define TOO_LONG_NAME_LENGTH 65536
#define PATHMAX 4096

typedef struct {
  const char* path;
  double atime;
  double mtime;
} utime_check_t;


static int dummy_cb_count;
static int close_cb_count;
static int create_cb_count;
static int open_cb_count;
static int read_cb_count;
static int write_cb_count;
static int unlink_cb_count;
static int mkdir_cb_count;
static int mkdtemp_cb_count;
static int mkstemp_cb_count;
static int rmdir_cb_count;
static int scandir_cb_count;
static int stat_cb_count;
static int rename_cb_count;
static int fsync_cb_count;
static int fdatasync_cb_count;
static int ftruncate_cb_count;
static int sendfile_cb_count;
static int fstat_cb_count;
static int access_cb_count;
static int chmod_cb_count;
static int fchmod_cb_count;
static int chown_cb_count;
static int fchown_cb_count;
static int lchown_cb_count;
static int link_cb_count;
static int symlink_cb_count;
static int readlink_cb_count;
static int realpath_cb_count;
static int utime_cb_count;
static int futime_cb_count;
static int lutime_cb_count;
static int statfs_cb_count;

static uv_loop_t* loop;

static uv_fs_t open_req1;
static uv_fs_t open_req2;
static uv_fs_t read_req;
static uv_fs_t write_req;
static uv_fs_t unlink_req;
static uv_fs_t close_req;
static uv_fs_t mkdir_req;
static uv_fs_t mkdtemp_req1;
static uv_fs_t mkdtemp_req2;
static uv_fs_t mkstemp_req1;
static uv_fs_t mkstemp_req2;
static uv_fs_t mkstemp_req3;
static uv_fs_t rmdir_req;
static uv_fs_t scandir_req;
static uv_fs_t stat_req;
static uv_fs_t rename_req;
static uv_fs_t fsync_req;
static uv_fs_t fdatasync_req;
static uv_fs_t ftruncate_req;
static uv_fs_t sendfile_req;
static uv_fs_t utime_req;
static uv_fs_t futime_req;

static char buf[32];
static char buf2[32];
static char test_buf[] = "test-buffer\n";
static char test_buf2[] = "second-buffer\n";
static uv_buf_t iov;

#ifdef _WIN32
int uv_test_getiovmax(void) {
  return INT32_MAX; /* Emulated by libuv, so no real limit. */
}
#else
int uv_test_getiovmax(void) {
#if defined(IOV_MAX)
  return IOV_MAX;
#elif defined(_SC_IOV_MAX)
  static int iovmax = -1;
  if (iovmax == -1) {
    iovmax = sysconf(_SC_IOV_MAX);
    /* On some embedded devices (arm-linux-uclibc based ip camera),
     * sysconf(_SC_IOV_MAX) can not get the correct value. The return
     * value is -1 and the errno is EINPROGRESS. Degrade the value to 1.
     */
    if (iovmax == -1) iovmax = 1;
  }
  return iovmax;
#else
  return 1024;
#endif
}
#endif

#ifdef _WIN32
/*
 * This tag and guid have no special meaning, and don't conflict with
 * reserved ids.
*/
static unsigned REPARSE_TAG = 0x9913;
static GUID REPARSE_GUID = {
  0x1bf6205f, 0x46ae, 0x4527,
  { 0xb1, 0x0c, 0xc5, 0x09, 0xb7, 0x55, 0x22, 0x80 }};
#endif

static void check_permission(const char* filename, unsigned int mode) {
  int r;
  uv_fs_t req;
  uv_stat_t* s;

  r = uv_fs_stat(NULL, &req, filename, NULL);
  ASSERT(r == 0);
  ASSERT(req.result == 0);

  s = &req.statbuf;
#if defined(_WIN32) || defined(__CYGWIN__) || defined(__MSYS__)
  /*
   * On Windows, chmod can only modify S_IWUSR (_S_IWRITE) bit,
   * so only testing for the specified flags.
   */
  ASSERT((s->st_mode & 0777) & mode);
#else
  ASSERT((s->st_mode & 0777) == mode);
#endif

  uv_fs_req_cleanup(&req);
}


static void dummy_cb(uv_fs_t* req) {
  (void) req;
  dummy_cb_count++;
}


static void link_cb(uv_fs_t* req) {
  ASSERT(req->fs_type == UV_FS_LINK);
  ASSERT(req->result == 0);
  link_cb_count++;
  uv_fs_req_cleanup(req);
}


static void symlink_cb(uv_fs_t* req) {
  ASSERT(req->fs_type == UV_FS_SYMLINK);
  ASSERT(req->result == 0);
  symlink_cb_count++;
  uv_fs_req_cleanup(req);
}

static void readlink_cb(uv_fs_t* req) {
  ASSERT(req->fs_type == UV_FS_READLINK);
  ASSERT(req->result == 0);
  ASSERT(strcmp(req->ptr, "test_file_symlink2") == 0);
  readlink_cb_count++;
  uv_fs_req_cleanup(req);
}


static void realpath_cb(uv_fs_t* req) {
  char test_file_abs_buf[PATHMAX];
  size_t test_file_abs_size = sizeof(test_file_abs_buf);
  ASSERT(req->fs_type == UV_FS_REALPATH);
  ASSERT(req->result == 0);

  uv_cwd(test_file_abs_buf, &test_file_abs_size);
#ifdef _WIN32
  strcat(test_file_abs_buf, "\\test_file");
  ASSERT(stricmp(req->ptr, test_file_abs_buf) == 0);
#else
  strcat(test_file_abs_buf, "/test_file");
  ASSERT(strcmp(req->ptr, test_file_abs_buf) == 0);
#endif
  realpath_cb_count++;
  uv_fs_req_cleanup(req);
}


static void access_cb(uv_fs_t* req) {
  ASSERT(req->fs_type == UV_FS_ACCESS);
  access_cb_count++;
  uv_fs_req_cleanup(req);
}


static void fchmod_cb(uv_fs_t* req) {
  ASSERT(req->fs_type == UV_FS_FCHMOD);
  ASSERT(req->result == 0);
  fchmod_cb_count++;
  uv_fs_req_cleanup(req);
  check_permission("test_file", *(int*)req->data);
}


static void chmod_cb(uv_fs_t* req) {
  ASSERT(req->fs_type == UV_FS_CHMOD);
  ASSERT(req->result == 0);
  chmod_cb_count++;
  uv_fs_req_cleanup(req);
  check_permission("test_file", *(int*)req->data);
}


static void fchown_cb(uv_fs_t* req) {
  ASSERT(req->fs_type == UV_FS_FCHOWN);
  ASSERT(req->result == 0);
  fchown_cb_count++;
  uv_fs_req_cleanup(req);
}


static void chown_cb(uv_fs_t* req) {
  ASSERT(req->fs_type == UV_FS_CHOWN);
  ASSERT(req->result == 0);
  chown_cb_count++;
  uv_fs_req_cleanup(req);
}

static void lchown_cb(uv_fs_t* req) {
  ASSERT(req->fs_type == UV_FS_LCHOWN);
  ASSERT(req->result == 0);
  lchown_cb_count++;
  uv_fs_req_cleanup(req);
}

static void chown_root_cb(uv_fs_t* req) {
  ASSERT(req->fs_type == UV_FS_CHOWN);
#if defined(_WIN32) || defined(__MSYS__)
  /* On windows, chown is a no-op and always succeeds. */
  ASSERT(req->result == 0);
#else
  /* On unix, chown'ing the root directory is not allowed -
   * unless you're root, of course.
   */
  if (geteuid() == 0)
    ASSERT(req->result == 0);
  else
#   if defined(__CYGWIN__)
    /* On Cygwin, uid 0 is invalid (no root). */
    ASSERT(req->result == UV_EINVAL);
#   elif defined(__PASE__)
    /* On IBMi PASE, there is no root user. uid 0 is user qsecofr.
     * User may grant qsecofr's privileges, including changing 
     * the file's ownership to uid 0.
     */
    ASSERT(req->result == 0 || req->result == UV_EPERM);
#   else
    ASSERT(req->result == UV_EPERM);
#   endif
#endif
  chown_cb_count++;
  uv_fs_req_cleanup(req);
}

static void unlink_cb(uv_fs_t* req) {
  ASSERT(req == &unlink_req);
  ASSERT(req->fs_type == UV_FS_UNLINK);
  ASSERT(req->result == 0);
  unlink_cb_count++;
  uv_fs_req_cleanup(req);
}

static void fstat_cb(uv_fs_t* req) {
  uv_stat_t* s = req->ptr;
  ASSERT(req->fs_type == UV_FS_FSTAT);
  ASSERT(req->result == 0);
  ASSERT(s->st_size == sizeof(test_buf));
  uv_fs_req_cleanup(req);
  fstat_cb_count++;
}


static void statfs_cb(uv_fs_t* req) {
  uv_statfs_t* stats;

  ASSERT(req->fs_type == UV_FS_STATFS);
  ASSERT(req->result == 0);
  ASSERT_NOT_NULL(req->ptr);
  stats = req->ptr;

#if defined(_WIN32) || defined(__sun) || defined(_AIX) || defined(__MVS__) || \
  defined(__OpenBSD__) || defined(__NetBSD__)
  ASSERT(stats->f_type == 0);
#else
  ASSERT(stats->f_type > 0);
#endif

  ASSERT(stats->f_bsize > 0);
  ASSERT(stats->f_blocks > 0);
  ASSERT(stats->f_bfree <= stats->f_blocks);
  ASSERT(stats->f_bavail <= stats->f_bfree);

#ifdef _WIN32
  ASSERT(stats->f_files == 0);
  ASSERT(stats->f_ffree == 0);
#else
  /* There is no assertion for stats->f_files that makes sense, so ignore it. */
  ASSERT(stats->f_ffree <= stats->f_files);
#endif
  uv_fs_req_cleanup(req);
  ASSERT_NULL(req->ptr);
  statfs_cb_count++;
}


static void close_cb(uv_fs_t* req) {
  int r;
  ASSERT(req == &close_req);
  ASSERT(req->fs_type == UV_FS_CLOSE);
  ASSERT(req->result == 0);
  close_cb_count++;
  uv_fs_req_cleanup(req);
  if (close_cb_count == 3) {
    r = uv_fs_unlink(loop, &unlink_req, "test_file2", unlink_cb);
    ASSERT(r == 0);
  }
}


static void ftruncate_cb(uv_fs_t* req) {
  int r;
  ASSERT(req == &ftruncate_req);
  ASSERT(req->fs_type == UV_FS_FTRUNCATE);
  ASSERT(req->result == 0);
  ftruncate_cb_count++;
  uv_fs_req_cleanup(req);
  r = uv_fs_close(loop, &close_req, open_req1.result, close_cb);
  ASSERT(r == 0);
}

static void fail_cb(uv_fs_t* req) {
  FATAL("fail_cb should not have been called");
}

static void read_cb(uv_fs_t* req) {
  int r;
  ASSERT(req == &read_req);
  ASSERT(req->fs_type == UV_FS_READ);
  ASSERT(req->result >= 0);  /* FIXME(bnoordhuis) Check if requested size? */
  read_cb_count++;
  uv_fs_req_cleanup(req);
  if (read_cb_count == 1) {
    ASSERT(strcmp(buf, test_buf) == 0);
    r = uv_fs_ftruncate(loop, &ftruncate_req, open_req1.result, 7,
        ftruncate_cb);
  } else {
    ASSERT(strcmp(buf, "test-bu") == 0);
    r = uv_fs_close(loop, &close_req, open_req1.result, close_cb);
  }
  ASSERT(r == 0);
}


static void open_cb(uv_fs_t* req) {
  int r;
  ASSERT(req == &open_req1);
  ASSERT(req->fs_type == UV_FS_OPEN);
  if (req->result < 0) {
    fprintf(stderr, "async open error: %d\n", (int) req->result);
    ASSERT(0);
  }
  open_cb_count++;
  ASSERT(req->path);
  ASSERT(memcmp(req->path, "test_file2\0", 11) == 0);
  uv_fs_req_cleanup(req);
  memset(buf, 0, sizeof(buf));
  iov = uv_buf_init(buf, sizeof(buf));
  r = uv_fs_read(loop, &read_req, open_req1.result, &iov, 1, -1,
      read_cb);
  ASSERT(r == 0);
}


static void open_cb_simple(uv_fs_t* req) {
  ASSERT(req->fs_type == UV_FS_OPEN);
  if (req->result < 0) {
    fprintf(stderr, "async open error: %d\n", (int) req->result);
    ASSERT(0);
  }
  open_cb_count++;
  ASSERT(req->path);
  uv_fs_req_cleanup(req);
}


static void fsync_cb(uv_fs_t* req) {
  int r;
  ASSERT(req == &fsync_req);
  ASSERT(req->fs_type == UV_FS_FSYNC);
  ASSERT(req->result == 0);
  fsync_cb_count++;
  uv_fs_req_cleanup(req);
  r = uv_fs_close(loop, &close_req, open_req1.result, close_cb);
  ASSERT(r == 0);
}


static void fdatasync_cb(uv_fs_t* req) {
  int r;
  ASSERT(req == &fdatasync_req);
  ASSERT(req->fs_type == UV_FS_FDATASYNC);
  ASSERT(req->result == 0);
  fdatasync_cb_count++;
  uv_fs_req_cleanup(req);
  r = uv_fs_fsync(loop, &fsync_req, open_req1.result, fsync_cb);
  ASSERT(r == 0);
}


static void write_cb(uv_fs_t* req) {
  int r;
  ASSERT(req == &write_req);
  ASSERT(req->fs_type == UV_FS_WRITE);
  ASSERT(req->result >= 0);  /* FIXME(bnoordhuis) Check if requested size? */
  write_cb_count++;
  uv_fs_req_cleanup(req);
  r = uv_fs_fdatasync(loop, &fdatasync_req, open_req1.result, fdatasync_cb);
  ASSERT(r == 0);
}


static void create_cb(uv_fs_t* req) {
  int r;
  ASSERT(req == &open_req1);
  ASSERT(req->fs_type == UV_FS_OPEN);
  ASSERT(req->result >= 0);
  create_cb_count++;
  uv_fs_req_cleanup(req);
  iov = uv_buf_init(test_buf, sizeof(test_buf));
  r = uv_fs_write(loop, &write_req, req->result, &iov, 1, -1, write_cb);
  ASSERT(r == 0);
}


static void rename_cb(uv_fs_t* req) {
  ASSERT(req == &rename_req);
  ASSERT(req->fs_type == UV_FS_RENAME);
  ASSERT(req->result == 0);
  rename_cb_count++;
  uv_fs_req_cleanup(req);
}


static void mkdir_cb(uv_fs_t* req) {
  ASSERT(req == &mkdir_req);
  ASSERT(req->fs_type == UV_FS_MKDIR);
  ASSERT(req->result == 0);
  mkdir_cb_count++;
  ASSERT(req->path);
  ASSERT(memcmp(req->path, "test_dir\0", 9) == 0);
  uv_fs_req_cleanup(req);
}


static void check_mkdtemp_result(uv_fs_t* req) {
  int r;

  ASSERT(req->fs_type == UV_FS_MKDTEMP);
  ASSERT(req->result == 0);
  ASSERT(req->path);
  ASSERT(strlen(req->path) == 15);
  ASSERT(memcmp(req->path, "test_dir_", 9) == 0);
  ASSERT(memcmp(req->path + 9, "XXXXXX", 6) != 0);
  check_permission(req->path, 0700);

  /* Check if req->path is actually a directory */
  r = uv_fs_stat(NULL, &stat_req, req->path, NULL);
  ASSERT(r == 0);
  ASSERT(((uv_stat_t*)stat_req.ptr)->st_mode & S_IFDIR);
  uv_fs_req_cleanup(&stat_req);
}


static void mkdtemp_cb(uv_fs_t* req) {
  ASSERT(req == &mkdtemp_req1);
  check_mkdtemp_result(req);
  mkdtemp_cb_count++;
}


static void check_mkstemp_result(uv_fs_t* req) {
  int r;

  ASSERT(req->fs_type == UV_FS_MKSTEMP);
  ASSERT(req->result >= 0);
  ASSERT(req->path);
  ASSERT(strlen(req->path) == 16);
  ASSERT(memcmp(req->path, "test_file_", 10) == 0);
  ASSERT(memcmp(req->path + 10, "XXXXXX", 6) != 0);
  check_permission(req->path, 0600);

  /* Check if req->path is actually a file */
  r = uv_fs_stat(NULL, &stat_req, req->path, NULL);
  ASSERT(r == 0);
  ASSERT(stat_req.statbuf.st_mode & S_IFREG);
  uv_fs_req_cleanup(&stat_req);
}


static void mkstemp_cb(uv_fs_t* req) {
  ASSERT(req == &mkstemp_req1);
  check_mkstemp_result(req);
  mkstemp_cb_count++;
}


static void rmdir_cb(uv_fs_t* req) {
  ASSERT(req == &rmdir_req);
  ASSERT(req->fs_type == UV_FS_RMDIR);
  ASSERT(req->result == 0);
  rmdir_cb_count++;
  ASSERT(req->path);
  ASSERT(memcmp(req->path, "test_dir\0", 9) == 0);
  uv_fs_req_cleanup(req);
}


static void assert_is_file_type(uv_dirent_t dent) {
#ifdef HAVE_DIRENT_TYPES
  /*
   * For Apple and Windows, we know getdents is expected to work but for other
   * environments, the filesystem dictates whether or not getdents supports
   * returning the file type.
   *
   *   See:
   *     http://man7.org/linux/man-pages/man2/getdents.2.html
   *     https://github.com/libuv/libuv/issues/501
   */
  #if defined(__APPLE__) || defined(_WIN32)
    ASSERT(dent.type == UV_DIRENT_FILE);
  #else
    ASSERT(dent.type == UV_DIRENT_FILE || dent.type == UV_DIRENT_UNKNOWN);
  #endif
#else
  ASSERT(dent.type == UV_DIRENT_UNKNOWN);
#endif
}


static void scandir_cb(uv_fs_t* req) {
  uv_dirent_t dent;
  ASSERT(req == &scandir_req);
  ASSERT(req->fs_type == UV_FS_SCANDIR);
  ASSERT(req->result == 2);
  ASSERT(req->ptr);

  while (UV_EOF != uv_fs_scandir_next(req, &dent)) {
    ASSERT(strcmp(dent.name, "file1") == 0 || strcmp(dent.name, "file2") == 0);
    assert_is_file_type(dent);
  }
  scandir_cb_count++;
  ASSERT(req->path);
  ASSERT(memcmp(req->path, "test_dir\0", 9) == 0);
  uv_fs_req_cleanup(req);
  ASSERT(!req->ptr);
}


static void empty_scandir_cb(uv_fs_t* req) {
  uv_dirent_t dent;

  ASSERT(req == &scandir_req);
  ASSERT(req->fs_type == UV_FS_SCANDIR);
  ASSERT(req->result == 0);
  ASSERT_NULL(req->ptr);
  ASSERT(UV_EOF == uv_fs_scandir_next(req, &dent));
  uv_fs_req_cleanup(req);
  scandir_cb_count++;
}

static void non_existent_scandir_cb(uv_fs_t* req) {
  uv_dirent_t dent;

  ASSERT(req == &scandir_req);
  ASSERT(req->fs_type == UV_FS_SCANDIR);
  ASSERT(req->result == UV_ENOENT);
  ASSERT_NULL(req->ptr);
  ASSERT(UV_ENOENT == uv_fs_scandir_next(req, &dent));
  uv_fs_req_cleanup(req);
  scandir_cb_count++;
}


static void file_scandir_cb(uv_fs_t* req) {
  ASSERT(req == &scandir_req);
  ASSERT(req->fs_type == UV_FS_SCANDIR);
  ASSERT(req->result == UV_ENOTDIR);
  ASSERT_NULL(req->ptr);
  uv_fs_req_cleanup(req);
  scandir_cb_count++;
}


static void stat_cb(uv_fs_t* req) {
  ASSERT(req == &stat_req);
  ASSERT(req->fs_type == UV_FS_STAT || req->fs_type == UV_FS_LSTAT);
  ASSERT(req->result == 0);
  ASSERT(req->ptr);
  stat_cb_count++;
  uv_fs_req_cleanup(req);
  ASSERT(!req->ptr);
}

static void stat_batch_cb(uv_fs_t* req) {
  ASSERT(req->fs_type == UV_FS_STAT || req->fs_type == UV_FS_LSTAT);
  ASSERT(req->result == 0);
  ASSERT(req->ptr);
  stat_cb_count++;
  uv_fs_req_cleanup(req);
  ASSERT(!req->ptr);
}


static void sendfile_cb(uv_fs_t* req) {
  ASSERT(req == &sendfile_req);
  ASSERT(req->fs_type == UV_FS_SENDFILE);
  ASSERT(req->result == 65545);
  sendfile_cb_count++;
  uv_fs_req_cleanup(req);
}


static void sendfile_nodata_cb(uv_fs_t* req) {
  ASSERT(req == &sendfile_req);
  ASSERT(req->fs_type == UV_FS_SENDFILE);
  ASSERT(req->result == 0);
  sendfile_cb_count++;
  uv_fs_req_cleanup(req);
}


static void open_noent_cb(uv_fs_t* req) {
  ASSERT(req->fs_type == UV_FS_OPEN);
  ASSERT(req->result == UV_ENOENT);
  open_cb_count++;
  uv_fs_req_cleanup(req);
}

static void open_nametoolong_cb(uv_fs_t* req) {
  ASSERT(req->fs_type == UV_FS_OPEN);
  ASSERT(req->result == UV_ENAMETOOLONG);
  open_cb_count++;
  uv_fs_req_cleanup(req);
}

static void open_loop_cb(uv_fs_t* req) {
  ASSERT(req->fs_type == UV_FS_OPEN);
  ASSERT(req->result == UV_ELOOP);
  open_cb_count++;
  uv_fs_req_cleanup(req);
}


TEST_IMPL(fs_file_noent) {
  uv_fs_t req;
  int r;

  loop = uv_default_loop();

  r = uv_fs_open(NULL, &req, "does_not_exist", O_RDONLY, 0, NULL);
  ASSERT(r == UV_ENOENT);
  ASSERT(req.result == UV_ENOENT);
  uv_fs_req_cleanup(&req);

  r = uv_fs_open(loop, &req, "does_not_exist", O_RDONLY, 0, open_noent_cb);
  ASSERT(r == 0);

  ASSERT(open_cb_count == 0);
  uv_run(loop, UV_RUN_DEFAULT);
  ASSERT(open_cb_count == 1);

  /* TODO add EACCES test */

  MAKE_VALGRIND_HAPPY(loop);
  return 0;
}

TEST_IMPL(fs_file_nametoolong) {
  uv_fs_t req;
  int r;
  char name[TOO_LONG_NAME_LENGTH + 1];

  loop = uv_default_loop();

  memset(name, 'a', TOO_LONG_NAME_LENGTH);
  name[TOO_LONG_NAME_LENGTH] = 0;

  r = uv_fs_open(NULL, &req, name, O_RDONLY, 0, NULL);
  ASSERT(r == UV_ENAMETOOLONG);
  ASSERT(req.result == UV_ENAMETOOLONG);
  uv_fs_req_cleanup(&req);

  r = uv_fs_open(loop, &req, name, O_RDONLY, 0, open_nametoolong_cb);
  ASSERT(r == 0);

  ASSERT(open_cb_count == 0);
  uv_run(loop, UV_RUN_DEFAULT);
  ASSERT(open_cb_count == 1);

  MAKE_VALGRIND_HAPPY(loop);
  return 0;
}

TEST_IMPL(fs_file_loop) {
  uv_fs_t req;
  int r;

  loop = uv_default_loop();

  unlink("test_symlink");
  r = uv_fs_symlink(NULL, &req, "test_symlink", "test_symlink", 0, NULL);
#ifdef _WIN32
  /*
   * Symlinks are only suported but only when elevated, otherwise
   * we'll see UV_EPERM.
   */
  if (r == UV_EPERM)
    return 0;
#elif defined(__MSYS__)
  /* MSYS2's approximation of symlinks with copies does not work for broken
     links.  */
  if (r == UV_ENOENT)
    return 0;
#endif
  ASSERT(r == 0);
  uv_fs_req_cleanup(&req);

  r = uv_fs_open(NULL, &req, "test_symlink", O_RDONLY, 0, NULL);
  ASSERT(r == UV_ELOOP);
  ASSERT(req.result == UV_ELOOP);
  uv_fs_req_cleanup(&req);

  r = uv_fs_open(loop, &req, "test_symlink", O_RDONLY, 0, open_loop_cb);
  ASSERT(r == 0);

  ASSERT(open_cb_count == 0);
  uv_run(loop, UV_RUN_DEFAULT);
  ASSERT(open_cb_count == 1);

  unlink("test_symlink");

  MAKE_VALGRIND_HAPPY(loop);
  return 0;
}

static void check_utime(const char* path,
                        double atime,
                        double mtime,
                        int test_lutime) {
  uv_stat_t* s;
  uv_fs_t req;
  int r;

  if (test_lutime)
    r = uv_fs_lstat(loop, &req, path, NULL);
  else
    r = uv_fs_stat(loop, &req, path, NULL);

  ASSERT_EQ(r, 0);

  ASSERT_EQ(req.result, 0);
  s = &req.statbuf;

  if (s->st_atim.tv_nsec == 0 && s->st_mtim.tv_nsec == 0) {
    /*
     * Test sub-second timestamps only when supported (such as Windows with
     * NTFS). Some other platforms support sub-second timestamps, but that
     * support is filesystem-dependent. Notably OS X (HFS Plus) does NOT
     * support sub-second timestamps. But kernels may round or truncate in
     * either direction, so we may accept either possible answer.
     */
#ifdef _WIN32
    ASSERT_DOUBLE_EQ(atime, (long) atime);
    ASSERT_DOUBLE_EQ(mtime, (long) atime);
#endif
    if (atime > 0 || (long) atime == atime)
      ASSERT_EQ(s->st_atim.tv_sec, (long) atime);
    if (mtime > 0 || (long) mtime == mtime)
      ASSERT_EQ(s->st_mtim.tv_sec, (long) mtime);
    ASSERT_GE(s->st_atim.tv_sec, (long) atime - 1);
    ASSERT_GE(s->st_mtim.tv_sec, (long) mtime - 1);
    ASSERT_LE(s->st_atim.tv_sec, (long) atime);
    ASSERT_LE(s->st_mtim.tv_sec, (long) mtime);
  } else {
    double st_atim;
    double st_mtim;
#if !defined(__APPLE__) && !defined(__SUNPRO_C)
    /* TODO(vtjnash): would it be better to normalize this? */
    ASSERT_DOUBLE_GE(s->st_atim.tv_nsec, 0);
    ASSERT_DOUBLE_GE(s->st_mtim.tv_nsec, 0);
#endif
    st_atim = s->st_atim.tv_sec + s->st_atim.tv_nsec / 1e9;
    st_mtim = s->st_mtim.tv_sec + s->st_mtim.tv_nsec / 1e9;
    /*
     * Linux does not allow reading reliably the atime of a symlink
     * since readlink() can update it
     */
    if (!test_lutime)
      ASSERT_DOUBLE_EQ(st_atim, atime);
    ASSERT_DOUBLE_EQ(st_mtim, mtime);
  }

  uv_fs_req_cleanup(&req);
}


static void utime_cb(uv_fs_t* req) {
  utime_check_t* c;

  ASSERT(req == &utime_req);
  ASSERT(req->result == 0);
  ASSERT(req->fs_type == UV_FS_UTIME);

  c = req->data;
  check_utime(c->path, c->atime, c->mtime, /* test_lutime */ 0);

  uv_fs_req_cleanup(req);
  utime_cb_count++;
}


static void futime_cb(uv_fs_t* req) {
  utime_check_t* c;

  ASSERT(req == &futime_req);
  ASSERT(req->result == 0);
  ASSERT(req->fs_type == UV_FS_FUTIME);

  c = req->data;
  check_utime(c->path, c->atime, c->mtime, /* test_lutime */ 0);

  uv_fs_req_cleanup(req);
  futime_cb_count++;
}


static void lutime_cb(uv_fs_t* req) {
  utime_check_t* c;

  ASSERT(req->result == 0);
  ASSERT(req->fs_type == UV_FS_LUTIME);

  c = req->data;
  check_utime(c->path, c->atime, c->mtime, /* test_lutime */ 1);

  uv_fs_req_cleanup(req);
  lutime_cb_count++;
}


TEST_IMPL(fs_file_async) {
  int r;

  /* Setup. */
  unlink("test_file");
  unlink("test_file2");

  loop = uv_default_loop();

  r = uv_fs_open(loop, &open_req1, "test_file", O_WRONLY | O_CREAT,
      S_IRUSR | S_IWUSR, create_cb);
  ASSERT(r == 0);
  uv_run(loop, UV_RUN_DEFAULT);

  ASSERT(create_cb_count == 1);
  ASSERT(write_cb_count == 1);
  ASSERT(fsync_cb_count == 1);
  ASSERT(fdatasync_cb_count == 1);
  ASSERT(close_cb_count == 1);

  r = uv_fs_rename(loop, &rename_req, "test_file", "test_file2", rename_cb);
  ASSERT(r == 0);

  uv_run(loop, UV_RUN_DEFAULT);
  ASSERT(create_cb_count == 1);
  ASSERT(write_cb_count == 1);
  ASSERT(close_cb_count == 1);
  ASSERT(rename_cb_count == 1);

  r = uv_fs_open(loop, &open_req1, "test_file2", O_RDWR, 0, open_cb);
  ASSERT(r == 0);

  uv_run(loop, UV_RUN_DEFAULT);
  ASSERT(open_cb_count == 1);
  ASSERT(read_cb_count == 1);
  ASSERT(close_cb_count == 2);
  ASSERT(rename_cb_count == 1);
  ASSERT(create_cb_count == 1);
  ASSERT(write_cb_count == 1);
  ASSERT(ftruncate_cb_count == 1);

  r = uv_fs_open(loop, &open_req1, "test_file2", O_RDONLY, 0, open_cb);
  ASSERT(r == 0);

  uv_run(loop, UV_RUN_DEFAULT);
  ASSERT(open_cb_count == 2);
  ASSERT(read_cb_count == 2);
  ASSERT(close_cb_count == 3);
  ASSERT(rename_cb_count == 1);
  ASSERT(unlink_cb_count == 1);
  ASSERT(create_cb_count == 1);
  ASSERT(write_cb_count == 1);
  ASSERT(ftruncate_cb_count == 1);

  /* Cleanup. */
  unlink("test_file");
  unlink("test_file2");

  MAKE_VALGRIND_HAPPY(loop);
  return 0;
}


static void fs_file_sync(int add_flags) {
  int r;

  /* Setup. */
  unlink("test_file");
  unlink("test_file2");

  loop = uv_default_loop();

  r = uv_fs_open(loop, &open_req1, "test_file",
      O_WRONLY | O_CREAT | add_flags, S_IWUSR | S_IRUSR, NULL);
  ASSERT(r >= 0);
  ASSERT(open_req1.result >= 0);
  uv_fs_req_cleanup(&open_req1);

  iov = uv_buf_init(test_buf, sizeof(test_buf));
  r = uv_fs_write(NULL, &write_req, open_req1.result, &iov, 1, -1, NULL);
  ASSERT(r >= 0);
  ASSERT(write_req.result >= 0);
  uv_fs_req_cleanup(&write_req);

  r = uv_fs_close(NULL, &close_req, open_req1.result, NULL);
  ASSERT(r == 0);
  ASSERT(close_req.result == 0);
  uv_fs_req_cleanup(&close_req);

  r = uv_fs_open(NULL, &open_req1, "test_file", O_RDWR | add_flags, 0, NULL);
  ASSERT(r >= 0);
  ASSERT(open_req1.result >= 0);
  uv_fs_req_cleanup(&open_req1);

  iov = uv_buf_init(buf, sizeof(buf));
  r = uv_fs_read(NULL, &read_req, open_req1.result, &iov, 1, -1, NULL);
  ASSERT(r >= 0);
  ASSERT(read_req.result >= 0);
  ASSERT(strcmp(buf, test_buf) == 0);
  uv_fs_req_cleanup(&read_req);

  r = uv_fs_ftruncate(NULL, &ftruncate_req, open_req1.result, 7, NULL);
  ASSERT(r == 0);
  ASSERT(ftruncate_req.result == 0);
  uv_fs_req_cleanup(&ftruncate_req);

  r = uv_fs_close(NULL, &close_req, open_req1.result, NULL);
  ASSERT(r == 0);
  ASSERT(close_req.result == 0);
  uv_fs_req_cleanup(&close_req);

  r = uv_fs_rename(NULL, &rename_req, "test_file", "test_file2", NULL);
  ASSERT(r == 0);
  ASSERT(rename_req.result == 0);
  uv_fs_req_cleanup(&rename_req);

  r = uv_fs_open(NULL, &open_req1, "test_file2", O_RDONLY | add_flags, 0,
      NULL);
  ASSERT(r >= 0);
  ASSERT(open_req1.result >= 0);
  uv_fs_req_cleanup(&open_req1);

  memset(buf, 0, sizeof(buf));
  iov = uv_buf_init(buf, sizeof(buf));
  r = uv_fs_read(NULL, &read_req, open_req1.result, &iov, 1, -1, NULL);
  ASSERT(r >= 0);
  ASSERT(read_req.result >= 0);
  ASSERT(strcmp(buf, "test-bu") == 0);
  uv_fs_req_cleanup(&read_req);

  r = uv_fs_close(NULL, &close_req, open_req1.result, NULL);
  ASSERT(r == 0);
  ASSERT(close_req.result == 0);
  uv_fs_req_cleanup(&close_req);

  r = uv_fs_unlink(NULL, &unlink_req, "test_file2", NULL);
  ASSERT(r == 0);
  ASSERT(unlink_req.result == 0);
  uv_fs_req_cleanup(&unlink_req);

  /* Cleanup */
  unlink("test_file");
  unlink("test_file2");
}
TEST_IMPL(fs_file_sync) {
  fs_file_sync(0);
  fs_file_sync(UV_FS_O_FILEMAP);

  MAKE_VALGRIND_HAPPY(uv_default_loop());
  return 0;
}


static void fs_file_write_null_buffer(int add_flags) {
  int r;

  /* Setup. */
  unlink("test_file");

  loop = uv_default_loop();

  r = uv_fs_open(NULL, &open_req1, "test_file",
      O_WRONLY | O_CREAT | add_flags, S_IWUSR | S_IRUSR, NULL);
  ASSERT(r >= 0);
  ASSERT(open_req1.result >= 0);
  uv_fs_req_cleanup(&open_req1);

  iov = uv_buf_init(NULL, 0);
  r = uv_fs_write(NULL, &write_req, open_req1.result, &iov, 1, -1, NULL);
  ASSERT(r == 0);
  ASSERT(write_req.result == 0);
  uv_fs_req_cleanup(&write_req);

  r = uv_fs_close(NULL, &close_req, open_req1.result, NULL);
  ASSERT(r == 0);
  ASSERT(close_req.result == 0);
  uv_fs_req_cleanup(&close_req);

  unlink("test_file");
}
TEST_IMPL(fs_file_write_null_buffer) {
  fs_file_write_null_buffer(0);
  fs_file_write_null_buffer(UV_FS_O_FILEMAP);

  MAKE_VALGRIND_HAPPY(loop);
  return 0;
}


TEST_IMPL(fs_async_dir) {
  int r;
  uv_dirent_t dent;

  /* Setup */
  unlink("test_dir/file1");
  unlink("test_dir/file2");
  rmdir("test_dir");

  loop = uv_default_loop();

  r = uv_fs_mkdir(loop, &mkdir_req, "test_dir", 0755, mkdir_cb);
  ASSERT(r == 0);

  uv_run(loop, UV_RUN_DEFAULT);
  ASSERT(mkdir_cb_count == 1);

  /* Create 2 files synchronously. */
  r = uv_fs_open(NULL, &open_req1, "test_dir/file1", O_WRONLY | O_CREAT,
      S_IWUSR | S_IRUSR, NULL);
  ASSERT(r >= 0);
  uv_fs_req_cleanup(&open_req1);
  r = uv_fs_close(NULL, &close_req, open_req1.result, NULL);
  ASSERT(r == 0);
  uv_fs_req_cleanup(&close_req);

  r = uv_fs_open(NULL, &open_req1, "test_dir/file2", O_WRONLY | O_CREAT,
      S_IWUSR | S_IRUSR, NULL);
  ASSERT(r >= 0);
  uv_fs_req_cleanup(&open_req1);
  r = uv_fs_close(NULL, &close_req, open_req1.result, NULL);
  ASSERT(r == 0);
  uv_fs_req_cleanup(&close_req);

  r = uv_fs_scandir(loop, &scandir_req, "test_dir", 0, scandir_cb);
  ASSERT(r == 0);

  uv_run(loop, UV_RUN_DEFAULT);
  ASSERT(scandir_cb_count == 1);

  /* sync uv_fs_scandir */
  r = uv_fs_scandir(NULL, &scandir_req, "test_dir", 0, NULL);
  ASSERT(r == 2);
  ASSERT(scandir_req.result == 2);
  ASSERT(scandir_req.ptr);
  while (UV_EOF != uv_fs_scandir_next(&scandir_req, &dent)) {
    ASSERT(strcmp(dent.name, "file1") == 0 || strcmp(dent.name, "file2") == 0);
    assert_is_file_type(dent);
  }
  uv_fs_req_cleanup(&scandir_req);
  ASSERT(!scandir_req.ptr);

  r = uv_fs_stat(loop, &stat_req, "test_dir", stat_cb);
  ASSERT(r == 0);
  uv_run(loop, UV_RUN_DEFAULT);

  r = uv_fs_stat(loop, &stat_req, "test_dir/", stat_cb);
  ASSERT(r == 0);
  uv_run(loop, UV_RUN_DEFAULT);

  r = uv_fs_lstat(loop, &stat_req, "test_dir", stat_cb);
  ASSERT(r == 0);
  uv_run(loop, UV_RUN_DEFAULT);

  r = uv_fs_lstat(loop, &stat_req, "test_dir/", stat_cb);
  ASSERT(r == 0);
  uv_run(loop, UV_RUN_DEFAULT);

  ASSERT(stat_cb_count == 4);

  r = uv_fs_unlink(loop, &unlink_req, "test_dir/file1", unlink_cb);
  ASSERT(r == 0);
  uv_run(loop, UV_RUN_DEFAULT);
  ASSERT(unlink_cb_count == 1);

  r = uv_fs_unlink(loop, &unlink_req, "test_dir/file2", unlink_cb);
  ASSERT(r == 0);
  uv_run(loop, UV_RUN_DEFAULT);
  ASSERT(unlink_cb_count == 2);

  r = uv_fs_rmdir(loop, &rmdir_req, "test_dir", rmdir_cb);
  ASSERT(r == 0);
  uv_run(loop, UV_RUN_DEFAULT);
  ASSERT(rmdir_cb_count == 1);

  /* Cleanup */
  unlink("test_dir/file1");
  unlink("test_dir/file2");
  rmdir("test_dir");

  MAKE_VALGRIND_HAPPY(loop);
  return 0;
}


static int test_sendfile(void (*setup)(int), uv_fs_cb cb, off_t expected_size) {
  int f, r;
  struct stat s1, s2;
  uv_fs_t req;
  char buf1[1];

  loop = uv_default_loop();

  /* Setup. */
  unlink("test_file");
  unlink("test_file2");

  f = open("test_file", O_WRONLY | O_CREAT, S_IWUSR | S_IRUSR);
  ASSERT(f != -1);

  if (setup != NULL)
    setup(f);

  r = close(f);
  ASSERT(r == 0);

  /* Test starts here. */
  r = uv_fs_open(NULL, &open_req1, "test_file", O_RDWR, 0, NULL);
  ASSERT(r >= 0);
  ASSERT(open_req1.result >= 0);
  uv_fs_req_cleanup(&open_req1);

  r = uv_fs_open(NULL, &open_req2, "test_file2", O_WRONLY | O_CREAT,
      S_IWUSR | S_IRUSR, NULL);
  ASSERT(r >= 0);
  ASSERT(open_req2.result >= 0);
  uv_fs_req_cleanup(&open_req2);

  r = uv_fs_sendfile(loop, &sendfile_req, open_req2.result, open_req1.result,
      1, 131072, cb);
  ASSERT(r == 0);
  uv_run(loop, UV_RUN_DEFAULT);

  ASSERT(sendfile_cb_count == 1);

  r = uv_fs_close(NULL, &close_req, open_req1.result, NULL);
  ASSERT(r == 0);
  uv_fs_req_cleanup(&close_req);
  r = uv_fs_close(NULL, &close_req, open_req2.result, NULL);
  ASSERT(r == 0);
  uv_fs_req_cleanup(&close_req);

  memset(&s1, 0, sizeof(s1));
  memset(&s2, 0, sizeof(s2));
  ASSERT(0 == stat("test_file", &s1));
  ASSERT(0 == stat("test_file2", &s2));
  ASSERT(s2.st_size == expected_size);

  if (expected_size > 0) {
    ASSERT_UINT64_EQ(s1.st_size, s2.st_size + 1);
    r = uv_fs_open(NULL, &open_req1, "test_file2", O_RDWR, 0, NULL);
    ASSERT(r >= 0);
    ASSERT(open_req1.result >= 0);
    uv_fs_req_cleanup(&open_req1);

    memset(buf1, 0, sizeof(buf1));
    iov = uv_buf_init(buf1, sizeof(buf1));
    r = uv_fs_read(NULL, &req, open_req1.result, &iov, 1, -1, NULL);
    ASSERT(r >= 0);
    ASSERT(req.result >= 0);
    ASSERT_EQ(buf1[0], 'e'); /* 'e' from begin */
    uv_fs_req_cleanup(&req);
  } else {
    ASSERT_UINT64_EQ(s1.st_size, s2.st_size);
  }

  /* Cleanup. */
  unlink("test_file");
  unlink("test_file2");

  MAKE_VALGRIND_HAPPY(loop);
  return 0;
}


static void sendfile_setup(int f) {
  ASSERT(6 == write(f, "begin\n", 6));
  ASSERT(65542 == lseek(f, 65536, SEEK_CUR));
  ASSERT(4 == write(f, "end\n", 4));
}


TEST_IMPL(fs_async_sendfile) {
  return test_sendfile(sendfile_setup, sendfile_cb, 65545);
}


TEST_IMPL(fs_async_sendfile_nodata) {
  return test_sendfile(NULL, sendfile_nodata_cb, 0);
}


TEST_IMPL(fs_mkdtemp) {
  int r;
  const char* path_template = "test_dir_XXXXXX";

  loop = uv_default_loop();

  r = uv_fs_mkdtemp(loop, &mkdtemp_req1, path_template, mkdtemp_cb);
  ASSERT(r == 0);

  uv_run(loop, UV_RUN_DEFAULT);
  ASSERT(mkdtemp_cb_count == 1);

  /* sync mkdtemp */
  r = uv_fs_mkdtemp(NULL, &mkdtemp_req2, path_template, NULL);
  ASSERT(r == 0);
  check_mkdtemp_result(&mkdtemp_req2);

  /* mkdtemp return different values on subsequent calls */
  ASSERT(strcmp(mkdtemp_req1.path, mkdtemp_req2.path) != 0);

  /* Cleanup */
  rmdir(mkdtemp_req1.path);
  rmdir(mkdtemp_req2.path);
  uv_fs_req_cleanup(&mkdtemp_req1);
  uv_fs_req_cleanup(&mkdtemp_req2);

  MAKE_VALGRIND_HAPPY(loop);
  return 0;
}


TEST_IMPL(fs_mkstemp) {
  int r;
  int fd;
  const char path_template[] = "test_file_XXXXXX";
  uv_fs_t req;

  loop = uv_default_loop();

  r = uv_fs_mkstemp(loop, &mkstemp_req1, path_template, mkstemp_cb);
  ASSERT(r == 0);

  uv_run(loop, UV_RUN_DEFAULT);
  ASSERT(mkstemp_cb_count == 1);

  /* sync mkstemp */
  r = uv_fs_mkstemp(NULL, &mkstemp_req2, path_template, NULL);
  ASSERT(r >= 0);
  check_mkstemp_result(&mkstemp_req2);

  /* mkstemp return different values on subsequent calls */
  ASSERT(strcmp(mkstemp_req1.path, mkstemp_req2.path) != 0);

  /* invalid template returns EINVAL */
  ASSERT_EQ(UV_EINVAL, uv_fs_mkstemp(NULL, &mkstemp_req3, "test_file", NULL));

  /* Make sure that path is empty string */
  ASSERT_EQ(0, strlen(mkstemp_req3.path));

  uv_fs_req_cleanup(&mkstemp_req3);

  /* We can write to the opened file */
  iov = uv_buf_init(test_buf, sizeof(test_buf));
  r = uv_fs_write(NULL, &req, mkstemp_req1.result, &iov, 1, -1, NULL);
  ASSERT(r == sizeof(test_buf));
  ASSERT(req.result == sizeof(test_buf));
  uv_fs_req_cleanup(&req);

  /* Cleanup */
  uv_fs_close(NULL, &req, mkstemp_req1.result, NULL);
  uv_fs_req_cleanup(&req);
  uv_fs_close(NULL, &req, mkstemp_req2.result, NULL);
  uv_fs_req_cleanup(&req);

  fd = uv_fs_open(NULL, &req, mkstemp_req1.path , O_RDONLY, 0, NULL);
  ASSERT(fd >= 0);
  uv_fs_req_cleanup(&req);

  memset(buf, 0, sizeof(buf));
  iov = uv_buf_init(buf, sizeof(buf));
  r = uv_fs_read(NULL, &req, fd, &iov, 1, -1, NULL);
  ASSERT(r >= 0);
  ASSERT(req.result >= 0);
  ASSERT(strcmp(buf, test_buf) == 0);
  uv_fs_req_cleanup(&req);

  uv_fs_close(NULL, &req, fd, NULL);
  uv_fs_req_cleanup(&req);

  unlink(mkstemp_req1.path);
  unlink(mkstemp_req2.path);
  uv_fs_req_cleanup(&mkstemp_req1);
  uv_fs_req_cleanup(&mkstemp_req2);

  MAKE_VALGRIND_HAPPY(loop);
  return 0;
}


TEST_IMPL(fs_fstat) {
  int r;
  uv_fs_t req;
  uv_file file;
  uv_stat_t* s;
#ifndef _WIN32
  struct stat t;
#endif

#if defined(__s390__) && defined(__QEMU__)
  /* qemu-user-s390x has this weird bug where statx() reports nanoseconds
   * but plain fstat() does not.
   */
  RETURN_SKIP("Test does not currently work in QEMU");
#endif

  /* Setup. */
  unlink("test_file");

  loop = uv_default_loop();

  r = uv_fs_open(NULL, &req, "test_file", O_RDWR | O_CREAT,
      S_IWUSR | S_IRUSR, NULL);
  ASSERT(r >= 0);
  ASSERT(req.result >= 0);
  file = req.result;
  uv_fs_req_cleanup(&req);

#ifndef _WIN32
  memset(&t, 0, sizeof(t));
  ASSERT(0 == fstat(file, &t));
  ASSERT(0 == uv_fs_fstat(NULL, &req, file, NULL));
  ASSERT(req.result == 0);
  s = req.ptr;
# if defined(__APPLE__)
  ASSERT(s->st_birthtim.tv_sec == t.st_birthtimespec.tv_sec);
  ASSERT(s->st_birthtim.tv_nsec == t.st_birthtimespec.tv_nsec);
# elif defined(__linux__)
  /* If statx() is supported, the birth time should be equal to the change time
   * because we just created the file. On older kernels, it's set to zero.
   */
  ASSERT(s->st_birthtim.tv_sec == 0 ||
         s->st_birthtim.tv_sec == t.st_ctim.tv_sec);
  ASSERT(s->st_birthtim.tv_nsec == 0 ||
         s->st_birthtim.tv_nsec == t.st_ctim.tv_nsec);
# endif
#endif

  iov = uv_buf_init(test_buf, sizeof(test_buf));
  r = uv_fs_write(NULL, &req, file, &iov, 1, -1, NULL);
  ASSERT(r == sizeof(test_buf));
  ASSERT(req.result == sizeof(test_buf));
  uv_fs_req_cleanup(&req);

  memset(&req.statbuf, 0xaa, sizeof(req.statbuf));
  r = uv_fs_fstat(NULL, &req, file, NULL);
  ASSERT(r == 0);
  ASSERT(req.result == 0);
  s = req.ptr;
  ASSERT(s->st_size == sizeof(test_buf));

#ifndef _WIN32
  r = fstat(file, &t);
  ASSERT(r == 0);

  ASSERT(s->st_dev == (uint64_t) t.st_dev);
  ASSERT(s->st_mode == (uint64_t) t.st_mode);
  ASSERT(s->st_nlink == (uint64_t) t.st_nlink);
  ASSERT(s->st_uid == (uint64_t) t.st_uid);
  ASSERT(s->st_gid == (uint64_t) t.st_gid);
  ASSERT(s->st_rdev == (uint64_t) t.st_rdev);
  ASSERT(s->st_ino == (uint64_t) t.st_ino);
  ASSERT(s->st_size == (uint64_t) t.st_size);
  ASSERT(s->st_blksize == (uint64_t) t.st_blksize);
  ASSERT(s->st_blocks == (uint64_t) t.st_blocks);
#if defined(__APPLE__)
  ASSERT(s->st_atim.tv_sec == t.st_atimespec.tv_sec);
  ASSERT(s->st_atim.tv_nsec == t.st_atimespec.tv_nsec);
  ASSERT(s->st_mtim.tv_sec == t.st_mtimespec.tv_sec);
  ASSERT(s->st_mtim.tv_nsec == t.st_mtimespec.tv_nsec);
  ASSERT(s->st_ctim.tv_sec == t.st_ctimespec.tv_sec);
  ASSERT(s->st_ctim.tv_nsec == t.st_ctimespec.tv_nsec);
#elif defined(_AIX)    || \
      defined(__MVS__)
  ASSERT(s->st_atim.tv_sec == t.st_atime);
  ASSERT(s->st_atim.tv_nsec == 0);
  ASSERT(s->st_mtim.tv_sec == t.st_mtime);
  ASSERT(s->st_mtim.tv_nsec == 0);
  ASSERT(s->st_ctim.tv_sec == t.st_ctime);
  ASSERT(s->st_ctim.tv_nsec == 0);
#elif defined(__ANDROID__)
  ASSERT(s->st_atim.tv_sec == t.st_atime);
  ASSERT(s->st_atim.tv_nsec == t.st_atimensec);
  ASSERT(s->st_mtim.tv_sec == t.st_mtime);
  ASSERT(s->st_mtim.tv_nsec == t.st_mtimensec);
  ASSERT(s->st_ctim.tv_sec == t.st_ctime);
  ASSERT(s->st_ctim.tv_nsec == t.st_ctimensec);
#elif defined(__sun)           || \
      defined(__DragonFly__)   || \
      defined(__FreeBSD__)     || \
      defined(__OpenBSD__)     || \
      defined(__NetBSD__)      || \
      defined(_GNU_SOURCE)     || \
      defined(_BSD_SOURCE)     || \
      defined(_SVID_SOURCE)    || \
      defined(_XOPEN_SOURCE)   || \
      defined(_DEFAULT_SOURCE)
  ASSERT(s->st_atim.tv_sec == t.st_atim.tv_sec);
  ASSERT(s->st_atim.tv_nsec == t.st_atim.tv_nsec);
  ASSERT(s->st_mtim.tv_sec == t.st_mtim.tv_sec);
  ASSERT(s->st_mtim.tv_nsec == t.st_mtim.tv_nsec);
  ASSERT(s->st_ctim.tv_sec == t.st_ctim.tv_sec);
  ASSERT(s->st_ctim.tv_nsec == t.st_ctim.tv_nsec);
# if defined(__FreeBSD__)    || \
     defined(__NetBSD__)
  ASSERT(s->st_birthtim.tv_sec == t.st_birthtim.tv_sec);
  ASSERT(s->st_birthtim.tv_nsec == t.st_birthtim.tv_nsec);
# endif
#else
  ASSERT(s->st_atim.tv_sec == t.st_atime);
  ASSERT(s->st_atim.tv_nsec == 0);
  ASSERT(s->st_mtim.tv_sec == t.st_mtime);
  ASSERT(s->st_mtim.tv_nsec == 0);
  ASSERT(s->st_ctim.tv_sec == t.st_ctime);
  ASSERT(s->st_ctim.tv_nsec == 0);
#endif
#endif

#if defined(__APPLE__) || defined(__FreeBSD__) || defined(__NetBSD__)
  ASSERT(s->st_flags == t.st_flags);
  ASSERT(s->st_gen == t.st_gen);
#else
  ASSERT(s->st_flags == 0);
  ASSERT(s->st_gen == 0);
#endif

  uv_fs_req_cleanup(&req);

  /* Now do the uv_fs_fstat call asynchronously */
  r = uv_fs_fstat(loop, &req, file, fstat_cb);
  ASSERT(r == 0);
  uv_run(loop, UV_RUN_DEFAULT);
  ASSERT(fstat_cb_count == 1);


  r = uv_fs_close(NULL, &req, file, NULL);
  ASSERT(r == 0);
  ASSERT(req.result == 0);
  uv_fs_req_cleanup(&req);

  /*
   * Run the loop just to check we don't have make any extraneous uv_ref()
   * calls. This should drop out immediately.
   */
  uv_run(loop, UV_RUN_DEFAULT);

  /* Cleanup. */
  unlink("test_file");

  MAKE_VALGRIND_HAPPY(loop);
  return 0;
}


TEST_IMPL(fs_fstat_stdio) {
  int fd;
  int res;
  uv_fs_t req;
#ifdef _WIN32
  uv_stat_t* st;
  DWORD ft;
#endif

  for (fd = 0; fd <= 2; ++fd) {
    res = uv_fs_fstat(NULL, &req, fd, NULL);
    ASSERT(res == 0);
    ASSERT(req.result == 0);

#ifdef _WIN32
    st = req.ptr;
    ft = uv_guess_handle(fd);
    switch (ft) {
    case UV_TTY:
    case UV_NAMED_PIPE:
      ASSERT(st->st_mode == ft == UV_TTY ? S_IFCHR : S_IFIFO);
      ASSERT(st->st_nlink == 1);
      ASSERT(st->st_rdev == (ft == UV_TTY ? FILE_DEVICE_CONSOLE : FILE_DEVICE_NAMED_PIPE) << 16);
      break;
    default:
      break;
    }
#endif

    uv_fs_req_cleanup(&req);
  }

  MAKE_VALGRIND_HAPPY(uv_default_loop());
  return 0;
}


TEST_IMPL(fs_access) {
  int r;
  uv_fs_t req;
  uv_file file;

  /* Setup. */
  unlink("test_file");
  rmdir("test_dir");

  loop = uv_default_loop();

  /* File should not exist */
  r = uv_fs_access(NULL, &req, "test_file", F_OK, NULL);
  ASSERT(r < 0);
  ASSERT(req.result < 0);
  uv_fs_req_cleanup(&req);

  /* File should not exist */
  r = uv_fs_access(loop, &req, "test_file", F_OK, access_cb);
  ASSERT(r == 0);
  uv_run(loop, UV_RUN_DEFAULT);
  ASSERT(access_cb_count == 1);
  access_cb_count = 0; /* reset for the next test */

  /* Create file */
  r = uv_fs_open(NULL, &req, "test_file", O_RDWR | O_CREAT,
                 S_IWUSR | S_IRUSR, NULL);
  ASSERT(r >= 0);
  ASSERT(req.result >= 0);
  file = req.result;
  uv_fs_req_cleanup(&req);

  /* File should exist */
  r = uv_fs_access(NULL, &req, "test_file", F_OK, NULL);
  ASSERT(r == 0);
  ASSERT(req.result == 0);
  uv_fs_req_cleanup(&req);

  /* File should exist */
  r = uv_fs_access(loop, &req, "test_file", F_OK, access_cb);
  ASSERT(r == 0);
  uv_run(loop, UV_RUN_DEFAULT);
  ASSERT(access_cb_count == 1);
  access_cb_count = 0; /* reset for the next test */

  /* Close file */
  r = uv_fs_close(NULL, &req, file, NULL);
  ASSERT(r == 0);
  ASSERT(req.result == 0);
  uv_fs_req_cleanup(&req);

  /* Directory access */
  r = uv_fs_mkdir(NULL, &req, "test_dir", 0777, NULL);
  ASSERT(r == 0);
  uv_fs_req_cleanup(&req);

  r = uv_fs_access(NULL, &req, "test_dir", W_OK, NULL);
  ASSERT(r == 0);
  ASSERT(req.result == 0);
  uv_fs_req_cleanup(&req);

  /*
   * Run the loop just to check we don't have make any extraneous uv_ref()
   * calls. This should drop out immediately.
   */
  uv_run(loop, UV_RUN_DEFAULT);

  /* Cleanup. */
  unlink("test_file");
  rmdir("test_dir");

  MAKE_VALGRIND_HAPPY(loop);
  return 0;
}


TEST_IMPL(fs_chmod) {
  int r;
  uv_fs_t req;
  uv_file file;

  /* Setup. */
  unlink("test_file");

  loop = uv_default_loop();

  r = uv_fs_open(NULL, &req, "test_file", O_RDWR | O_CREAT,
      S_IWUSR | S_IRUSR, NULL);
  ASSERT(r >= 0);
  ASSERT(req.result >= 0);
  file = req.result;
  uv_fs_req_cleanup(&req);

  iov = uv_buf_init(test_buf, sizeof(test_buf));
  r = uv_fs_write(NULL, &req, file, &iov, 1, -1, NULL);
  ASSERT(r == sizeof(test_buf));
  ASSERT(req.result == sizeof(test_buf));
  uv_fs_req_cleanup(&req);

#ifndef _WIN32
  /* Make the file write-only */
  r = uv_fs_chmod(NULL, &req, "test_file", 0200, NULL);
  ASSERT(r == 0);
  ASSERT(req.result == 0);
  uv_fs_req_cleanup(&req);

  check_permission("test_file", 0200);
#endif

  /* Make the file read-only */
  r = uv_fs_chmod(NULL, &req, "test_file", 0400, NULL);
  ASSERT(r == 0);
  ASSERT(req.result == 0);
  uv_fs_req_cleanup(&req);

  check_permission("test_file", 0400);

  /* Make the file read+write with sync uv_fs_fchmod */
  r = uv_fs_fchmod(NULL, &req, file, 0600, NULL);
  ASSERT(r == 0);
  ASSERT(req.result == 0);
  uv_fs_req_cleanup(&req);

  check_permission("test_file", 0600);

#ifndef _WIN32
  /* async chmod */
  {
    static int mode = 0200;
    req.data = &mode;
  }
  r = uv_fs_chmod(loop, &req, "test_file", 0200, chmod_cb);
  ASSERT(r == 0);
  uv_run(loop, UV_RUN_DEFAULT);
  ASSERT(chmod_cb_count == 1);
  chmod_cb_count = 0; /* reset for the next test */
#endif

  /* async chmod */
  {
    static int mode = 0400;
    req.data = &mode;
  }
  r = uv_fs_chmod(loop, &req, "test_file", 0400, chmod_cb);
  ASSERT(r == 0);
  uv_run(loop, UV_RUN_DEFAULT);
  ASSERT(chmod_cb_count == 1);

  /* async fchmod */
  {
    static int mode = 0600;
    req.data = &mode;
  }
  r = uv_fs_fchmod(loop, &req, file, 0600, fchmod_cb);
  ASSERT(r == 0);
  uv_run(loop, UV_RUN_DEFAULT);
  ASSERT(fchmod_cb_count == 1);

  uv_fs_close(loop, &req, file, NULL);

  /*
   * Run the loop just to check we don't have make any extraneous uv_ref()
   * calls. This should drop out immediately.
   */
  uv_run(loop, UV_RUN_DEFAULT);

  /* Cleanup. */
  unlink("test_file");

  MAKE_VALGRIND_HAPPY(loop);
  return 0;
}


TEST_IMPL(fs_unlink_readonly) {
  int r;
  uv_fs_t req;
  uv_file file;

  /* Setup. */
  unlink("test_file");

  loop = uv_default_loop();

  r = uv_fs_open(NULL,
                 &req,
                 "test_file",
                 O_RDWR | O_CREAT,
                 S_IWUSR | S_IRUSR,
                 NULL);
  ASSERT(r >= 0);
  ASSERT(req.result >= 0);
  file = req.result;
  uv_fs_req_cleanup(&req);

  iov = uv_buf_init(test_buf, sizeof(test_buf));
  r = uv_fs_write(NULL, &req, file, &iov, 1, -1, NULL);
  ASSERT(r == sizeof(test_buf));
  ASSERT(req.result == sizeof(test_buf));
  uv_fs_req_cleanup(&req);

  uv_fs_close(loop, &req, file, NULL);

  /* Make the file read-only */
  r = uv_fs_chmod(NULL, &req, "test_file", 0400, NULL);
  ASSERT(r == 0);
  ASSERT(req.result == 0);
  uv_fs_req_cleanup(&req);

  check_permission("test_file", 0400);

  /* Try to unlink the file */
  r = uv_fs_unlink(NULL, &req, "test_file", NULL);
  ASSERT(r == 0);
  ASSERT(req.result == 0);
  uv_fs_req_cleanup(&req);

  /*
  * Run the loop just to check we don't have make any extraneous uv_ref()
  * calls. This should drop out immediately.
  */
  uv_run(loop, UV_RUN_DEFAULT);

  /* Cleanup. */
  uv_fs_chmod(NULL, &req, "test_file", 0600, NULL);
  uv_fs_req_cleanup(&req);
  unlink("test_file");

  MAKE_VALGRIND_HAPPY(loop);
  return 0;
}

#ifdef _WIN32
TEST_IMPL(fs_unlink_archive_readonly) {
  int r;
  uv_fs_t req;
  uv_file file;

  /* Setup. */
  unlink("test_file");

  loop = uv_default_loop();

  r = uv_fs_open(NULL,
                 &req,
                 "test_file",
                 O_RDWR | O_CREAT,
                 S_IWUSR | S_IRUSR,
                 NULL);
  ASSERT(r >= 0);
  ASSERT(req.result >= 0);
  file = req.result;
  uv_fs_req_cleanup(&req);

  iov = uv_buf_init(test_buf, sizeof(test_buf));
  r = uv_fs_write(NULL, &req, file, &iov, 1, -1, NULL);
  ASSERT(r == sizeof(test_buf));
  ASSERT(req.result == sizeof(test_buf));
  uv_fs_req_cleanup(&req);

  uv_fs_close(loop, &req, file, NULL);

  /* Make the file read-only and clear archive flag */
  r = SetFileAttributes("test_file", FILE_ATTRIBUTE_READONLY);
  ASSERT(r != 0);
  uv_fs_req_cleanup(&req);

  check_permission("test_file", 0400);

  /* Try to unlink the file */
  r = uv_fs_unlink(NULL, &req, "test_file", NULL);
  ASSERT(r == 0);
  ASSERT(req.result == 0);
  uv_fs_req_cleanup(&req);

  /*
  * Run the loop just to check we don't have make any extraneous uv_ref()
  * calls. This should drop out immediately.
  */
  uv_run(loop, UV_RUN_DEFAULT);

  /* Cleanup. */
  uv_fs_chmod(NULL, &req, "test_file", 0600, NULL);
  uv_fs_req_cleanup(&req);
  unlink("test_file");

  MAKE_VALGRIND_HAPPY(loop);
  return 0;
}
#endif

TEST_IMPL(fs_chown) {
  int r;
  uv_fs_t req;
  uv_file file;

  /* Setup. */
  unlink("test_file");
  unlink("test_file_link");

  loop = uv_default_loop();

  r = uv_fs_open(NULL, &req, "test_file", O_RDWR | O_CREAT,
      S_IWUSR | S_IRUSR, NULL);
  ASSERT(r >= 0);
  ASSERT(req.result >= 0);
  file = req.result;
  uv_fs_req_cleanup(&req);

  /* sync chown */
  r = uv_fs_chown(NULL, &req, "test_file", -1, -1, NULL);
  ASSERT(r == 0);
  ASSERT(req.result == 0);
  uv_fs_req_cleanup(&req);

  /* sync fchown */
  r = uv_fs_fchown(NULL, &req, file, -1, -1, NULL);
  ASSERT(r == 0);
  ASSERT(req.result == 0);
  uv_fs_req_cleanup(&req);

  /* async chown */
  r = uv_fs_chown(loop, &req, "test_file", -1, -1, chown_cb);
  ASSERT(r == 0);
  uv_run(loop, UV_RUN_DEFAULT);
  ASSERT(chown_cb_count == 1);

#ifndef __MVS__
  /* chown to root (fail) */
  chown_cb_count = 0;
  r = uv_fs_chown(loop, &req, "test_file", 0, 0, chown_root_cb);
  ASSERT(r == 0);
  uv_run(loop, UV_RUN_DEFAULT);
  ASSERT(chown_cb_count == 1);
#endif

  /* async fchown */
  r = uv_fs_fchown(loop, &req, file, -1, -1, fchown_cb);
  ASSERT(r == 0);
  uv_run(loop, UV_RUN_DEFAULT);
  ASSERT(fchown_cb_count == 1);

#ifndef __HAIKU__
  /* Haiku doesn't support hardlink */
  /* sync link */
  r = uv_fs_link(NULL, &req, "test_file", "test_file_link", NULL);
  ASSERT(r == 0);
  ASSERT(req.result == 0);
  uv_fs_req_cleanup(&req);

  /* sync lchown */
  r = uv_fs_lchown(NULL, &req, "test_file_link", -1, -1, NULL);
  ASSERT(r == 0);
  ASSERT(req.result == 0);
  uv_fs_req_cleanup(&req);

  /* async lchown */
  r = uv_fs_lchown(loop, &req, "test_file_link", -1, -1, lchown_cb);
  ASSERT(r == 0);
  uv_run(loop, UV_RUN_DEFAULT);
  ASSERT(lchown_cb_count == 1);
#endif

  /* Close file */
  r = uv_fs_close(NULL, &req, file, NULL);
  ASSERT(r == 0);
  ASSERT(req.result == 0);
  uv_fs_req_cleanup(&req);

  /*
   * Run the loop just to check we don't have make any extraneous uv_ref()
   * calls. This should drop out immediately.
   */
  uv_run(loop, UV_RUN_DEFAULT);

  /* Cleanup. */
  unlink("test_file");
  unlink("test_file_link");

  MAKE_VALGRIND_HAPPY(loop);
  return 0;
}


TEST_IMPL(fs_link) {
  int r;
  uv_fs_t req;
  uv_file file;
  uv_file link;

  /* Setup. */
  unlink("test_file");
  unlink("test_file_link");
  unlink("test_file_link2");

  loop = uv_default_loop();

  r = uv_fs_open(NULL, &req, "test_file", O_RDWR | O_CREAT,
      S_IWUSR | S_IRUSR, NULL);
  ASSERT(r >= 0);
  ASSERT(req.result >= 0);
  file = req.result;
  uv_fs_req_cleanup(&req);

  iov = uv_buf_init(test_buf, sizeof(test_buf));
  r = uv_fs_write(NULL, &req, file, &iov, 1, -1, NULL);
  ASSERT(r == sizeof(test_buf));
  ASSERT(req.result == sizeof(test_buf));
  uv_fs_req_cleanup(&req);

  uv_fs_close(loop, &req, file, NULL);

  /* sync link */
  r = uv_fs_link(NULL, &req, "test_file", "test_file_link", NULL);
  ASSERT(r == 0);
  ASSERT(req.result == 0);
  uv_fs_req_cleanup(&req);

  r = uv_fs_open(NULL, &req, "test_file_link", O_RDWR, 0, NULL);
  ASSERT(r >= 0);
  ASSERT(req.result >= 0);
  link = req.result;
  uv_fs_req_cleanup(&req);

  memset(buf, 0, sizeof(buf));
  iov = uv_buf_init(buf, sizeof(buf));
  r = uv_fs_read(NULL, &req, link, &iov, 1, 0, NULL);
  ASSERT(r >= 0);
  ASSERT(req.result >= 0);
  ASSERT(strcmp(buf, test_buf) == 0);

  close(link);

  /* async link */
  r = uv_fs_link(loop, &req, "test_file", "test_file_link2", link_cb);
  ASSERT(r == 0);
  uv_run(loop, UV_RUN_DEFAULT);
  ASSERT(link_cb_count == 1);

  r = uv_fs_open(NULL, &req, "test_file_link2", O_RDWR, 0, NULL);
  ASSERT(r >= 0);
  ASSERT(req.result >= 0);
  link = req.result;
  uv_fs_req_cleanup(&req);

  memset(buf, 0, sizeof(buf));
  iov = uv_buf_init(buf, sizeof(buf));
  r = uv_fs_read(NULL, &req, link, &iov, 1, 0, NULL);
  ASSERT(r >= 0);
  ASSERT(req.result >= 0);
  ASSERT(strcmp(buf, test_buf) == 0);

  uv_fs_close(loop, &req, link, NULL);

  /*
   * Run the loop just to check we don't have make any extraneous uv_ref()
   * calls. This should drop out immediately.
   */
  uv_run(loop, UV_RUN_DEFAULT);

  /* Cleanup. */
  unlink("test_file");
  unlink("test_file_link");
  unlink("test_file_link2");

  MAKE_VALGRIND_HAPPY(loop);
  return 0;
}


TEST_IMPL(fs_readlink) {
  /* Must return UV_ENOENT on an inexistent file */
  {
    uv_fs_t req;

    loop = uv_default_loop();
    ASSERT(0 == uv_fs_readlink(loop, &req, "no_such_file", dummy_cb));
    ASSERT(0 == uv_run(loop, UV_RUN_DEFAULT));
    ASSERT(dummy_cb_count == 1);
    ASSERT_NULL(req.ptr);
    ASSERT(req.result == UV_ENOENT);
    uv_fs_req_cleanup(&req);

    ASSERT(UV_ENOENT == uv_fs_readlink(NULL, &req, "no_such_file", NULL));
    ASSERT_NULL(req.ptr);
    ASSERT(req.result == UV_ENOENT);
    uv_fs_req_cleanup(&req);
  }

  /* Must return UV_EINVAL on a non-symlink file */
  {
    int r;
    uv_fs_t req;
    uv_file file;

    /* Setup */

    /* Create a non-symlink file */
    r = uv_fs_open(NULL, &req, "test_file", O_RDWR | O_CREAT,
                   S_IWUSR | S_IRUSR, NULL);
    ASSERT_GE(r, 0);
    ASSERT_GE(req.result, 0);
    file = req.result;
    uv_fs_req_cleanup(&req);

    r = uv_fs_close(NULL, &req, file, NULL);
    ASSERT_EQ(r, 0);
    ASSERT_EQ(req.result, 0);
    uv_fs_req_cleanup(&req);

    /* Test */
    r = uv_fs_readlink(NULL, &req, "test_file", NULL);
    ASSERT_EQ(r, UV_EINVAL);
    uv_fs_req_cleanup(&req);

    /* Cleanup */
    unlink("test_file");
  }

  MAKE_VALGRIND_HAPPY(loop);
  return 0;
}


TEST_IMPL(fs_realpath) {
  uv_fs_t req;

  loop = uv_default_loop();
  ASSERT(0 == uv_fs_realpath(loop, &req, "no_such_file", dummy_cb));
  ASSERT(0 == uv_run(loop, UV_RUN_DEFAULT));
  ASSERT(dummy_cb_count == 1);
  ASSERT_NULL(req.ptr);
  ASSERT(req.result == UV_ENOENT);
  uv_fs_req_cleanup(&req);

  ASSERT(UV_ENOENT == uv_fs_realpath(NULL, &req, "no_such_file", NULL));
  ASSERT_NULL(req.ptr);
  ASSERT(req.result == UV_ENOENT);
  uv_fs_req_cleanup(&req);

  MAKE_VALGRIND_HAPPY(loop);
  return 0;
}


TEST_IMPL(fs_symlink) {
  int r;
  uv_fs_t req;
  uv_file file;
  uv_file link;
  char test_file_abs_buf[PATHMAX];
  size_t test_file_abs_size;

  /* Setup. */
  unlink("test_file");
  unlink("test_file_symlink");
  unlink("test_file_symlink2");
  unlink("test_file_symlink_symlink");
  unlink("test_file_symlink2_symlink");
  test_file_abs_size = sizeof(test_file_abs_buf);
#ifdef _WIN32
  uv_cwd(test_file_abs_buf, &test_file_abs_size);
  strcat(test_file_abs_buf, "\\test_file");
#else
  uv_cwd(test_file_abs_buf, &test_file_abs_size);
  strcat(test_file_abs_buf, "/test_file");
#endif

  loop = uv_default_loop();

  r = uv_fs_open(NULL, &req, "test_file", O_RDWR | O_CREAT,
      S_IWUSR | S_IRUSR, NULL);
  ASSERT(r >= 0);
  ASSERT(req.result >= 0);
  file = req.result;
  uv_fs_req_cleanup(&req);

  iov = uv_buf_init(test_buf, sizeof(test_buf));
  r = uv_fs_write(NULL, &req, file, &iov, 1, -1, NULL);
  ASSERT(r == sizeof(test_buf));
  ASSERT(req.result == sizeof(test_buf));
  uv_fs_req_cleanup(&req);

  uv_fs_close(loop, &req, file, NULL);

  /* sync symlink */
  r = uv_fs_symlink(NULL, &req, "test_file", "test_file_symlink", 0, NULL);
#ifdef _WIN32
  if (r < 0) {
    if (r == UV_ENOTSUP) {
      /*
       * Windows doesn't support symlinks on older versions.
       * We just pass the test and bail out early if we get ENOTSUP.
       */
      return 0;
    } else if (r == UV_EPERM) {
      /*
       * Creating a symlink is only allowed when running elevated.
       * We pass the test and bail out early if we get UV_EPERM.
       */
      return 0;
    }
  }
#endif
  ASSERT(r == 0);
  ASSERT(req.result == 0);
  uv_fs_req_cleanup(&req);

  r = uv_fs_open(NULL, &req, "test_file_symlink", O_RDWR, 0, NULL);
  ASSERT(r >= 0);
  ASSERT(req.result >= 0);
  link = req.result;
  uv_fs_req_cleanup(&req);

  memset(buf, 0, sizeof(buf));
  iov = uv_buf_init(buf, sizeof(buf));
  r = uv_fs_read(NULL, &req, link, &iov, 1, 0, NULL);
  ASSERT(r >= 0);
  ASSERT(req.result >= 0);
  ASSERT(strcmp(buf, test_buf) == 0);

  uv_fs_close(loop, &req, link, NULL);

  r = uv_fs_symlink(NULL,
                    &req,
                    "test_file_symlink",
                    "test_file_symlink_symlink",
                    0,
                    NULL);
  ASSERT(r == 0);
  uv_fs_req_cleanup(&req);

#if defined(__MSYS__)
  RETURN_SKIP("symlink reading is not supported on MSYS2");
#endif

  r = uv_fs_readlink(NULL, &req, "test_file_symlink_symlink", NULL);
  ASSERT(r == 0);
  ASSERT(strcmp(req.ptr, "test_file_symlink") == 0);
  uv_fs_req_cleanup(&req);

  r = uv_fs_realpath(NULL, &req, "test_file_symlink_symlink", NULL);
  ASSERT(r == 0);
#ifdef _WIN32
  ASSERT(stricmp(req.ptr, test_file_abs_buf) == 0);
#else
  ASSERT(strcmp(req.ptr, test_file_abs_buf) == 0);
#endif
  uv_fs_req_cleanup(&req);

  /* async link */
  r = uv_fs_symlink(loop,
                    &req,
                    "test_file",
                    "test_file_symlink2",
                    0,
                    symlink_cb);
  ASSERT(r == 0);
  uv_run(loop, UV_RUN_DEFAULT);
  ASSERT(symlink_cb_count == 1);

  r = uv_fs_open(NULL, &req, "test_file_symlink2", O_RDWR, 0, NULL);
  ASSERT(r >= 0);
  ASSERT(req.result >= 0);
  link = req.result;
  uv_fs_req_cleanup(&req);

  memset(buf, 0, sizeof(buf));
  iov = uv_buf_init(buf, sizeof(buf));
  r = uv_fs_read(NULL, &req, link, &iov, 1, 0, NULL);
  ASSERT(r >= 0);
  ASSERT(req.result >= 0);
  ASSERT(strcmp(buf, test_buf) == 0);

  uv_fs_close(loop, &req, link, NULL);

  r = uv_fs_symlink(NULL,
                    &req,
                    "test_file_symlink2",
                    "test_file_symlink2_symlink",
                    0,
                    NULL);
  ASSERT(r == 0);
  uv_fs_req_cleanup(&req);

  r = uv_fs_readlink(loop, &req, "test_file_symlink2_symlink", readlink_cb);
  ASSERT(r == 0);
  uv_run(loop, UV_RUN_DEFAULT);
  ASSERT(readlink_cb_count == 1);

  r = uv_fs_realpath(loop, &req, "test_file", realpath_cb);
  ASSERT(r == 0);
  uv_run(loop, UV_RUN_DEFAULT);
  ASSERT(realpath_cb_count == 1);

  /*
   * Run the loop just to check we don't have make any extraneous uv_ref()
   * calls. This should drop out immediately.
   */
  uv_run(loop, UV_RUN_DEFAULT);

  /* Cleanup. */
  unlink("test_file");
  unlink("test_file_symlink");
  unlink("test_file_symlink_symlink");
  unlink("test_file_symlink2");
  unlink("test_file_symlink2_symlink");

  MAKE_VALGRIND_HAPPY(loop);
  return 0;
}


int test_symlink_dir_impl(int type) {
  uv_fs_t req;
  int r;
  char* test_dir;
  uv_dirent_t dent;
  static char test_dir_abs_buf[PATHMAX];
  size_t test_dir_abs_size;

  /* set-up */
  unlink("test_dir/file1");
  unlink("test_dir/file2");
  rmdir("test_dir");
  rmdir("test_dir_symlink");
  test_dir_abs_size = sizeof(test_dir_abs_buf);

  loop = uv_default_loop();

  uv_fs_mkdir(NULL, &req, "test_dir", 0777, NULL);
  uv_fs_req_cleanup(&req);

#ifdef _WIN32
  strcpy(test_dir_abs_buf, "\\\\?\\");
  uv_cwd(test_dir_abs_buf + 4, &test_dir_abs_size);
  test_dir_abs_size += 4;
  strcat(test_dir_abs_buf, "\\test_dir\\");
  test_dir_abs_size += strlen("\\test_dir\\");
  test_dir = test_dir_abs_buf;
#else
  uv_cwd(test_dir_abs_buf, &test_dir_abs_size);
  strcat(test_dir_abs_buf, "/test_dir");
  test_dir_abs_size += strlen("/test_dir");
  test_dir = "test_dir";
#endif

  r = uv_fs_symlink(NULL, &req, test_dir, "test_dir_symlink", type, NULL);
  if (type == UV_FS_SYMLINK_DIR && (r == UV_ENOTSUP || r == UV_EPERM)) {
    uv_fs_req_cleanup(&req);
    RETURN_SKIP("this version of Windows doesn't support unprivileged "
                "creation of directory symlinks");
  }
  fprintf(stderr, "r == %i\n", r);
  ASSERT(r == 0);
  ASSERT(req.result == 0);
  uv_fs_req_cleanup(&req);

  r = uv_fs_stat(NULL, &req, "test_dir_symlink", NULL);
  ASSERT(r == 0);
  ASSERT(((uv_stat_t*)req.ptr)->st_mode & S_IFDIR);
  uv_fs_req_cleanup(&req);

  r = uv_fs_lstat(NULL, &req, "test_dir_symlink", NULL);
  ASSERT(r == 0);
#if defined(__MSYS__)
  RETURN_SKIP("symlink reading is not supported on MSYS2");
#endif
  ASSERT(((uv_stat_t*)req.ptr)->st_mode & S_IFLNK);
#ifdef _WIN32
  ASSERT(((uv_stat_t*)req.ptr)->st_size == strlen(test_dir + 4));
#else
# ifdef __PASE__
  /* On IBMi PASE, st_size returns the length of the symlink itself. */
  ASSERT(((uv_stat_t*)req.ptr)->st_size == strlen("test_dir_symlink"));
# else
  ASSERT(((uv_stat_t*)req.ptr)->st_size == strlen(test_dir));
# endif
#endif
  uv_fs_req_cleanup(&req);

  r = uv_fs_readlink(NULL, &req, "test_dir_symlink", NULL);
  ASSERT(r == 0);
#ifdef _WIN32
  ASSERT(strcmp(req.ptr, test_dir + 4) == 0);
#else
  ASSERT(strcmp(req.ptr, test_dir) == 0);
#endif
  uv_fs_req_cleanup(&req);

  r = uv_fs_realpath(NULL, &req, "test_dir_symlink", NULL);
  ASSERT(r == 0);
#ifdef _WIN32
  ASSERT(strlen(req.ptr) == test_dir_abs_size - 5);
  ASSERT(strnicmp(req.ptr, test_dir + 4, test_dir_abs_size - 5) == 0);
#else
  ASSERT(strcmp(req.ptr, test_dir_abs_buf) == 0);
#endif
  uv_fs_req_cleanup(&req);

  r = uv_fs_open(NULL, &open_req1, "test_dir/file1", O_WRONLY | O_CREAT,
      S_IWUSR | S_IRUSR, NULL);
  ASSERT(r >= 0);
  uv_fs_req_cleanup(&open_req1);
  r = uv_fs_close(NULL, &close_req, open_req1.result, NULL);
  ASSERT(r == 0);
  uv_fs_req_cleanup(&close_req);

  r = uv_fs_open(NULL, &open_req1, "test_dir/file2", O_WRONLY | O_CREAT,
      S_IWUSR | S_IRUSR, NULL);
  ASSERT(r >= 0);
  uv_fs_req_cleanup(&open_req1);
  r = uv_fs_close(NULL, &close_req, open_req1.result, NULL);
  ASSERT(r == 0);
  uv_fs_req_cleanup(&close_req);

  r = uv_fs_scandir(NULL, &scandir_req, "test_dir_symlink", 0, NULL);
  ASSERT(r == 2);
  ASSERT(scandir_req.result == 2);
  ASSERT(scandir_req.ptr);
  while (UV_EOF != uv_fs_scandir_next(&scandir_req, &dent)) {
    ASSERT(strcmp(dent.name, "file1") == 0 || strcmp(dent.name, "file2") == 0);
    assert_is_file_type(dent);
  }
  uv_fs_req_cleanup(&scandir_req);
  ASSERT(!scandir_req.ptr);

  /* unlink will remove the directory symlink */
  r = uv_fs_unlink(NULL, &req, "test_dir_symlink", NULL);
  ASSERT(r == 0);
  uv_fs_req_cleanup(&req);

  r = uv_fs_scandir(NULL, &scandir_req, "test_dir_symlink", 0, NULL);
  ASSERT(r == UV_ENOENT);
  uv_fs_req_cleanup(&scandir_req);

  r = uv_fs_scandir(NULL, &scandir_req, "test_dir", 0, NULL);
  ASSERT(r == 2);
  ASSERT(scandir_req.result == 2);
  ASSERT(scandir_req.ptr);
  while (UV_EOF != uv_fs_scandir_next(&scandir_req, &dent)) {
    ASSERT(strcmp(dent.name, "file1") == 0 || strcmp(dent.name, "file2") == 0);
    assert_is_file_type(dent);
  }
  uv_fs_req_cleanup(&scandir_req);
  ASSERT(!scandir_req.ptr);

  /* clean-up */
  unlink("test_dir/file1");
  unlink("test_dir/file2");
  rmdir("test_dir");
  rmdir("test_dir_symlink");

  MAKE_VALGRIND_HAPPY(loop);
  return 0;
}

TEST_IMPL(fs_symlink_dir) {
  return test_symlink_dir_impl(UV_FS_SYMLINK_DIR);
}

TEST_IMPL(fs_symlink_junction) {
  return test_symlink_dir_impl(UV_FS_SYMLINK_JUNCTION);
}

#ifdef _WIN32
TEST_IMPL(fs_non_symlink_reparse_point) {
  uv_fs_t req;
  int r;
  HANDLE file_handle;
  REPARSE_GUID_DATA_BUFFER reparse_buffer;
  DWORD bytes_returned;
  uv_dirent_t dent;

  /* set-up */
  unlink("test_dir/test_file");
  rmdir("test_dir");

  loop = uv_default_loop();

  uv_fs_mkdir(NULL, &req, "test_dir", 0777, NULL);
  uv_fs_req_cleanup(&req);

  file_handle = CreateFile("test_dir/test_file",
                           GENERIC_WRITE | FILE_WRITE_ATTRIBUTES,
                           0,
                           NULL,
                           CREATE_ALWAYS,
                           FILE_FLAG_OPEN_REPARSE_POINT |
                             FILE_FLAG_BACKUP_SEMANTICS,
                           NULL);
  ASSERT(file_handle != INVALID_HANDLE_VALUE);

  memset(&reparse_buffer, 0, REPARSE_GUID_DATA_BUFFER_HEADER_SIZE);
  reparse_buffer.ReparseTag = REPARSE_TAG;
  reparse_buffer.ReparseDataLength = 0;
  reparse_buffer.ReparseGuid = REPARSE_GUID;

  r = DeviceIoControl(file_handle,
                      FSCTL_SET_REPARSE_POINT,
                      &reparse_buffer,
                      REPARSE_GUID_DATA_BUFFER_HEADER_SIZE,
                      NULL,
                      0,
                      &bytes_returned,
                      NULL);
  ASSERT(r != 0);

  CloseHandle(file_handle);

  r = uv_fs_readlink(NULL, &req, "test_dir/test_file", NULL);
  ASSERT(r == UV_EINVAL && GetLastError() == ERROR_SYMLINK_NOT_SUPPORTED);
  uv_fs_req_cleanup(&req);

/*
  Placeholder tests for exercising the behavior fixed in issue #995.
  To run, update the path with the IP address of a Mac with the hard drive
  shared via SMB as "Macintosh HD".

  r = uv_fs_stat(NULL, &req, "\\\\<mac_ip>\\Macintosh HD\\.DS_Store", NULL);
  ASSERT(r == 0);
  uv_fs_req_cleanup(&req);

  r = uv_fs_lstat(NULL, &req, "\\\\<mac_ip>\\Macintosh HD\\.DS_Store", NULL);
  ASSERT(r == 0);
  uv_fs_req_cleanup(&req);
*/

/*
  uv_fs_stat and uv_fs_lstat can only work on non-symlink reparse
  points when a minifilter driver is registered which intercepts
  associated filesystem requests. Installing a driver is beyond
  the scope of this test.

  r = uv_fs_stat(NULL, &req, "test_dir/test_file", NULL);
  ASSERT(r == 0);
  uv_fs_req_cleanup(&req);

  r = uv_fs_lstat(NULL, &req, "test_dir/test_file", NULL);
  ASSERT(r == 0);
  uv_fs_req_cleanup(&req);
*/

  r = uv_fs_scandir(NULL, &scandir_req, "test_dir", 0, NULL);
  ASSERT(r == 1);
  ASSERT(scandir_req.result == 1);
  ASSERT(scandir_req.ptr);
  while (UV_EOF != uv_fs_scandir_next(&scandir_req, &dent)) {
    ASSERT(strcmp(dent.name, "test_file") == 0);
    /* uv_fs_scandir incorrectly identifies non-symlink reparse points
       as links because it doesn't open the file and verify the reparse
       point tag. The PowerShell Get-ChildItem command shares this
       behavior, so it's reasonable to leave it as is. */
    ASSERT(dent.type == UV_DIRENT_LINK);
  }
  uv_fs_req_cleanup(&scandir_req);
  ASSERT(!scandir_req.ptr);

  /* clean-up */
  unlink("test_dir/test_file");
  rmdir("test_dir");

  MAKE_VALGRIND_HAPPY(loop);
  return 0;
}

TEST_IMPL(fs_lstat_windows_store_apps) {
  uv_loop_t* loop;
  char localappdata[MAX_PATH];
  char windowsapps_path[MAX_PATH];
  char file_path[MAX_PATH];
  size_t len;
  int r;
  uv_fs_t req;
  uv_fs_t stat_req;
  uv_dirent_t dirent;

  loop = uv_default_loop();
  ASSERT_NOT_NULL(loop);
  len = sizeof(localappdata);
  r = uv_os_getenv("LOCALAPPDATA", localappdata, &len);
  if (r == UV_ENOENT) {
    MAKE_VALGRIND_HAPPY(loop);
    return TEST_SKIP;
  }
  ASSERT_EQ(r, 0);
  r = snprintf(windowsapps_path,
              sizeof(localappdata),
              "%s\\Microsoft\\WindowsApps",
              localappdata);
  ASSERT_GT(r, 0);
  if (uv_fs_opendir(loop, &req, windowsapps_path, NULL) != 0) {
    /* If we cannot read the directory, skip the test. */
    MAKE_VALGRIND_HAPPY(loop);
    return TEST_SKIP;
  }
  if (uv_fs_scandir(loop, &req, windowsapps_path, 0, NULL) <= 0) {
    MAKE_VALGRIND_HAPPY(loop);
    return TEST_SKIP;
  }
  while (uv_fs_scandir_next(&req, &dirent) != UV_EOF) {
    if (dirent.type != UV_DIRENT_LINK) {
      continue;
    }
    if (snprintf(file_path,
                 sizeof(file_path),
                 "%s\\%s",
                 windowsapps_path,
                 dirent.name) < 0) {
      continue;
    }
    ASSERT_EQ(uv_fs_lstat(loop, &stat_req, file_path, NULL), 0);
  }
  MAKE_VALGRIND_HAPPY(loop);
  return 0;
}
#endif


TEST_IMPL(fs_utime) {
  utime_check_t checkme;
  const char* path = "test_file";
  double atime;
  double mtime;
  uv_fs_t req;
  int r;

  /* Setup. */
  loop = uv_default_loop();
  unlink(path);
  r = uv_fs_open(NULL, &req, path, O_RDWR | O_CREAT, S_IWUSR | S_IRUSR, NULL);
  ASSERT(r >= 0);
  ASSERT(req.result >= 0);
  uv_fs_req_cleanup(&req);
  uv_fs_close(loop, &req, r, NULL);

  atime = mtime = 400497753.25; /* 1982-09-10 11:22:33.25 */

  r = uv_fs_utime(NULL, &req, path, atime, mtime, NULL);
  ASSERT(r == 0);
  ASSERT(req.result == 0);
  uv_fs_req_cleanup(&req);

  check_utime(path, atime, mtime, /* test_lutime */ 0);

  atime = mtime = 1291404900.25; /* 2010-12-03 20:35:00.25 - mees <3 */
  checkme.path = path;
  checkme.atime = atime;
  checkme.mtime = mtime;

  /* async utime */
  utime_req.data = &checkme;
  r = uv_fs_utime(loop, &utime_req, path, atime, mtime, utime_cb);
  ASSERT(r == 0);
  uv_run(loop, UV_RUN_DEFAULT);
  ASSERT(utime_cb_count == 1);

  /* Cleanup. */
  unlink(path);

  MAKE_VALGRIND_HAPPY(loop);
  return 0;
}


TEST_IMPL(fs_utime_round) {
  const char path[] = "test_file";
  double atime;
  double mtime;
  uv_fs_t req;
  int r;

  loop = uv_default_loop();
  unlink(path);
  r = uv_fs_open(NULL, &req, path, O_RDWR | O_CREAT, S_IWUSR | S_IRUSR, NULL);
  ASSERT_GE(r, 0);
  ASSERT_GE(req.result, 0);
  uv_fs_req_cleanup(&req);
  ASSERT_EQ(0, uv_fs_close(loop, &req, r, NULL));

  atime = mtime = -14245440.25;  /* 1969-07-20T02:56:00.25Z */

  r = uv_fs_utime(NULL, &req, path, atime, mtime, NULL);
#if !defined(__linux__)     && \
    !defined(_WIN32)        && \
    !defined(__APPLE__)     && \
    !defined(__FreeBSD__)   && \
    !defined(__sun)
  if (r != 0) {
    ASSERT_EQ(r, UV_EINVAL);
    RETURN_SKIP("utime on some OS (z/OS, IBM i PASE, AIX) or filesystems may reject pre-epoch timestamps");
  }
#endif
  ASSERT_EQ(0, r);
  ASSERT_EQ(0, req.result);
  uv_fs_req_cleanup(&req);
  check_utime(path, atime, mtime, /* test_lutime */ 0);
  unlink(path);

  MAKE_VALGRIND_HAPPY(loop);
  return 0;
}


#ifdef _WIN32
TEST_IMPL(fs_stat_root) {
  int r;

  r = uv_fs_stat(NULL, &stat_req, "\\", NULL);
  ASSERT(r == 0);

  r = uv_fs_stat(NULL, &stat_req, "..\\..\\..\\..\\..\\..\\..", NULL);
  ASSERT(r == 0);

  r = uv_fs_stat(NULL, &stat_req, "..", NULL);
  ASSERT(r == 0);

  r = uv_fs_stat(NULL, &stat_req, "..\\", NULL);
  ASSERT(r == 0);

  /* stats the current directory on c: */
  r = uv_fs_stat(NULL, &stat_req, "c:", NULL);
  ASSERT(r == 0);

  r = uv_fs_stat(NULL, &stat_req, "c:\\", NULL);
  ASSERT(r == 0);

  r = uv_fs_stat(NULL, &stat_req, "\\\\?\\C:\\", NULL);
  ASSERT(r == 0);

  MAKE_VALGRIND_HAPPY(uv_default_loop());
  return 0;
}
#endif


TEST_IMPL(fs_futime) {
  utime_check_t checkme;
  const char* path = "test_file";
  double atime;
  double mtime;
  uv_file file;
  uv_fs_t req;
  int r;
#if defined(_AIX) && !defined(_AIX71)
  RETURN_SKIP("futime is not implemented for AIX versions below 7.1");
#endif

  /* Setup. */
  loop = uv_default_loop();
  unlink(path);
  r = uv_fs_open(NULL, &req, path, O_RDWR | O_CREAT, S_IWUSR | S_IRUSR, NULL);
  ASSERT(r >= 0);
  ASSERT(req.result >= 0);
  uv_fs_req_cleanup(&req);
  uv_fs_close(loop, &req, r, NULL);

  atime = mtime = 400497753.25; /* 1982-09-10 11:22:33.25 */

  r = uv_fs_open(NULL, &req, path, O_RDWR, 0, NULL);
  ASSERT(r >= 0);
  ASSERT(req.result >= 0);
  file = req.result; /* FIXME probably not how it's supposed to be used */
  uv_fs_req_cleanup(&req);

  r = uv_fs_futime(NULL, &req, file, atime, mtime, NULL);
#if defined(__CYGWIN__) || defined(__MSYS__)
  ASSERT(r == UV_ENOSYS);
  RETURN_SKIP("futime not supported on Cygwin");
#else
  ASSERT(r == 0);
  ASSERT(req.result == 0);
#endif
  uv_fs_req_cleanup(&req);

  check_utime(path, atime, mtime, /* test_lutime */ 0);

  atime = mtime = 1291404900; /* 2010-12-03 20:35:00 - mees <3 */

  checkme.atime = atime;
  checkme.mtime = mtime;
  checkme.path = path;

  /* async futime */
  futime_req.data = &checkme;
  r = uv_fs_futime(loop, &futime_req, file, atime, mtime, futime_cb);
  ASSERT(r == 0);
  uv_run(loop, UV_RUN_DEFAULT);
  ASSERT(futime_cb_count == 1);

  /* Cleanup. */
  unlink(path);

  MAKE_VALGRIND_HAPPY(loop);
  return 0;
}


TEST_IMPL(fs_lutime) {
  utime_check_t checkme;
  const char* path = "test_file";
  const char* symlink_path = "test_file_symlink";
  double atime;
  double mtime;
  uv_fs_t req;
  int r, s;


  /* Setup */
  loop = uv_default_loop();
  unlink(path);
  r = uv_fs_open(NULL, &req, path, O_RDWR | O_CREAT, S_IWUSR | S_IRUSR, NULL);
  ASSERT_GE(r, 0);
  ASSERT_GE(req.result, 0);
  uv_fs_req_cleanup(&req);
  uv_fs_close(loop, &req, r, NULL);

  unlink(symlink_path);
  s = uv_fs_symlink(NULL, &req, path, symlink_path, 0, NULL);
#ifdef _WIN32
  if (s == UV_EPERM) {
    /*
     * Creating a symlink before Windows 10 Creators Update was only allowed
     * when running elevated console (with admin rights)
     */
    RETURN_SKIP(
        "Symlink creation requires elevated console (with admin rights)");
  }
#endif
  ASSERT_EQ(s, 0);
  ASSERT_EQ(req.result, 0);
  uv_fs_req_cleanup(&req);

  /* Test the synchronous version. */
  atime = mtime = 400497753.25; /* 1982-09-10 11:22:33.25 */

  checkme.atime = atime;
  checkme.mtime = mtime;
  checkme.path = symlink_path;
  req.data = &checkme;

  r = uv_fs_lutime(NULL, &req, symlink_path, atime, mtime, NULL);
#if (defined(_AIX) && !defined(_AIX71)) ||                                    \
     defined(__MVS__)
  ASSERT_EQ(r, UV_ENOSYS);
  RETURN_SKIP("lutime is not implemented for z/OS and AIX versions below 7.1");
#endif
  ASSERT_EQ(r, 0);
  lutime_cb(&req);
  ASSERT_EQ(lutime_cb_count, 1);

  /* Test the asynchronous version. */
  atime = mtime = 1291404900; /* 2010-12-03 20:35:00 */

  checkme.atime = atime;
  checkme.mtime = mtime;
  checkme.path = symlink_path;

  r = uv_fs_lutime(loop, &req, symlink_path, atime, mtime, lutime_cb);
  ASSERT_EQ(r, 0);
  uv_run(loop, UV_RUN_DEFAULT);
  ASSERT_EQ(lutime_cb_count, 2);

  /* Cleanup. */
  unlink(path);
  unlink(symlink_path);

  MAKE_VALGRIND_HAPPY(loop);
  return 0;
}


TEST_IMPL(fs_stat_missing_path) {
  uv_fs_t req;
  int r;

  loop = uv_default_loop();

  r = uv_fs_stat(NULL, &req, "non_existent_file", NULL);
  ASSERT(r == UV_ENOENT);
  ASSERT(req.result == UV_ENOENT);
  uv_fs_req_cleanup(&req);

  MAKE_VALGRIND_HAPPY(loop);
  return 0;
}


TEST_IMPL(fs_scandir_empty_dir) {
  const char* path;
  uv_fs_t req;
  uv_dirent_t dent;
  int r;

  path = "./empty_dir/";
  loop = uv_default_loop();

  uv_fs_mkdir(NULL, &req, path, 0777, NULL);
  uv_fs_req_cleanup(&req);

  /* Fill the req to ensure that required fields are cleaned up */
  memset(&req, 0xdb, sizeof(req));

  r = uv_fs_scandir(NULL, &req, path, 0, NULL);
  ASSERT(r == 0);
  ASSERT(req.result == 0);
  ASSERT_NULL(req.ptr);
  ASSERT(UV_EOF == uv_fs_scandir_next(&req, &dent));
  uv_fs_req_cleanup(&req);

  r = uv_fs_scandir(loop, &scandir_req, path, 0, empty_scandir_cb);
  ASSERT(r == 0);

  ASSERT(scandir_cb_count == 0);
  uv_run(loop, UV_RUN_DEFAULT);
  ASSERT(scandir_cb_count == 1);

  uv_fs_rmdir(NULL, &req, path, NULL);
  uv_fs_req_cleanup(&req);

  MAKE_VALGRIND_HAPPY(loop);
  return 0;
}


TEST_IMPL(fs_scandir_non_existent_dir) {
  const char* path;
  uv_fs_t req;
  uv_dirent_t dent;
  int r;

  path = "./non_existent_dir/";
  loop = uv_default_loop();

  uv_fs_rmdir(NULL, &req, path, NULL);
  uv_fs_req_cleanup(&req);

  /* Fill the req to ensure that required fields are cleaned up */
  memset(&req, 0xdb, sizeof(req));

  r = uv_fs_scandir(NULL, &req, path, 0, NULL);
  ASSERT(r == UV_ENOENT);
  ASSERT(req.result == UV_ENOENT);
  ASSERT_NULL(req.ptr);
  ASSERT(UV_ENOENT == uv_fs_scandir_next(&req, &dent));
  uv_fs_req_cleanup(&req);

  r = uv_fs_scandir(loop, &scandir_req, path, 0, non_existent_scandir_cb);
  ASSERT(r == 0);

  ASSERT(scandir_cb_count == 0);
  uv_run(loop, UV_RUN_DEFAULT);
  ASSERT(scandir_cb_count == 1);

  MAKE_VALGRIND_HAPPY(loop);
  return 0;
}

TEST_IMPL(fs_scandir_file) {
  const char* path;
  int r;

  path = "test/fixtures/empty_file";
  loop = uv_default_loop();

  r = uv_fs_scandir(NULL, &scandir_req, path, 0, NULL);
  ASSERT(r == UV_ENOTDIR);
  uv_fs_req_cleanup(&scandir_req);

  r = uv_fs_scandir(loop, &scandir_req, path, 0, file_scandir_cb);
  ASSERT(r == 0);

  ASSERT(scandir_cb_count == 0);
  uv_run(loop, UV_RUN_DEFAULT);
  ASSERT(scandir_cb_count == 1);

  MAKE_VALGRIND_HAPPY(loop);
  return 0;
}


/* Run in Valgrind. Should not leak when the iterator isn't exhausted. */
TEST_IMPL(fs_scandir_early_exit) {
  uv_dirent_t d;
  uv_fs_t req;

  ASSERT_LT(0, uv_fs_scandir(NULL, &req, "test/fixtures/one_file", 0, NULL));
  ASSERT_NE(UV_EOF, uv_fs_scandir_next(&req, &d));
  uv_fs_req_cleanup(&req);

  ASSERT_LT(0, uv_fs_scandir(NULL, &req, "test/fixtures", 0, NULL));
  ASSERT_NE(UV_EOF, uv_fs_scandir_next(&req, &d));
  uv_fs_req_cleanup(&req);

  MAKE_VALGRIND_HAPPY(uv_default_loop());
  return 0;
}


TEST_IMPL(fs_open_dir) {
  const char* path;
  uv_fs_t req;
  int r, file;

  path = ".";
  loop = uv_default_loop();

  r = uv_fs_open(NULL, &req, path, O_RDONLY, 0, NULL);
  ASSERT(r >= 0);
  ASSERT(req.result >= 0);
  ASSERT_NULL(req.ptr);
  file = r;
  uv_fs_req_cleanup(&req);

  r = uv_fs_close(NULL, &req, file, NULL);
  ASSERT(r == 0);

  r = uv_fs_open(loop, &req, path, O_RDONLY, 0, open_cb_simple);
  ASSERT(r == 0);

  ASSERT(open_cb_count == 0);
  uv_run(loop, UV_RUN_DEFAULT);
  ASSERT(open_cb_count == 1);

  MAKE_VALGRIND_HAPPY(loop);
  return 0;
}


static void fs_file_open_append(int add_flags) {
  int r;

  /* Setup. */
  unlink("test_file");

  loop = uv_default_loop();

  r = uv_fs_open(NULL, &open_req1, "test_file",
      O_WRONLY | O_CREAT | add_flags, S_IWUSR | S_IRUSR, NULL);
  ASSERT(r >= 0);
  ASSERT(open_req1.result >= 0);
  uv_fs_req_cleanup(&open_req1);

  iov = uv_buf_init(test_buf, sizeof(test_buf));
  r = uv_fs_write(NULL, &write_req, open_req1.result, &iov, 1, -1, NULL);
  ASSERT(r >= 0);
  ASSERT(write_req.result >= 0);
  uv_fs_req_cleanup(&write_req);

  r = uv_fs_close(NULL, &close_req, open_req1.result, NULL);
  ASSERT(r == 0);
  ASSERT(close_req.result == 0);
  uv_fs_req_cleanup(&close_req);

  r = uv_fs_open(NULL, &open_req1, "test_file",
      O_RDWR | O_APPEND | add_flags, 0, NULL);
  ASSERT(r >= 0);
  ASSERT(open_req1.result >= 0);
  uv_fs_req_cleanup(&open_req1);

  iov = uv_buf_init(test_buf, sizeof(test_buf));
  r = uv_fs_write(NULL, &write_req, open_req1.result, &iov, 1, -1, NULL);
  ASSERT(r >= 0);
  ASSERT(write_req.result >= 0);
  uv_fs_req_cleanup(&write_req);

  r = uv_fs_close(NULL, &close_req, open_req1.result, NULL);
  ASSERT(r == 0);
  ASSERT(close_req.result == 0);
  uv_fs_req_cleanup(&close_req);

  r = uv_fs_open(NULL, &open_req1, "test_file", O_RDONLY | add_flags,
      S_IRUSR, NULL);
  ASSERT(r >= 0);
  ASSERT(open_req1.result >= 0);
  uv_fs_req_cleanup(&open_req1);

  iov = uv_buf_init(buf, sizeof(buf));
  r = uv_fs_read(NULL, &read_req, open_req1.result, &iov, 1, -1, NULL);
  printf("read = %d\n", r);
  ASSERT(r == 26);
  ASSERT(read_req.result == 26);
  ASSERT(memcmp(buf,
                "test-buffer\n\0test-buffer\n\0",
                sizeof("test-buffer\n\0test-buffer\n\0") - 1) == 0);
  uv_fs_req_cleanup(&read_req);

  r = uv_fs_close(NULL, &close_req, open_req1.result, NULL);
  ASSERT(r == 0);
  ASSERT(close_req.result == 0);
  uv_fs_req_cleanup(&close_req);

  /* Cleanup */
  unlink("test_file");
}
TEST_IMPL(fs_file_open_append) {
  fs_file_open_append(0);
  fs_file_open_append(UV_FS_O_FILEMAP);

  MAKE_VALGRIND_HAPPY(uv_default_loop());
  return 0;
}


TEST_IMPL(fs_rename_to_existing_file) {
  int r;

  /* Setup. */
  unlink("test_file");
  unlink("test_file2");

  loop = uv_default_loop();

  r = uv_fs_open(NULL, &open_req1, "test_file", O_WRONLY | O_CREAT,
      S_IWUSR | S_IRUSR, NULL);
  ASSERT(r >= 0);
  ASSERT(open_req1.result >= 0);
  uv_fs_req_cleanup(&open_req1);

  iov = uv_buf_init(test_buf, sizeof(test_buf));
  r = uv_fs_write(NULL, &write_req, open_req1.result, &iov, 1, -1, NULL);
  ASSERT(r >= 0);
  ASSERT(write_req.result >= 0);
  uv_fs_req_cleanup(&write_req);

  r = uv_fs_close(NULL, &close_req, open_req1.result, NULL);
  ASSERT(r == 0);
  ASSERT(close_req.result == 0);
  uv_fs_req_cleanup(&close_req);

  r = uv_fs_open(NULL, &open_req1, "test_file2", O_WRONLY | O_CREAT,
      S_IWUSR | S_IRUSR, NULL);
  ASSERT(r >= 0);
  ASSERT(open_req1.result >= 0);
  uv_fs_req_cleanup(&open_req1);

  r = uv_fs_close(NULL, &close_req, open_req1.result, NULL);
  ASSERT(r == 0);
  ASSERT(close_req.result == 0);
  uv_fs_req_cleanup(&close_req);

  r = uv_fs_rename(NULL, &rename_req, "test_file", "test_file2", NULL);
  ASSERT(r == 0);
  ASSERT(rename_req.result == 0);
  uv_fs_req_cleanup(&rename_req);

  r = uv_fs_open(NULL, &open_req1, "test_file2", O_RDONLY, 0, NULL);
  ASSERT(r >= 0);
  ASSERT(open_req1.result >= 0);
  uv_fs_req_cleanup(&open_req1);

  memset(buf, 0, sizeof(buf));
  iov = uv_buf_init(buf, sizeof(buf));
  r = uv_fs_read(NULL, &read_req, open_req1.result, &iov, 1, -1, NULL);
  ASSERT(r >= 0);
  ASSERT(read_req.result >= 0);
  ASSERT(strcmp(buf, test_buf) == 0);
  uv_fs_req_cleanup(&read_req);

  r = uv_fs_close(NULL, &close_req, open_req1.result, NULL);
  ASSERT(r == 0);
  ASSERT(close_req.result == 0);
  uv_fs_req_cleanup(&close_req);

  /* Cleanup */
  unlink("test_file");
  unlink("test_file2");

  MAKE_VALGRIND_HAPPY(loop);
  return 0;
}


static void fs_read_bufs(int add_flags) {
  char scratch[768];
  uv_buf_t bufs[4];

  ASSERT(0 <= uv_fs_open(NULL, &open_req1,
                         "test/fixtures/lorem_ipsum.txt",
                         O_RDONLY | add_flags, 0, NULL));
  ASSERT(open_req1.result >= 0);
  uv_fs_req_cleanup(&open_req1);

  ASSERT(UV_EINVAL == uv_fs_read(NULL, &read_req, open_req1.result,
                                 NULL, 0, 0, NULL));
  ASSERT(UV_EINVAL == uv_fs_read(NULL, &read_req, open_req1.result,
                                 NULL, 1, 0, NULL));
  ASSERT(UV_EINVAL == uv_fs_read(NULL, &read_req, open_req1.result,
                                 bufs, 0, 0, NULL));

  bufs[0] = uv_buf_init(scratch + 0, 256);
  bufs[1] = uv_buf_init(scratch + 256, 256);
  bufs[2] = uv_buf_init(scratch + 512, 128);
  bufs[3] = uv_buf_init(scratch + 640, 128);

  ASSERT(446 == uv_fs_read(NULL,
                           &read_req,
                           open_req1.result,
                           bufs + 0,
                           2,  /* 2x 256 bytes. */
                           0,  /* Positional read. */
                           NULL));
  ASSERT(read_req.result == 446);
  uv_fs_req_cleanup(&read_req);

  ASSERT(190 == uv_fs_read(NULL,
                           &read_req,
                           open_req1.result,
                           bufs + 2,
                           2,  /* 2x 128 bytes. */
                           256,  /* Positional read. */
                           NULL));
  ASSERT(read_req.result == /* 446 - 256 */ 190);
  uv_fs_req_cleanup(&read_req);

  ASSERT(0 == memcmp(bufs[1].base + 0, bufs[2].base, 128));
  ASSERT(0 == memcmp(bufs[1].base + 128, bufs[3].base, 190 - 128));

  ASSERT(0 == uv_fs_close(NULL, &close_req, open_req1.result, NULL));
  ASSERT(close_req.result == 0);
  uv_fs_req_cleanup(&close_req);
}
TEST_IMPL(fs_read_bufs) {
  fs_read_bufs(0);
  fs_read_bufs(UV_FS_O_FILEMAP);

  MAKE_VALGRIND_HAPPY(uv_default_loop());
  return 0;
}


static void fs_read_file_eof(int add_flags) {
#if defined(__CYGWIN__) || defined(__MSYS__)
  RETURN_SKIP("Cygwin pread at EOF may (incorrectly) return data!");
#endif
  int r;

  /* Setup. */
  unlink("test_file");

  loop = uv_default_loop();

  r = uv_fs_open(NULL, &open_req1, "test_file",
      O_WRONLY | O_CREAT | add_flags, S_IWUSR | S_IRUSR, NULL);
  ASSERT(r >= 0);
  ASSERT(open_req1.result >= 0);
  uv_fs_req_cleanup(&open_req1);

  iov = uv_buf_init(test_buf, sizeof(test_buf));
  r = uv_fs_write(NULL, &write_req, open_req1.result, &iov, 1, -1, NULL);
  ASSERT(r >= 0);
  ASSERT(write_req.result >= 0);
  uv_fs_req_cleanup(&write_req);

  r = uv_fs_close(NULL, &close_req, open_req1.result, NULL);
  ASSERT(r == 0);
  ASSERT(close_req.result == 0);
  uv_fs_req_cleanup(&close_req);

  r = uv_fs_open(NULL, &open_req1, "test_file", O_RDONLY | add_flags, 0,
      NULL);
  ASSERT(r >= 0);
  ASSERT(open_req1.result >= 0);
  uv_fs_req_cleanup(&open_req1);

  memset(buf, 0, sizeof(buf));
  iov = uv_buf_init(buf, sizeof(buf));
  r = uv_fs_read(NULL, &read_req, open_req1.result, &iov, 1, -1, NULL);
  ASSERT(r >= 0);
  ASSERT(read_req.result >= 0);
  ASSERT(strcmp(buf, test_buf) == 0);
  uv_fs_req_cleanup(&read_req);

  iov = uv_buf_init(buf, sizeof(buf));
  r = uv_fs_read(NULL, &read_req, open_req1.result, &iov, 1,
                 read_req.result, NULL);
  ASSERT(r == 0);
  ASSERT(read_req.result == 0);
  uv_fs_req_cleanup(&read_req);

  r = uv_fs_close(NULL, &close_req, open_req1.result, NULL);
  ASSERT(r == 0);
  ASSERT(close_req.result == 0);
  uv_fs_req_cleanup(&close_req);

  /* Cleanup */
  unlink("test_file");
}
TEST_IMPL(fs_read_file_eof) {
  fs_read_file_eof(0);
  fs_read_file_eof(UV_FS_O_FILEMAP);

  MAKE_VALGRIND_HAPPY(uv_default_loop());
  return 0;
}


static void fs_write_multiple_bufs(int add_flags) {
  uv_buf_t iovs[2];
  int r;

  /* Setup. */
  unlink("test_file");

  loop = uv_default_loop();

  r = uv_fs_open(NULL, &open_req1, "test_file",
      O_WRONLY | O_CREAT | add_flags, S_IWUSR | S_IRUSR, NULL);
  ASSERT(r >= 0);
  ASSERT(open_req1.result >= 0);
  uv_fs_req_cleanup(&open_req1);

  iovs[0] = uv_buf_init(test_buf, sizeof(test_buf));
  iovs[1] = uv_buf_init(test_buf2, sizeof(test_buf2));
  r = uv_fs_write(NULL, &write_req, open_req1.result, iovs, 2, 0, NULL);
  ASSERT(r >= 0);
  ASSERT(write_req.result >= 0);
  uv_fs_req_cleanup(&write_req);

  r = uv_fs_close(NULL, &close_req, open_req1.result, NULL);
  ASSERT(r == 0);
  ASSERT(close_req.result == 0);
  uv_fs_req_cleanup(&close_req);

  r = uv_fs_open(NULL, &open_req1, "test_file", O_RDONLY | add_flags, 0,
      NULL);
  ASSERT(r >= 0);
  ASSERT(open_req1.result >= 0);
  uv_fs_req_cleanup(&open_req1);

  memset(buf, 0, sizeof(buf));
  memset(buf2, 0, sizeof(buf2));
  /* Read the strings back to separate buffers. */
  iovs[0] = uv_buf_init(buf, sizeof(test_buf));
  iovs[1] = uv_buf_init(buf2, sizeof(test_buf2));
  ASSERT(lseek(open_req1.result, 0, SEEK_CUR) == 0);
  r = uv_fs_read(NULL, &read_req, open_req1.result, iovs, 2, -1, NULL);
  ASSERT(r >= 0);
  ASSERT(read_req.result == sizeof(test_buf) + sizeof(test_buf2));
  ASSERT(strcmp(buf, test_buf) == 0);
  ASSERT(strcmp(buf2, test_buf2) == 0);
  uv_fs_req_cleanup(&read_req);

  iov = uv_buf_init(buf, sizeof(buf));
  r = uv_fs_read(NULL, &read_req, open_req1.result, &iov, 1, -1, NULL);
  ASSERT(r == 0);
  ASSERT(read_req.result == 0);
  uv_fs_req_cleanup(&read_req);

  /* Read the strings back to separate buffers. */
  iovs[0] = uv_buf_init(buf, sizeof(test_buf));
  iovs[1] = uv_buf_init(buf2, sizeof(test_buf2));
  r = uv_fs_read(NULL, &read_req, open_req1.result, iovs, 2, 0, NULL);
  ASSERT(r >= 0);
  if (read_req.result == sizeof(test_buf)) {
    /* Infer that preadv is not available. */
    uv_fs_req_cleanup(&read_req);
    r = uv_fs_read(NULL, &read_req, open_req1.result, &iovs[1], 1, read_req.result, NULL);
    ASSERT(r >= 0);
    ASSERT(read_req.result == sizeof(test_buf2));
  } else {
    ASSERT(read_req.result == sizeof(test_buf) + sizeof(test_buf2));
  }
  ASSERT(strcmp(buf, test_buf) == 0);
  ASSERT(strcmp(buf2, test_buf2) == 0);
  uv_fs_req_cleanup(&read_req);

  iov = uv_buf_init(buf, sizeof(buf));
  r = uv_fs_read(NULL, &read_req, open_req1.result, &iov, 1,
                 sizeof(test_buf) + sizeof(test_buf2), NULL);
  ASSERT(r == 0);
  ASSERT(read_req.result == 0);
  uv_fs_req_cleanup(&read_req);

  r = uv_fs_close(NULL, &close_req, open_req1.result, NULL);
  ASSERT(r == 0);
  ASSERT(close_req.result == 0);
  uv_fs_req_cleanup(&close_req);

  /* Cleanup */
  unlink("test_file");
}
TEST_IMPL(fs_write_multiple_bufs) {
  fs_write_multiple_bufs(0);
  fs_write_multiple_bufs(UV_FS_O_FILEMAP);

  MAKE_VALGRIND_HAPPY(uv_default_loop());
  return 0;
}


static void fs_write_alotof_bufs(int add_flags) {
  size_t iovcount;
  size_t iovmax;
  uv_buf_t* iovs;
  char* buffer;
  size_t index;
  int r;

  iovcount = 54321;

  /* Setup. */
  unlink("test_file");

  loop = uv_default_loop();

  iovs = malloc(sizeof(*iovs) * iovcount);
  ASSERT_NOT_NULL(iovs);
  iovmax = uv_test_getiovmax();

  r = uv_fs_open(NULL,
                 &open_req1,
                 "test_file",
                 O_RDWR | O_CREAT | add_flags,
                 S_IWUSR | S_IRUSR,
                 NULL);
  ASSERT(r >= 0);
  ASSERT(open_req1.result >= 0);
  uv_fs_req_cleanup(&open_req1);

  for (index = 0; index < iovcount; ++index)
    iovs[index] = uv_buf_init(test_buf, sizeof(test_buf));

  r = uv_fs_write(NULL,
                  &write_req,
                  open_req1.result,
                  iovs,
                  iovcount,
                  -1,
                  NULL);
  ASSERT(r >= 0);
  ASSERT((size_t)write_req.result == sizeof(test_buf) * iovcount);
  uv_fs_req_cleanup(&write_req);

  /* Read the strings back to separate buffers. */
  buffer = malloc(sizeof(test_buf) * iovcount);
  ASSERT_NOT_NULL(buffer);

  for (index = 0; index < iovcount; ++index)
    iovs[index] = uv_buf_init(buffer + index * sizeof(test_buf),
                              sizeof(test_buf));

  r = uv_fs_close(NULL, &close_req, open_req1.result, NULL);
  ASSERT(r == 0);
  ASSERT(close_req.result == 0);
  uv_fs_req_cleanup(&close_req);

  r = uv_fs_open(NULL, &open_req1, "test_file", O_RDONLY | add_flags, 0,
    NULL);
  ASSERT(r >= 0);
  ASSERT(open_req1.result >= 0);
  uv_fs_req_cleanup(&open_req1);

  r = uv_fs_read(NULL, &read_req, open_req1.result, iovs, iovcount, -1, NULL);
  if (iovcount > iovmax)
    iovcount = iovmax;
  ASSERT(r >= 0);
  ASSERT((size_t)read_req.result == sizeof(test_buf) * iovcount);

  for (index = 0; index < iovcount; ++index)
    ASSERT(strncmp(buffer + index * sizeof(test_buf),
                   test_buf,
                   sizeof(test_buf)) == 0);

  uv_fs_req_cleanup(&read_req);
  free(buffer);

  ASSERT(lseek(open_req1.result, write_req.result, SEEK_SET) == write_req.result);
  iov = uv_buf_init(buf, sizeof(buf));
  r = uv_fs_read(NULL,
                 &read_req,
                 open_req1.result,
                 &iov,
                 1,
                 -1,
                 NULL);
  ASSERT(r == 0);
  ASSERT(read_req.result == 0);
  uv_fs_req_cleanup(&read_req);

  r = uv_fs_close(NULL, &close_req, open_req1.result, NULL);
  ASSERT(r == 0);
  ASSERT(close_req.result == 0);
  uv_fs_req_cleanup(&close_req);

  /* Cleanup */
  unlink("test_file");
  free(iovs);
}
TEST_IMPL(fs_write_alotof_bufs) {
  fs_write_alotof_bufs(0);
  fs_write_alotof_bufs(UV_FS_O_FILEMAP);

  MAKE_VALGRIND_HAPPY(uv_default_loop());
  return 0;
}


static void fs_write_alotof_bufs_with_offset(int add_flags) {
  size_t iovcount;
  size_t iovmax;
  uv_buf_t* iovs;
  char* buffer;
  size_t index;
  int r;
  int64_t offset;
  char* filler;
  int filler_len;

  filler = "0123456789";
  filler_len = strlen(filler);
  iovcount = 54321;

  /* Setup. */
  unlink("test_file");

  loop = uv_default_loop();

  iovs = malloc(sizeof(*iovs) * iovcount);
  ASSERT_NOT_NULL(iovs);
  iovmax = uv_test_getiovmax();

  r = uv_fs_open(NULL,
                 &open_req1,
                 "test_file",
                 O_RDWR | O_CREAT | add_flags,
                 S_IWUSR | S_IRUSR,
                 NULL);
  ASSERT(r >= 0);
  ASSERT(open_req1.result >= 0);
  uv_fs_req_cleanup(&open_req1);

  iov = uv_buf_init(filler, filler_len);
  r = uv_fs_write(NULL, &write_req, open_req1.result, &iov, 1, -1, NULL);
  ASSERT(r == filler_len);
  ASSERT(write_req.result == filler_len);
  uv_fs_req_cleanup(&write_req);
  offset = (int64_t)r;

  for (index = 0; index < iovcount; ++index)
    iovs[index] = uv_buf_init(test_buf, sizeof(test_buf));

  r = uv_fs_write(NULL,
                  &write_req,
                  open_req1.result,
                  iovs,
                  iovcount,
                  offset,
                  NULL);
  ASSERT(r >= 0);
  ASSERT((size_t)write_req.result == sizeof(test_buf) * iovcount);
  uv_fs_req_cleanup(&write_req);

  /* Read the strings back to separate buffers. */
  buffer = malloc(sizeof(test_buf) * iovcount);
  ASSERT_NOT_NULL(buffer);

  for (index = 0; index < iovcount; ++index)
    iovs[index] = uv_buf_init(buffer + index * sizeof(test_buf),
                              sizeof(test_buf));

  r = uv_fs_read(NULL, &read_req, open_req1.result,
                 iovs, iovcount, offset, NULL);
  ASSERT(r >= 0);
  if (r == sizeof(test_buf))
    iovcount = 1; /* Infer that preadv is not available. */
  else if (iovcount > iovmax)
    iovcount = iovmax;
  ASSERT((size_t)read_req.result == sizeof(test_buf) * iovcount);

  for (index = 0; index < iovcount; ++index)
    ASSERT(strncmp(buffer + index * sizeof(test_buf),
                   test_buf,
                   sizeof(test_buf)) == 0);

  uv_fs_req_cleanup(&read_req);
  free(buffer);

  r = uv_fs_stat(NULL, &stat_req, "test_file", NULL);
  ASSERT(r == 0);
  ASSERT((int64_t)((uv_stat_t*)stat_req.ptr)->st_size ==
         offset + (int64_t)write_req.result);
  uv_fs_req_cleanup(&stat_req);

  iov = uv_buf_init(buf, sizeof(buf));
  r = uv_fs_read(NULL,
                 &read_req,
                 open_req1.result,
                 &iov,
                 1,
                 offset + write_req.result,
                 NULL);
  ASSERT(r == 0);
  ASSERT(read_req.result == 0);
  uv_fs_req_cleanup(&read_req);

  r = uv_fs_close(NULL, &close_req, open_req1.result, NULL);
  ASSERT(r == 0);
  ASSERT(close_req.result == 0);
  uv_fs_req_cleanup(&close_req);

  /* Cleanup */
  unlink("test_file");
  free(iovs);
}
TEST_IMPL(fs_write_alotof_bufs_with_offset) {
  fs_write_alotof_bufs_with_offset(0);
  fs_write_alotof_bufs_with_offset(UV_FS_O_FILEMAP);

  MAKE_VALGRIND_HAPPY(uv_default_loop());
  return 0;
}

TEST_IMPL(fs_read_dir) {
  int r;
  char buf[2];
  loop = uv_default_loop();

  /* Setup */
  rmdir("test_dir");
  r = uv_fs_mkdir(loop, &mkdir_req, "test_dir", 0755, mkdir_cb);
  ASSERT(r == 0);
  uv_run(loop, UV_RUN_DEFAULT);
  ASSERT(mkdir_cb_count == 1);
  /* Setup Done Here */

  /* Get a file descriptor for the directory */
  r = uv_fs_open(loop,
                 &open_req1,
                 "test_dir",
                 UV_FS_O_RDONLY | UV_FS_O_DIRECTORY,
                 S_IWUSR | S_IRUSR,
                 NULL);
  ASSERT(r >= 0);
  uv_fs_req_cleanup(&open_req1);

  /* Try to read data from the directory */
  iov = uv_buf_init(buf, sizeof(buf));
  r = uv_fs_read(NULL, &read_req, open_req1.result, &iov, 1, 0, NULL);
#if defined(__FreeBSD__)   || \
    defined(__OpenBSD__)   || \
    defined(__NetBSD__)    || \
    defined(__DragonFly__) || \
    defined(_AIX)          || \
    defined(__sun)         || \
    defined(__MVS__)
  /*
   * As of now, these operating systems support reading from a directory,
   * that too depends on the filesystem this temporary test directory is
   * created on. That is why this assertion is a bit lenient.
   */
  ASSERT((r >= 0) || (r == UV_EISDIR));
#else
  ASSERT(r == UV_EISDIR);
#endif
  uv_fs_req_cleanup(&read_req);

  r = uv_fs_close(NULL, &close_req, open_req1.result, NULL);
  ASSERT(r == 0);
  uv_fs_req_cleanup(&close_req);

  /* Cleanup */
  rmdir("test_dir");

  MAKE_VALGRIND_HAPPY(loop);
  return 0;
}

#ifdef _WIN32

TEST_IMPL(fs_partial_read) {
  RETURN_SKIP("Test not implemented on Windows.");
}

TEST_IMPL(fs_partial_write) {
  RETURN_SKIP("Test not implemented on Windows.");
}

#else  /* !_WIN32 */

struct thread_ctx {
  pthread_t pid;
  int fd;
  char* data;
  int size;
  int interval;
  int doread;
};

static void thread_main(void* arg) {
  const struct thread_ctx* ctx;
  int size;
  char* data;

  ctx = (struct thread_ctx*)arg;
  size = ctx->size;
  data = ctx->data;

  while (size > 0) {
    ssize_t result;
    int nbytes;
    nbytes = size < ctx->interval ? size : ctx->interval;
    if (ctx->doread) {
      result = write(ctx->fd, data, nbytes);
      /* Should not see EINTR (or other errors) */
      ASSERT(result == nbytes);
    } else {
      result = read(ctx->fd, data, nbytes);
      /* Should not see EINTR (or other errors),
       * but might get a partial read if we are faster than the writer
       */
      ASSERT(result > 0 && result <= nbytes);
    }

    pthread_kill(ctx->pid, SIGUSR1);
    size -= result;
    data += result;
  }
}

static void sig_func(uv_signal_t* handle, int signum) {
  uv_signal_stop(handle);
}

static size_t uv_test_fs_buf_offset(uv_buf_t* bufs, size_t size) {
  size_t offset;
  /* Figure out which bufs are done */
  for (offset = 0; size > 0 && bufs[offset].len <= size; ++offset)
    size -= bufs[offset].len;

  /* Fix a partial read/write */
  if (size > 0) {
    bufs[offset].base += size;
    bufs[offset].len -= size;
  }
  return offset;
}

static void test_fs_partial(int doread) {
  struct thread_ctx ctx;
  uv_thread_t thread;
  uv_signal_t signal;
  int pipe_fds[2];
  size_t iovcount;
  uv_buf_t* iovs;
  char* buffer;
  size_t index;

  iovcount = 54321;

  iovs = malloc(sizeof(*iovs) * iovcount);
  ASSERT_NOT_NULL(iovs);

  ctx.pid = pthread_self();
  ctx.doread = doread;
  ctx.interval = 1000;
  ctx.size = sizeof(test_buf) * iovcount;
  ctx.data = calloc(ctx.size, 1);
  ASSERT_NOT_NULL(ctx.data);
  buffer = calloc(ctx.size, 1);
  ASSERT_NOT_NULL(buffer);

  for (index = 0; index < iovcount; ++index)
    iovs[index] = uv_buf_init(buffer + index * sizeof(test_buf), sizeof(test_buf));

  loop = uv_default_loop();

  ASSERT(0 == uv_signal_init(loop, &signal));
  ASSERT(0 == uv_signal_start(&signal, sig_func, SIGUSR1));

  ASSERT(0 == pipe(pipe_fds));

  ctx.fd = pipe_fds[doread];
  ASSERT(0 == uv_thread_create(&thread, thread_main, &ctx));

  if (doread) {
    uv_buf_t* read_iovs;
    int nread;
    read_iovs = iovs;
    nread = 0;
    while (nread < ctx.size) {
      int result;
      result = uv_fs_read(loop, &read_req, pipe_fds[0], read_iovs, iovcount, -1, NULL);
      if (result > 0) {
        size_t read_iovcount;
        read_iovcount = uv_test_fs_buf_offset(read_iovs, result);
        read_iovs += read_iovcount;
        iovcount -= read_iovcount;
        nread += result;
      } else {
        ASSERT(result == UV_EINTR);
      }
      uv_fs_req_cleanup(&read_req);
    }
  } else {
    int result;
    result = uv_fs_write(loop, &write_req, pipe_fds[1], iovs, iovcount, -1, NULL);
    ASSERT(write_req.result == result);
    ASSERT(result == ctx.size);
    uv_fs_req_cleanup(&write_req);
  }

  ASSERT(0 == uv_thread_join(&thread));

  ASSERT_MEM_EQ(buffer, ctx.data, ctx.size);

  ASSERT(0 == uv_run(loop, UV_RUN_DEFAULT));

  ASSERT(0 == close(pipe_fds[1]));
  uv_close((uv_handle_t*) &signal, NULL);

  { /* Make sure we read everything that we wrote. */
      int result;
      result = uv_fs_read(loop, &read_req, pipe_fds[0], iovs, 1, -1, NULL);
      ASSERT(result == 0);
      uv_fs_req_cleanup(&read_req);
  }
  ASSERT(0 == close(pipe_fds[0]));

  free(iovs);
  free(buffer);
  free(ctx.data);

  MAKE_VALGRIND_HAPPY(loop);
}

TEST_IMPL(fs_partial_read) {
  test_fs_partial(1);
  return 0;
}

TEST_IMPL(fs_partial_write) {
  test_fs_partial(0);
  return 0;
}

#endif/* _WIN32 */

TEST_IMPL(fs_read_write_null_arguments) {
  int r;

  r = uv_fs_read(NULL, &read_req, 0, NULL, 0, -1, NULL);
  ASSERT(r == UV_EINVAL);
  uv_fs_req_cleanup(&read_req);

  r = uv_fs_write(NULL, &write_req, 0, NULL, 0, -1, NULL);
  /* Validate some memory management on failed input validation before sending
     fs work to the thread pool. */
  ASSERT(r == UV_EINVAL);
  ASSERT_NULL(write_req.path);
  ASSERT_NULL(write_req.ptr);
#ifdef _WIN32
  ASSERT_NULL(write_req.file.pathw);
  ASSERT_NULL(write_req.fs.info.new_pathw);
  ASSERT_NULL(write_req.fs.info.bufs);
#else
  ASSERT_NULL(write_req.new_path);
  ASSERT_NULL(write_req.bufs);
#endif
  uv_fs_req_cleanup(&write_req);

  iov = uv_buf_init(NULL, 0);
  r = uv_fs_read(NULL, &read_req, 0, &iov, 0, -1, NULL);
  ASSERT(r == UV_EINVAL);
  uv_fs_req_cleanup(&read_req);

  iov = uv_buf_init(NULL, 0);
  r = uv_fs_write(NULL, &write_req, 0, &iov, 0, -1, NULL);
  ASSERT(r == UV_EINVAL);
  uv_fs_req_cleanup(&write_req);

  /* If the arguments are invalid, the loop should not be kept open */
  loop = uv_default_loop();

  r = uv_fs_read(loop, &read_req, 0, NULL, 0, -1, fail_cb);
  ASSERT(r == UV_EINVAL);
  uv_run(loop, UV_RUN_DEFAULT);
  uv_fs_req_cleanup(&read_req);

  r = uv_fs_write(loop, &write_req, 0, NULL, 0, -1, fail_cb);
  ASSERT(r == UV_EINVAL);
  uv_run(loop, UV_RUN_DEFAULT);
  uv_fs_req_cleanup(&write_req);

  iov = uv_buf_init(NULL, 0);
  r = uv_fs_read(loop, &read_req, 0, &iov, 0, -1, fail_cb);
  ASSERT(r == UV_EINVAL);
  uv_run(loop, UV_RUN_DEFAULT);
  uv_fs_req_cleanup(&read_req);

  iov = uv_buf_init(NULL, 0);
  r = uv_fs_write(loop, &write_req, 0, &iov, 0, -1, fail_cb);
  ASSERT(r == UV_EINVAL);
  uv_run(loop, UV_RUN_DEFAULT);
  uv_fs_req_cleanup(&write_req);

  MAKE_VALGRIND_HAPPY(loop);
  return 0;
}


TEST_IMPL(get_osfhandle_valid_handle) {
  int r;
  uv_os_fd_t fd;

  /* Setup. */
  unlink("test_file");

  loop = uv_default_loop();

  r = uv_fs_open(NULL,
                 &open_req1,
                 "test_file",
                 O_RDWR | O_CREAT,
                 S_IWUSR | S_IRUSR,
                 NULL);
  ASSERT(r >= 0);
  ASSERT(open_req1.result >= 0);
  uv_fs_req_cleanup(&open_req1);

  fd = uv_get_osfhandle(open_req1.result);
#ifdef _WIN32
  ASSERT(fd != INVALID_HANDLE_VALUE);
#else
  ASSERT(fd >= 0);
#endif

  r = uv_fs_close(NULL, &close_req, open_req1.result, NULL);
  ASSERT(r == 0);
  ASSERT(close_req.result == 0);
  uv_fs_req_cleanup(&close_req);

  /* Cleanup. */
  unlink("test_file");

  MAKE_VALGRIND_HAPPY(loop);
  return 0;
}

TEST_IMPL(open_osfhandle_valid_handle) {
  int r;
  uv_os_fd_t handle;
  int fd;

  /* Setup. */
  unlink("test_file");

  loop = uv_default_loop();

  r = uv_fs_open(NULL,
                 &open_req1,
                 "test_file",
                 O_RDWR | O_CREAT,
                 S_IWUSR | S_IRUSR,
                 NULL);
  ASSERT(r >= 0);
  ASSERT(open_req1.result >= 0);
  uv_fs_req_cleanup(&open_req1);

  handle = uv_get_osfhandle(open_req1.result);
#ifdef _WIN32
  ASSERT(handle != INVALID_HANDLE_VALUE);
#else
  ASSERT(handle >= 0);
#endif

  fd = uv_open_osfhandle(handle);
#ifdef _WIN32
  ASSERT(fd > 0);
#else
  ASSERT(fd == open_req1.result);
#endif

  r = uv_fs_close(NULL, &close_req, open_req1.result, NULL);
  ASSERT(r == 0);
  ASSERT(close_req.result == 0);
  uv_fs_req_cleanup(&close_req);

  /* Cleanup. */
  unlink("test_file");

  MAKE_VALGRIND_HAPPY(loop);
  return 0;
}

TEST_IMPL(fs_file_pos_after_op_with_offset) {
  int r;

  /* Setup. */
  unlink("test_file");
  loop = uv_default_loop();

  r = uv_fs_open(loop,
                 &open_req1,
                 "test_file",
                 O_RDWR | O_CREAT,
                 S_IWUSR | S_IRUSR,
                 NULL);
  ASSERT(r > 0);
  uv_fs_req_cleanup(&open_req1);

  iov = uv_buf_init(test_buf, sizeof(test_buf));
  r = uv_fs_write(NULL, &write_req, open_req1.result, &iov, 1, 0, NULL);
  ASSERT(r == sizeof(test_buf));
  ASSERT(lseek(open_req1.result, 0, SEEK_CUR) == 0);
  uv_fs_req_cleanup(&write_req);

  iov = uv_buf_init(buf, sizeof(buf));
  r = uv_fs_read(NULL, &read_req, open_req1.result, &iov, 1, 0, NULL);
  ASSERT(r == sizeof(test_buf));
  ASSERT(strcmp(buf, test_buf) == 0);
  ASSERT(lseek(open_req1.result, 0, SEEK_CUR) == 0);
  uv_fs_req_cleanup(&read_req);

  r = uv_fs_close(NULL, &close_req, open_req1.result, NULL);
  ASSERT(r == 0);
  uv_fs_req_cleanup(&close_req);

  /* Cleanup */
  unlink("test_file");

  MAKE_VALGRIND_HAPPY(loop);
  return 0;
}

#ifdef _WIN32
static void fs_file_pos_common(void) {
  int r;

  iov = uv_buf_init("abc", 3);
  r = uv_fs_write(NULL, &write_req, open_req1.result, &iov, 1, -1, NULL);
  ASSERT(r == 3);
  uv_fs_req_cleanup(&write_req);

  /* Read with offset should not change the position */
  iov = uv_buf_init(buf, 1);
  r = uv_fs_read(NULL, &read_req, open_req1.result, &iov, 1, 1, NULL);
  ASSERT(r == 1);
  ASSERT(buf[0] == 'b');
  uv_fs_req_cleanup(&read_req);

  iov = uv_buf_init(buf, sizeof(buf));
  r = uv_fs_read(NULL, &read_req, open_req1.result, &iov, 1, -1, NULL);
  ASSERT(r == 0);
  uv_fs_req_cleanup(&read_req);

  /* Write without offset should change the position */
  iov = uv_buf_init("d", 1);
  r = uv_fs_write(NULL, &write_req, open_req1.result, &iov, 1, -1, NULL);
  ASSERT(r == 1);
  uv_fs_req_cleanup(&write_req);

  iov = uv_buf_init(buf, sizeof(buf));
  r = uv_fs_read(NULL, &read_req, open_req1.result, &iov, 1, -1, NULL);
  ASSERT(r == 0);
  uv_fs_req_cleanup(&read_req);
}

static void fs_file_pos_close_check(const char *contents, int size) {
  int r;

  /* Close */
  r = uv_fs_close(NULL, &close_req, open_req1.result, NULL);
  ASSERT(r == 0);
  uv_fs_req_cleanup(&close_req);

  /* Confirm file contents */
  r = uv_fs_open(NULL, &open_req1, "test_file", O_RDONLY, 0, NULL);
  ASSERT(r >= 0);
  ASSERT(open_req1.result >= 0);
  uv_fs_req_cleanup(&open_req1);

  iov = uv_buf_init(buf, sizeof(buf));
  r = uv_fs_read(NULL, &read_req, open_req1.result, &iov, 1, -1, NULL);
  ASSERT(r == size);
  ASSERT(strncmp(buf, contents, size) == 0);
  uv_fs_req_cleanup(&read_req);

  r = uv_fs_close(NULL, &close_req, open_req1.result, NULL);
  ASSERT(r == 0);
  uv_fs_req_cleanup(&close_req);

  /* Cleanup */
  unlink("test_file");
}

static void fs_file_pos_write(int add_flags) {
  int r;

  /* Setup. */
  unlink("test_file");

  r = uv_fs_open(NULL,
                 &open_req1,
                 "test_file",
                 O_TRUNC | O_CREAT | O_RDWR | add_flags,
                 S_IWUSR | S_IRUSR,
                 NULL);
  ASSERT(r > 0);
  uv_fs_req_cleanup(&open_req1);

  fs_file_pos_common();

  /* Write with offset should not change the position */
  iov = uv_buf_init("e", 1);
  r = uv_fs_write(NULL, &write_req, open_req1.result, &iov, 1, 1, NULL);
  ASSERT(r == 1);
  uv_fs_req_cleanup(&write_req);

  iov = uv_buf_init(buf, sizeof(buf));
  r = uv_fs_read(NULL, &read_req, open_req1.result, &iov, 1, -1, NULL);
  ASSERT(r == 0);
  uv_fs_req_cleanup(&read_req);

  fs_file_pos_close_check("aecd", 4);
}
TEST_IMPL(fs_file_pos_write) {
  fs_file_pos_write(0);
  fs_file_pos_write(UV_FS_O_FILEMAP);

  MAKE_VALGRIND_HAPPY(uv_default_loop());
  return 0;
}

static void fs_file_pos_append(int add_flags) {
  int r;

  /* Setup. */
  unlink("test_file");

  r = uv_fs_open(NULL,
                 &open_req1,
                 "test_file",
                 O_APPEND | O_CREAT | O_RDWR | add_flags,
                 S_IWUSR | S_IRUSR,
                 NULL);
  ASSERT(r > 0);
  uv_fs_req_cleanup(&open_req1);

  fs_file_pos_common();

  /* Write with offset appends (ignoring offset)
   * but does not change the position */
  iov = uv_buf_init("e", 1);
  r = uv_fs_write(NULL, &write_req, open_req1.result, &iov, 1, 1, NULL);
  ASSERT(r == 1);
  uv_fs_req_cleanup(&write_req);

  iov = uv_buf_init(buf, sizeof(buf));
  r = uv_fs_read(NULL, &read_req, open_req1.result, &iov, 1, -1, NULL);
  ASSERT(r == 1);
  ASSERT(buf[0] == 'e');
  uv_fs_req_cleanup(&read_req);

  fs_file_pos_close_check("abcde", 5);
}
TEST_IMPL(fs_file_pos_append) {
  fs_file_pos_append(0);
  fs_file_pos_append(UV_FS_O_FILEMAP);

  MAKE_VALGRIND_HAPPY(uv_default_loop());
  return 0;
}
#endif

TEST_IMPL(fs_null_req) {
  /* Verify that all fs functions return UV_EINVAL when the request is NULL. */
  int r;

  r = uv_fs_open(NULL, NULL, NULL, 0, 0, NULL);
  ASSERT(r == UV_EINVAL);

  r = uv_fs_close(NULL, NULL, 0, NULL);
  ASSERT(r == UV_EINVAL);

  r = uv_fs_read(NULL, NULL, 0, NULL, 0, -1, NULL);
  ASSERT(r == UV_EINVAL);

  r = uv_fs_write(NULL, NULL, 0, NULL, 0, -1, NULL);
  ASSERT(r == UV_EINVAL);

  r = uv_fs_unlink(NULL, NULL, NULL, NULL);
  ASSERT(r == UV_EINVAL);

  r = uv_fs_mkdir(NULL, NULL, NULL, 0, NULL);
  ASSERT(r == UV_EINVAL);

  r = uv_fs_mkdtemp(NULL, NULL, NULL, NULL);
  ASSERT(r == UV_EINVAL);

  r = uv_fs_mkstemp(NULL, NULL, NULL, NULL);
  ASSERT(r == UV_EINVAL);

  r = uv_fs_rmdir(NULL, NULL, NULL, NULL);
  ASSERT(r == UV_EINVAL);

  r = uv_fs_scandir(NULL, NULL, NULL, 0, NULL);
  ASSERT(r == UV_EINVAL);

  r = uv_fs_link(NULL, NULL, NULL, NULL, NULL);
  ASSERT(r == UV_EINVAL);

  r = uv_fs_symlink(NULL, NULL, NULL, NULL, 0, NULL);
  ASSERT(r == UV_EINVAL);

  r = uv_fs_readlink(NULL, NULL, NULL, NULL);
  ASSERT(r == UV_EINVAL);

  r = uv_fs_realpath(NULL, NULL, NULL, NULL);
  ASSERT(r == UV_EINVAL);

  r = uv_fs_chown(NULL, NULL, NULL, 0, 0, NULL);
  ASSERT(r == UV_EINVAL);

  r = uv_fs_fchown(NULL, NULL, 0, 0, 0, NULL);
  ASSERT(r == UV_EINVAL);

  r = uv_fs_stat(NULL, NULL, NULL, NULL);
  ASSERT(r == UV_EINVAL);

  r = uv_fs_lstat(NULL, NULL, NULL, NULL);
  ASSERT(r == UV_EINVAL);

  r = uv_fs_fstat(NULL, NULL, 0, NULL);
  ASSERT(r == UV_EINVAL);

  r = uv_fs_rename(NULL, NULL, NULL, NULL, NULL);
  ASSERT(r == UV_EINVAL);

  r = uv_fs_fsync(NULL, NULL, 0, NULL);
  ASSERT(r == UV_EINVAL);

  r = uv_fs_fdatasync(NULL, NULL, 0, NULL);
  ASSERT(r == UV_EINVAL);

  r = uv_fs_ftruncate(NULL, NULL, 0, 0, NULL);
  ASSERT(r == UV_EINVAL);

  r = uv_fs_copyfile(NULL, NULL, NULL, NULL, 0, NULL);
  ASSERT(r == UV_EINVAL);

  r = uv_fs_sendfile(NULL, NULL, 0, 0, 0, 0, NULL);
  ASSERT(r == UV_EINVAL);

  r = uv_fs_access(NULL, NULL, NULL, 0, NULL);
  ASSERT(r == UV_EINVAL);

  r = uv_fs_chmod(NULL, NULL, NULL, 0, NULL);
  ASSERT(r == UV_EINVAL);

  r = uv_fs_fchmod(NULL, NULL, 0, 0, NULL);
  ASSERT(r == UV_EINVAL);

  r = uv_fs_utime(NULL, NULL, NULL, 0.0, 0.0, NULL);
  ASSERT(r == UV_EINVAL);

  r = uv_fs_futime(NULL, NULL, 0, 0.0, 0.0, NULL);
  ASSERT(r == UV_EINVAL);

  r = uv_fs_statfs(NULL, NULL, NULL, NULL);
  ASSERT(r == UV_EINVAL);

  /* This should be a no-op. */
  uv_fs_req_cleanup(NULL);

  return 0;
}

#ifdef _WIN32
TEST_IMPL(fs_exclusive_sharing_mode) {
  int r;

  /* Setup. */
  unlink("test_file");

  ASSERT(UV_FS_O_EXLOCK > 0);

  r = uv_fs_open(NULL,
                 &open_req1,
                 "test_file",
                 O_RDWR | O_CREAT | UV_FS_O_EXLOCK,
                 S_IWUSR | S_IRUSR,
                 NULL);
  ASSERT(r >= 0);
  ASSERT(open_req1.result >= 0);
  uv_fs_req_cleanup(&open_req1);

  r = uv_fs_open(NULL,
                 &open_req2,
                 "test_file",
                 O_RDONLY | UV_FS_O_EXLOCK,
                 S_IWUSR | S_IRUSR,
                 NULL);
  ASSERT(r < 0);
  ASSERT(open_req2.result < 0);
  uv_fs_req_cleanup(&open_req2);

  r = uv_fs_close(NULL, &close_req, open_req1.result, NULL);
  ASSERT(r == 0);
  ASSERT(close_req.result == 0);
  uv_fs_req_cleanup(&close_req);

  r = uv_fs_open(NULL,
                 &open_req2,
                 "test_file",
                 O_RDONLY | UV_FS_O_EXLOCK,
                 S_IWUSR | S_IRUSR,
                 NULL);
  ASSERT(r >= 0);
  ASSERT(open_req2.result >= 0);
  uv_fs_req_cleanup(&open_req2);

  r = uv_fs_close(NULL, &close_req, open_req2.result, NULL);
  ASSERT(r == 0);
  ASSERT(close_req.result == 0);
  uv_fs_req_cleanup(&close_req);

  /* Cleanup */
  unlink("test_file");

  MAKE_VALGRIND_HAPPY(uv_default_loop());
  return 0;
}
#endif

#ifdef _WIN32
TEST_IMPL(fs_file_flag_no_buffering) {
  int r;

  /* Setup. */
  unlink("test_file");

  ASSERT(UV_FS_O_APPEND > 0);
  ASSERT(UV_FS_O_CREAT > 0);
  ASSERT(UV_FS_O_DIRECT > 0);
  ASSERT(UV_FS_O_RDWR > 0);

  /* FILE_APPEND_DATA must be excluded from FILE_GENERIC_WRITE: */
  r = uv_fs_open(NULL,
                 &open_req1,
                 "test_file",
                 UV_FS_O_RDWR | UV_FS_O_CREAT | UV_FS_O_DIRECT,
                 S_IWUSR | S_IRUSR,
                 NULL);
  ASSERT(r >= 0);
  ASSERT(open_req1.result >= 0);
  uv_fs_req_cleanup(&open_req1);

  r = uv_fs_close(NULL, &close_req, open_req1.result, NULL);
  ASSERT(r == 0);
  ASSERT(close_req.result == 0);
  uv_fs_req_cleanup(&close_req);

  /* FILE_APPEND_DATA and FILE_FLAG_NO_BUFFERING are mutually exclusive: */
  r = uv_fs_open(NULL,
                 &open_req2,
                 "test_file",
                 UV_FS_O_APPEND | UV_FS_O_DIRECT,
                 S_IWUSR | S_IRUSR,
                 NULL);
  ASSERT(r == UV_EINVAL);
  ASSERT(open_req2.result == UV_EINVAL);
  uv_fs_req_cleanup(&open_req2);

  /* Cleanup */
  unlink("test_file");

  MAKE_VALGRIND_HAPPY(uv_default_loop());
  return 0;
}
#endif

#ifdef _WIN32
int call_icacls(const char* command, ...) {
    char icacls_command[1024];
    va_list args;

    va_start(args, command);
    vsnprintf(icacls_command, ARRAYSIZE(icacls_command), command, args);
    va_end(args);
    return system(icacls_command);
}

TEST_IMPL(fs_open_readonly_acl) {
    uv_passwd_t pwd;
    uv_fs_t req;
    int r;

    /*
        Based on Node.js test from
        https://github.com/nodejs/node/commit/3ba81e34e86a5c32658e218cb6e65b13e8326bc5

        If anything goes wrong, you can delte the test_fle_icacls with:

            icacls test_file_icacls /remove "%USERNAME%" /inheritance:e
            attrib -r test_file_icacls
            del test_file_icacls
    */

    /* Setup - clear the ACL and remove the file */
    loop = uv_default_loop();
    r = uv_os_get_passwd(&pwd);
    ASSERT(r == 0);
    call_icacls("icacls test_file_icacls /remove \"%s\" /inheritance:e",
                pwd.username);
    uv_fs_chmod(loop, &req, "test_file_icacls", S_IWUSR, NULL);
    unlink("test_file_icacls");

    /* Create the file */
    r = uv_fs_open(loop,
                   &open_req1,
                   "test_file_icacls",
                   O_RDONLY | O_CREAT,
                   S_IRUSR,
                   NULL);
    ASSERT(r >= 0);
    ASSERT(open_req1.result >= 0);
    uv_fs_req_cleanup(&open_req1);
    r = uv_fs_close(NULL, &close_req, open_req1.result, NULL);
    ASSERT(r == 0);
    ASSERT(close_req.result == 0);
    uv_fs_req_cleanup(&close_req);

    /* Set up ACL */
    r = call_icacls("icacls test_file_icacls /inheritance:r /remove \"%s\"",
                    pwd.username);
    if (r != 0) {
        goto acl_cleanup;
    }
    r = call_icacls("icacls test_file_icacls /grant \"%s\":RX", pwd.username);
    if (r != 0) {
        goto acl_cleanup;
    }

    /* Try opening the file */
    r = uv_fs_open(NULL, &open_req1, "test_file_icacls", O_RDONLY, 0, NULL);
    if (r < 0) {
        goto acl_cleanup;
    }
    uv_fs_req_cleanup(&open_req1);
    r = uv_fs_close(NULL, &close_req, open_req1.result, NULL);
    if (r != 0) {
        goto acl_cleanup;
    }
    uv_fs_req_cleanup(&close_req);

 acl_cleanup:
    /* Cleanup */
    call_icacls("icacls test_file_icacls /remove \"%s\" /inheritance:e",
                pwd.username);
    unlink("test_file_icacls");
    uv_os_free_passwd(&pwd);
    ASSERT(r == 0);
    MAKE_VALGRIND_HAPPY(loop);
    return 0;
}
#endif

#ifdef _WIN32
TEST_IMPL(fs_fchmod_archive_readonly) {
    uv_fs_t req;
    uv_file file;
    int r;
    /* Test clearing read-only flag from files with Archive flag cleared */

    /* Setup*/
    unlink("test_file");
    r = uv_fs_open(NULL,
                   &req,
                   "test_file",
                   O_WRONLY | O_CREAT,
                   S_IWUSR | S_IRUSR,
                   NULL);
    ASSERT(r >= 0);
    ASSERT(req.result >= 0);
    file = req.result;
    uv_fs_req_cleanup(&req);
    r = uv_fs_close(NULL, &req, file, NULL);
    ASSERT(r == 0);
    uv_fs_req_cleanup(&req);
    /* Make the file read-only and clear archive flag */
    r = SetFileAttributes("test_file", FILE_ATTRIBUTE_READONLY);
    ASSERT(r != 0);
    check_permission("test_file", 0400);
    /* Try fchmod */
    r = uv_fs_open(NULL, &req, "test_file", O_RDONLY, 0, NULL);
    ASSERT(r >= 0);
    ASSERT(req.result >= 0);
    file = req.result;
    uv_fs_req_cleanup(&req);
    r = uv_fs_fchmod(NULL, &req, file, S_IWUSR, NULL);
    ASSERT(r == 0);
    ASSERT(req.result == 0);
    uv_fs_req_cleanup(&req);
    r = uv_fs_close(NULL, &req, file, NULL);
    ASSERT(r == 0);
    uv_fs_req_cleanup(&req);
    check_permission("test_file", S_IWUSR);

    /* Restore Archive flag for rest of the tests */
    r = SetFileAttributes("test_file", FILE_ATTRIBUTE_ARCHIVE);
    ASSERT(r != 0);

    return 0;
}

TEST_IMPL(fs_invalid_mkdir_name) {
  uv_loop_t* loop;
  uv_fs_t req;
  int r;

  loop = uv_default_loop();
  r = uv_fs_mkdir(loop, &req, "invalid>", 0, NULL);
  ASSERT(r == UV_EINVAL);
  ASSERT_EQ(UV_EINVAL, uv_fs_mkdir(loop, &req, "test:lol", 0, NULL));

  return 0;
}
#endif

TEST_IMPL(fs_statfs) {
  uv_fs_t req;
  int r;

  loop = uv_default_loop();

  /* Test the synchronous version. */
  r = uv_fs_statfs(NULL, &req, ".", NULL);
  ASSERT(r == 0);
  statfs_cb(&req);
  ASSERT(statfs_cb_count == 1);

  /* Test the asynchronous version. */
  r = uv_fs_statfs(loop, &req, ".", statfs_cb);
  ASSERT(r == 0);
  uv_run(loop, UV_RUN_DEFAULT);
  ASSERT(statfs_cb_count == 2);

  MAKE_VALGRIND_HAPPY(loop);
  return 0;
}

TEST_IMPL(fs_get_system_error) {
  uv_fs_t req;
  int r;
  int system_error;

  r = uv_fs_statfs(NULL, &req, "non_existing_file", NULL);
  ASSERT(r != 0);

  system_error = uv_fs_get_system_error(&req);
#ifdef _WIN32
  ASSERT(system_error == ERROR_FILE_NOT_FOUND);
#else
  ASSERT(system_error == ENOENT);
#endif

  return 0;
}

<<<<<<< HEAD
#ifdef _WIN32
TEST_IMPL(fs_wtf) {
  int r;
  HANDLE file_handle;
  uv_dirent_t dent;
  static char test_file_buf[PATHMAX];

  /* set-up */
  _wunlink(L"test_dir/hi\xD801\x0037");
  rmdir("test_dir");

  loop = uv_default_loop();

  uv_fs_mkdir(NULL, &mkdir_req, "test_dir", 0777, NULL);
  uv_fs_req_cleanup(&mkdir_req);

  file_handle = CreateFileW(L"test_dir/hi\xD801\x0037",
                            GENERIC_WRITE | FILE_WRITE_ATTRIBUTES,
                            0,
                            NULL,
                            CREATE_ALWAYS,
                            FILE_FLAG_OPEN_REPARSE_POINT |
                              FILE_FLAG_BACKUP_SEMANTICS,
                            NULL);
  ASSERT(file_handle != INVALID_HANDLE_VALUE);

  CloseHandle(file_handle);

  r = uv_fs_scandir(NULL, &scandir_req, "test_dir", 0, NULL);
  ASSERT_EQ(r, 1);
  ASSERT_EQ(scandir_req.result, 1);
  ASSERT_NOT_NULL(scandir_req.ptr);
  while (UV_EOF != uv_fs_scandir_next(&scandir_req, &dent)) {
    strcpy(test_file_buf, "test_dir\\");
    strcat(test_file_buf, dent.name);
    r = uv_fs_stat(NULL, &stat_req, test_file_buf, NULL);
    ASSERT_EQ(r, 0);
  }
  uv_fs_req_cleanup(&scandir_req);
  ASSERT_NULL(scandir_req.ptr);

  /* clean-up */
  _wunlink(L"test_dir/hi\xD801\x0037");
  rmdir("test_dir");

  MAKE_VALGRIND_HAPPY();
  return 0;
}
#endif
=======
TEST_IMPL(fs_stat_batch_multiple) {
  uv_fs_t req[300];
  int r;
  int i;

  rmdir("test_dir");

  r = uv_fs_mkdir(NULL, &mkdir_req, "test_dir", 0755, NULL);
  ASSERT_EQ(r, 0);

  loop = uv_default_loop();

  for (i = 0; i < (int) ARRAY_SIZE(req); ++i) {
    r = uv_fs_stat(loop, &req[i], "test_dir", stat_batch_cb);
    ASSERT_EQ(r, 0);
  }

  uv_run(loop, UV_RUN_DEFAULT);
  ASSERT_EQ(stat_cb_count, ARRAY_SIZE(req));

  MAKE_VALGRIND_HAPPY(loop);
  return 0;
}
>>>>>>> e7ecd116
<|MERGE_RESOLUTION|>--- conflicted
+++ resolved
@@ -4550,7 +4550,32 @@
   return 0;
 }
 
-<<<<<<< HEAD
+
+TEST_IMPL(fs_stat_batch_multiple) {
+  uv_fs_t req[300];
+  int r;
+  int i;
+
+  rmdir("test_dir");
+
+  r = uv_fs_mkdir(NULL, &mkdir_req, "test_dir", 0755, NULL);
+  ASSERT_EQ(r, 0);
+
+  loop = uv_default_loop();
+
+  for (i = 0; i < (int) ARRAY_SIZE(req); ++i) {
+    r = uv_fs_stat(loop, &req[i], "test_dir", stat_batch_cb);
+    ASSERT_EQ(r, 0);
+  }
+
+  uv_run(loop, UV_RUN_DEFAULT);
+  ASSERT_EQ(stat_cb_count, ARRAY_SIZE(req));
+
+  MAKE_VALGRIND_HAPPY(loop);
+  return 0;
+}
+
+
 #ifdef _WIN32
 TEST_IMPL(fs_wtf) {
   int r;
@@ -4596,32 +4621,7 @@
   _wunlink(L"test_dir/hi\xD801\x0037");
   rmdir("test_dir");
 
-  MAKE_VALGRIND_HAPPY();
-  return 0;
-}
-#endif
-=======
-TEST_IMPL(fs_stat_batch_multiple) {
-  uv_fs_t req[300];
-  int r;
-  int i;
-
-  rmdir("test_dir");
-
-  r = uv_fs_mkdir(NULL, &mkdir_req, "test_dir", 0755, NULL);
-  ASSERT_EQ(r, 0);
-
-  loop = uv_default_loop();
-
-  for (i = 0; i < (int) ARRAY_SIZE(req); ++i) {
-    r = uv_fs_stat(loop, &req[i], "test_dir", stat_batch_cb);
-    ASSERT_EQ(r, 0);
-  }
-
-  uv_run(loop, UV_RUN_DEFAULT);
-  ASSERT_EQ(stat_cb_count, ARRAY_SIZE(req));
-
-  MAKE_VALGRIND_HAPPY(loop);
-  return 0;
-}
->>>>>>> e7ecd116
+  make_valgrind_happy();
+  return 0;
+}
+#endif