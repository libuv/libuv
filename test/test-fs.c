/* Copyright Joyent, Inc. and other Node contributors. All rights reserved.
 *
 * Permission is hereby granted, free of charge, to any person obtaining a copy
 * of this software and associated documentation files (the "Software"), to
 * deal in the Software without restriction, including without limitation the
 * rights to use, copy, modify, merge, publish, distribute, sublicense, and/or
 * sell copies of the Software, and to permit persons to whom the Software is
 * furnished to do so, subject to the following conditions:
 *
 * The above copyright notice and this permission notice shall be included in
 * all copies or substantial portions of the Software.
 *
 * THE SOFTWARE IS PROVIDED "AS IS", WITHOUT WARRANTY OF ANY KIND, EXPRESS OR
 * IMPLIED, INCLUDING BUT NOT LIMITED TO THE WARRANTIES OF MERCHANTABILITY,
 * FITNESS FOR A PARTICULAR PURPOSE AND NONINFRINGEMENT. IN NO EVENT SHALL THE
 * AUTHORS OR COPYRIGHT HOLDERS BE LIABLE FOR ANY CLAIM, DAMAGES OR OTHER
 * LIABILITY, WHETHER IN AN ACTION OF CONTRACT, TORT OR OTHERWISE, ARISING
 * FROM, OUT OF OR IN CONNECTION WITH THE SOFTWARE OR THE USE OR OTHER DEALINGS
 * IN THE SOFTWARE.
 */

#include "uv.h"
#include "task.h"

#include <errno.h>
#include <string.h> /* memset */
#include <fcntl.h>
#include <sys/stat.h>
#include <limits.h> /* INT_MAX, PATH_MAX, IOV_MAX */

<<<<<<< HEAD
#ifndef _WIN32
# include <unistd.h> /* unlink, rmdir, etc. */
=======
/* FIXME we shouldn't need to branch in this file */
#if defined(__unix__) || defined(__POSIX__) || \
    defined(__APPLE__) || defined(__sun) || \
    defined(_AIX) || defined(__MVS__) || \
    defined(__HAIKU__) || defined(__QNX__)
#include <unistd.h> /* unlink, rmdir, etc. */
>>>>>>> 6c7519e9
#else
# include <winioctl.h>
# include <direct.h>
# include <io.h>
# ifndef ERROR_SYMLINK_NOT_SUPPORTED
#  define ERROR_SYMLINK_NOT_SUPPORTED 1464
# endif
# define unlink _unlink
# define rmdir _rmdir
# define open _open
# define write _write
# define close _close
# ifndef stat
#  define stat _stati64
# endif
# ifndef lseek
#   define lseek _lseek
# endif
#endif

#define TOO_LONG_NAME_LENGTH 65536
#define PATHMAX 4096

typedef struct {
  const char* path;
  double atime;
  double mtime;
} utime_check_t;


static int dummy_cb_count;
static int close_cb_count;
static int create_cb_count;
static int open_cb_count;
static int read_cb_count;
static int write_cb_count;
static int unlink_cb_count;
static int mkdir_cb_count;
static int mkdtemp_cb_count;
static int mkstemp_cb_count;
static int rmdir_cb_count;
static int scandir_cb_count;
static int stat_cb_count;
static int rename_cb_count;
static int fsync_cb_count;
static int fdatasync_cb_count;
static int ftruncate_cb_count;
static int sendfile_cb_count;
static int fstat_cb_count;
static int access_cb_count;
static int chmod_cb_count;
static int fchmod_cb_count;
static int chown_cb_count;
static int fchown_cb_count;
static int lchown_cb_count;
static int link_cb_count;
static int symlink_cb_count;
static int readlink_cb_count;
static int realpath_cb_count;
static int utime_cb_count;
static int futime_cb_count;
static int lutime_cb_count;
static int statfs_cb_count;

static uv_loop_t* loop;

static uv_fs_t open_req1;
static uv_fs_t open_req2;
static uv_fs_t read_req;
static uv_fs_t write_req;
static uv_fs_t unlink_req;
static uv_fs_t close_req;
static uv_fs_t mkdir_req;
static uv_fs_t mkdtemp_req1;
static uv_fs_t mkdtemp_req2;
static uv_fs_t mkstemp_req1;
static uv_fs_t mkstemp_req2;
static uv_fs_t mkstemp_req3;
static uv_fs_t rmdir_req;
static uv_fs_t scandir_req;
static uv_fs_t stat_req;
static uv_fs_t rename_req;
static uv_fs_t fsync_req;
static uv_fs_t fdatasync_req;
static uv_fs_t ftruncate_req;
static uv_fs_t sendfile_req;
static uv_fs_t utime_req;
static uv_fs_t futime_req;

static char buf[32];
static char buf2[32];
static char test_buf[] = "test-buffer\n";
static char test_buf2[] = "second-buffer\n";
static uv_buf_t iov;

#ifdef _WIN32
int uv_test_getiovmax(void) {
  return INT32_MAX; /* Emulated by libuv, so no real limit. */
}
#else
int uv_test_getiovmax(void) {
#if defined(IOV_MAX)
  return IOV_MAX;
#elif defined(_SC_IOV_MAX)
  static int iovmax = -1;
  if (iovmax == -1) {
    iovmax = sysconf(_SC_IOV_MAX);
    /* On some embedded devices (arm-linux-uclibc based ip camera),
     * sysconf(_SC_IOV_MAX) can not get the correct value. The return
     * value is -1 and the errno is EINPROGRESS. Degrade the value to 1.
     */
    if (iovmax == -1) iovmax = 1;
  }
  return iovmax;
#else
  return 1024;
#endif
}
#endif

#ifdef _WIN32
/*
 * This tag and guid have no special meaning, and don't conflict with
 * reserved ids.
*/
static unsigned REPARSE_TAG = 0x9913;
static GUID REPARSE_GUID = {
  0x1bf6205f, 0x46ae, 0x4527,
  { 0xb1, 0x0c, 0xc5, 0x09, 0xb7, 0x55, 0x22, 0x80 }};
#endif

static void check_permission(const char* filename, unsigned int mode) {
  int r;
  uv_fs_t req;
  uv_stat_t* s;

  r = uv_fs_stat(NULL, &req, filename, NULL);
  ASSERT(r == 0);
  ASSERT(req.result == 0);

  s = &req.statbuf;
#if defined(_WIN32) || defined(__CYGWIN__) || defined(__MSYS__)
  /*
   * On Windows, chmod can only modify S_IWUSR (_S_IWRITE) bit,
   * so only testing for the specified flags.
   */
  ASSERT((s->st_mode & 0777) & mode);
#else
  ASSERT((s->st_mode & 0777) == mode);
#endif

  uv_fs_req_cleanup(&req);
}


static void dummy_cb(uv_fs_t* req) {
  (void) req;
  dummy_cb_count++;
}


static void link_cb(uv_fs_t* req) {
  ASSERT(req->fs_type == UV_FS_LINK);
  ASSERT(req->result == 0);
  link_cb_count++;
  uv_fs_req_cleanup(req);
}


static void symlink_cb(uv_fs_t* req) {
  ASSERT(req->fs_type == UV_FS_SYMLINK);
  ASSERT(req->result == 0);
  symlink_cb_count++;
  uv_fs_req_cleanup(req);
}

static void readlink_cb(uv_fs_t* req) {
  ASSERT(req->fs_type == UV_FS_READLINK);
  ASSERT(req->result == 0);
  ASSERT(strcmp(req->ptr, "test_file_symlink2") == 0);
  readlink_cb_count++;
  uv_fs_req_cleanup(req);
}


static void realpath_cb(uv_fs_t* req) {
  char test_file_abs_buf[PATHMAX];
  size_t test_file_abs_size = sizeof(test_file_abs_buf);
  ASSERT(req->fs_type == UV_FS_REALPATH);
#ifdef _WIN32
  /*
   * Windows XP and Server 2003 don't support GetFinalPathNameByHandleW()
   */
  if (req->result == UV_ENOSYS) {
    realpath_cb_count++;
    uv_fs_req_cleanup(req);
    return;
  }
#endif
  ASSERT(req->result == 0);

  uv_cwd(test_file_abs_buf, &test_file_abs_size);
#ifdef _WIN32
  strcat(test_file_abs_buf, "\\test_file");
  ASSERT(stricmp(req->ptr, test_file_abs_buf) == 0);
#else
  strcat(test_file_abs_buf, "/test_file");
  ASSERT(strcmp(req->ptr, test_file_abs_buf) == 0);
#endif
  realpath_cb_count++;
  uv_fs_req_cleanup(req);
}


static void access_cb(uv_fs_t* req) {
  ASSERT(req->fs_type == UV_FS_ACCESS);
  access_cb_count++;
  uv_fs_req_cleanup(req);
}


static void fchmod_cb(uv_fs_t* req) {
  ASSERT(req->fs_type == UV_FS_FCHMOD);
  ASSERT(req->result == 0);
  fchmod_cb_count++;
  uv_fs_req_cleanup(req);
  check_permission("test_file", *(int*)req->data);
}


static void chmod_cb(uv_fs_t* req) {
  ASSERT(req->fs_type == UV_FS_CHMOD);
  ASSERT(req->result == 0);
  chmod_cb_count++;
  uv_fs_req_cleanup(req);
  check_permission("test_file", *(int*)req->data);
}


static void fchown_cb(uv_fs_t* req) {
  ASSERT(req->fs_type == UV_FS_FCHOWN);
  ASSERT(req->result == 0);
  fchown_cb_count++;
  uv_fs_req_cleanup(req);
}


static void chown_cb(uv_fs_t* req) {
  ASSERT(req->fs_type == UV_FS_CHOWN);
  ASSERT(req->result == 0);
  chown_cb_count++;
  uv_fs_req_cleanup(req);
}

static void lchown_cb(uv_fs_t* req) {
  ASSERT(req->fs_type == UV_FS_LCHOWN);
  ASSERT(req->result == 0);
  lchown_cb_count++;
  uv_fs_req_cleanup(req);
}

static void chown_root_cb(uv_fs_t* req) {
  ASSERT(req->fs_type == UV_FS_CHOWN);
#if defined(_WIN32) || defined(__MSYS__)
  /* On windows, chown is a no-op and always succeeds. */
  ASSERT(req->result == 0);
#else
  /* On unix, chown'ing the root directory is not allowed -
   * unless you're root, of course.
   */
  if (geteuid() == 0)
    ASSERT(req->result == 0);
  else
#   if defined(__CYGWIN__)
    /* On Cygwin, uid 0 is invalid (no root). */
    ASSERT(req->result == UV_EINVAL);
#   elif defined(__PASE__)
    /* On IBMi PASE, there is no root user. uid 0 is user qsecofr.
     * User may grant qsecofr's privileges, including changing 
     * the file's ownership to uid 0.
     */
    ASSERT(req->result == 0 || req->result == UV_EPERM);
#   else
    ASSERT(req->result == UV_EPERM);
#   endif
#endif
  chown_cb_count++;
  uv_fs_req_cleanup(req);
}

static void unlink_cb(uv_fs_t* req) {
  ASSERT(req == &unlink_req);
  ASSERT(req->fs_type == UV_FS_UNLINK);
  ASSERT(req->result == 0);
  unlink_cb_count++;
  uv_fs_req_cleanup(req);
}

static void fstat_cb(uv_fs_t* req) {
  uv_stat_t* s = req->ptr;
  ASSERT(req->fs_type == UV_FS_FSTAT);
  ASSERT(req->result == 0);
  ASSERT(s->st_size == sizeof(test_buf));
  uv_fs_req_cleanup(req);
  fstat_cb_count++;
}


static void statfs_cb(uv_fs_t* req) {
  uv_statfs_t* stats;

  ASSERT(req->fs_type == UV_FS_STATFS);
  ASSERT(req->result == 0);
  ASSERT(req->ptr != NULL);
  stats = req->ptr;

#if defined(_WIN32) || defined(__sun) || defined(_AIX) || defined(__MVS__) || \
  defined(__OpenBSD__) || defined(__NetBSD__)
  ASSERT(stats->f_type == 0);
#else
  ASSERT(stats->f_type > 0);
#endif

  ASSERT(stats->f_bsize > 0);
  ASSERT(stats->f_blocks > 0);
  ASSERT(stats->f_bfree <= stats->f_blocks);
  ASSERT(stats->f_bavail <= stats->f_bfree);

#ifdef _WIN32
  ASSERT(stats->f_files == 0);
  ASSERT(stats->f_ffree == 0);
#else
  /* There is no assertion for stats->f_files that makes sense, so ignore it. */
  ASSERT(stats->f_ffree <= stats->f_files);
#endif
  uv_fs_req_cleanup(req);
  ASSERT(req->ptr == NULL);
  statfs_cb_count++;
}


static void close_cb(uv_fs_t* req) {
  int r;
  ASSERT(req == &close_req);
  ASSERT(req->fs_type == UV_FS_CLOSE);
  ASSERT(req->result == 0);
  close_cb_count++;
  uv_fs_req_cleanup(req);
  if (close_cb_count == 3) {
    r = uv_fs_unlink(loop, &unlink_req, "test_file2", unlink_cb);
    ASSERT(r == 0);
  }
}


static void ftruncate_cb(uv_fs_t* req) {
  int r;
  ASSERT(req == &ftruncate_req);
  ASSERT(req->fs_type == UV_FS_FTRUNCATE);
  ASSERT(req->result == 0);
  ftruncate_cb_count++;
  uv_fs_req_cleanup(req);
  r = uv_fs_close(loop, &close_req, open_req1.result, close_cb);
  ASSERT(r == 0);
}

static void fail_cb(uv_fs_t* req) {
  FATAL("fail_cb should not have been called");
}

static void read_cb(uv_fs_t* req) {
  int r;
  ASSERT(req == &read_req);
  ASSERT(req->fs_type == UV_FS_READ);
  ASSERT(req->result >= 0);  /* FIXME(bnoordhuis) Check if requested size? */
  read_cb_count++;
  uv_fs_req_cleanup(req);
  if (read_cb_count == 1) {
    ASSERT(strcmp(buf, test_buf) == 0);
    r = uv_fs_ftruncate(loop, &ftruncate_req, open_req1.result, 7,
        ftruncate_cb);
  } else {
    ASSERT(strcmp(buf, "test-bu") == 0);
    r = uv_fs_close(loop, &close_req, open_req1.result, close_cb);
  }
  ASSERT(r == 0);
}


static void open_cb(uv_fs_t* req) {
  int r;
  ASSERT(req == &open_req1);
  ASSERT(req->fs_type == UV_FS_OPEN);
  if (req->result < 0) {
    fprintf(stderr, "async open error: %d\n", (int) req->result);
    ASSERT(0);
  }
  open_cb_count++;
  ASSERT(req->path);
  ASSERT(memcmp(req->path, "test_file2\0", 11) == 0);
  uv_fs_req_cleanup(req);
  memset(buf, 0, sizeof(buf));
  iov = uv_buf_init(buf, sizeof(buf));
  r = uv_fs_read(loop, &read_req, open_req1.result, &iov, 1, -1,
      read_cb);
  ASSERT(r == 0);
}


static void open_cb_simple(uv_fs_t* req) {
  ASSERT(req->fs_type == UV_FS_OPEN);
  if (req->result < 0) {
    fprintf(stderr, "async open error: %d\n", (int) req->result);
    ASSERT(0);
  }
  open_cb_count++;
  ASSERT(req->path);
  uv_fs_req_cleanup(req);
}


static void fsync_cb(uv_fs_t* req) {
  int r;
  ASSERT(req == &fsync_req);
  ASSERT(req->fs_type == UV_FS_FSYNC);
  ASSERT(req->result == 0);
  fsync_cb_count++;
  uv_fs_req_cleanup(req);
  r = uv_fs_close(loop, &close_req, open_req1.result, close_cb);
  ASSERT(r == 0);
}


static void fdatasync_cb(uv_fs_t* req) {
  int r;
  ASSERT(req == &fdatasync_req);
  ASSERT(req->fs_type == UV_FS_FDATASYNC);
  ASSERT(req->result == 0);
  fdatasync_cb_count++;
  uv_fs_req_cleanup(req);
  r = uv_fs_fsync(loop, &fsync_req, open_req1.result, fsync_cb);
  ASSERT(r == 0);
}


static void write_cb(uv_fs_t* req) {
  int r;
  ASSERT(req == &write_req);
  ASSERT(req->fs_type == UV_FS_WRITE);
  ASSERT(req->result >= 0);  /* FIXME(bnoordhuis) Check if requested size? */
  write_cb_count++;
  uv_fs_req_cleanup(req);
  r = uv_fs_fdatasync(loop, &fdatasync_req, open_req1.result, fdatasync_cb);
  ASSERT(r == 0);
}


static void create_cb(uv_fs_t* req) {
  int r;
  ASSERT(req == &open_req1);
  ASSERT(req->fs_type == UV_FS_OPEN);
  ASSERT(req->result >= 0);
  create_cb_count++;
  uv_fs_req_cleanup(req);
  iov = uv_buf_init(test_buf, sizeof(test_buf));
  r = uv_fs_write(loop, &write_req, req->result, &iov, 1, -1, write_cb);
  ASSERT(r == 0);
}


static void rename_cb(uv_fs_t* req) {
  ASSERT(req == &rename_req);
  ASSERT(req->fs_type == UV_FS_RENAME);
  ASSERT(req->result == 0);
  rename_cb_count++;
  uv_fs_req_cleanup(req);
}


static void mkdir_cb(uv_fs_t* req) {
  ASSERT(req == &mkdir_req);
  ASSERT(req->fs_type == UV_FS_MKDIR);
  ASSERT(req->result == 0);
  mkdir_cb_count++;
  ASSERT(req->path);
  ASSERT(memcmp(req->path, "test_dir\0", 9) == 0);
  uv_fs_req_cleanup(req);
}


static void check_mkdtemp_result(uv_fs_t* req) {
  int r;

  ASSERT(req->fs_type == UV_FS_MKDTEMP);
  ASSERT(req->result == 0);
  ASSERT(req->path);
  ASSERT(strlen(req->path) == 15);
  ASSERT(memcmp(req->path, "test_dir_", 9) == 0);
  ASSERT(memcmp(req->path + 9, "XXXXXX", 6) != 0);
  check_permission(req->path, 0700);

  /* Check if req->path is actually a directory */
  r = uv_fs_stat(NULL, &stat_req, req->path, NULL);
  ASSERT(r == 0);
  ASSERT(((uv_stat_t*)stat_req.ptr)->st_mode & S_IFDIR);
  uv_fs_req_cleanup(&stat_req);
}


static void mkdtemp_cb(uv_fs_t* req) {
  ASSERT(req == &mkdtemp_req1);
  check_mkdtemp_result(req);
  mkdtemp_cb_count++;
}


static void check_mkstemp_result(uv_fs_t* req) {
  int r;

  ASSERT(req->fs_type == UV_FS_MKSTEMP);
  ASSERT(req->result >= 0);
  ASSERT(req->path);
  ASSERT(strlen(req->path) == 16);
  ASSERT(memcmp(req->path, "test_file_", 10) == 0);
  ASSERT(memcmp(req->path + 10, "XXXXXX", 6) != 0);
  check_permission(req->path, 0600);

  /* Check if req->path is actually a file */
  r = uv_fs_stat(NULL, &stat_req, req->path, NULL);
  ASSERT(r == 0);
  ASSERT(stat_req.statbuf.st_mode & S_IFREG);
  uv_fs_req_cleanup(&stat_req);
}


static void mkstemp_cb(uv_fs_t* req) {
  ASSERT(req == &mkstemp_req1);
  check_mkstemp_result(req);
  mkstemp_cb_count++;
}


static void rmdir_cb(uv_fs_t* req) {
  ASSERT(req == &rmdir_req);
  ASSERT(req->fs_type == UV_FS_RMDIR);
  ASSERT(req->result == 0);
  rmdir_cb_count++;
  ASSERT(req->path);
  ASSERT(memcmp(req->path, "test_dir\0", 9) == 0);
  uv_fs_req_cleanup(req);
}


static void assert_is_file_type(uv_dirent_t dent) {
#ifdef HAVE_DIRENT_TYPES
  /*
   * For Apple and Windows, we know getdents is expected to work but for other
   * environments, the filesystem dictates whether or not getdents supports
   * returning the file type.
   *
   *   See:
   *     http://man7.org/linux/man-pages/man2/getdents.2.html
   *     https://github.com/libuv/libuv/issues/501
   */
  #if defined(__APPLE__) || defined(_WIN32)
    ASSERT(dent.type == UV_DIRENT_FILE);
  #else
    ASSERT(dent.type == UV_DIRENT_FILE || dent.type == UV_DIRENT_UNKNOWN);
  #endif
#else
  ASSERT(dent.type == UV_DIRENT_UNKNOWN);
#endif
}


static void scandir_cb(uv_fs_t* req) {
  uv_dirent_t dent;
  ASSERT(req == &scandir_req);
  ASSERT(req->fs_type == UV_FS_SCANDIR);
  ASSERT(req->result == 2);
  ASSERT(req->ptr);

  while (UV_EOF != uv_fs_scandir_next(req, &dent)) {
    ASSERT(strcmp(dent.name, "file1") == 0 || strcmp(dent.name, "file2") == 0);
    assert_is_file_type(dent);
  }
  scandir_cb_count++;
  ASSERT(req->path);
  ASSERT(memcmp(req->path, "test_dir\0", 9) == 0);
  uv_fs_req_cleanup(req);
  ASSERT(!req->ptr);
}


static void empty_scandir_cb(uv_fs_t* req) {
  uv_dirent_t dent;

  ASSERT(req == &scandir_req);
  ASSERT(req->fs_type == UV_FS_SCANDIR);
  ASSERT(req->result == 0);
  ASSERT(req->ptr == NULL);
  ASSERT(UV_EOF == uv_fs_scandir_next(req, &dent));
  uv_fs_req_cleanup(req);
  scandir_cb_count++;
}

static void non_existent_scandir_cb(uv_fs_t* req) {
  uv_dirent_t dent;

  ASSERT(req == &scandir_req);
  ASSERT(req->fs_type == UV_FS_SCANDIR);
  ASSERT(req->result == UV_ENOENT);
  ASSERT(req->ptr == NULL);
  ASSERT(UV_ENOENT == uv_fs_scandir_next(req, &dent));
  uv_fs_req_cleanup(req);
  scandir_cb_count++;
}


static void file_scandir_cb(uv_fs_t* req) {
  ASSERT(req == &scandir_req);
  ASSERT(req->fs_type == UV_FS_SCANDIR);
  ASSERT(req->result == UV_ENOTDIR);
  ASSERT(req->ptr == NULL);
  uv_fs_req_cleanup(req);
  scandir_cb_count++;
}


static void stat_cb(uv_fs_t* req) {
  ASSERT(req == &stat_req);
  ASSERT(req->fs_type == UV_FS_STAT || req->fs_type == UV_FS_LSTAT);
  ASSERT(req->result == 0);
  ASSERT(req->ptr);
  stat_cb_count++;
  uv_fs_req_cleanup(req);
  ASSERT(!req->ptr);
}


static void sendfile_cb(uv_fs_t* req) {
  ASSERT(req == &sendfile_req);
  ASSERT(req->fs_type == UV_FS_SENDFILE);
  ASSERT(req->result == 65546);
  sendfile_cb_count++;
  uv_fs_req_cleanup(req);
}


static void sendfile_nodata_cb(uv_fs_t* req) {
  ASSERT(req == &sendfile_req);
  ASSERT(req->fs_type == UV_FS_SENDFILE);
  ASSERT(req->result == 0);
  sendfile_cb_count++;
  uv_fs_req_cleanup(req);
}


static void open_noent_cb(uv_fs_t* req) {
  ASSERT(req->fs_type == UV_FS_OPEN);
  ASSERT(req->result == UV_ENOENT);
  open_cb_count++;
  uv_fs_req_cleanup(req);
}

static void open_nametoolong_cb(uv_fs_t* req) {
  ASSERT(req->fs_type == UV_FS_OPEN);
  ASSERT(req->result == UV_ENAMETOOLONG);
  open_cb_count++;
  uv_fs_req_cleanup(req);
}

static void open_loop_cb(uv_fs_t* req) {
  ASSERT(req->fs_type == UV_FS_OPEN);
  ASSERT(req->result == UV_ELOOP);
  open_cb_count++;
  uv_fs_req_cleanup(req);
}


TEST_IMPL(fs_file_noent) {
  uv_fs_t req;
  int r;

  loop = uv_default_loop();

  r = uv_fs_open(NULL, &req, "does_not_exist", O_RDONLY, 0, NULL);
  ASSERT(r == UV_ENOENT);
  ASSERT(req.result == UV_ENOENT);
  uv_fs_req_cleanup(&req);

  r = uv_fs_open(loop, &req, "does_not_exist", O_RDONLY, 0, open_noent_cb);
  ASSERT(r == 0);

  ASSERT(open_cb_count == 0);
  uv_run(loop, UV_RUN_DEFAULT);
  ASSERT(open_cb_count == 1);

  /* TODO add EACCES test */

  MAKE_VALGRIND_HAPPY();
  return 0;
}

TEST_IMPL(fs_file_nametoolong) {
  uv_fs_t req;
  int r;
  char name[TOO_LONG_NAME_LENGTH + 1];

  loop = uv_default_loop();

  memset(name, 'a', TOO_LONG_NAME_LENGTH);
  name[TOO_LONG_NAME_LENGTH] = 0;

  r = uv_fs_open(NULL, &req, name, O_RDONLY, 0, NULL);
  ASSERT(r == UV_ENAMETOOLONG);
  ASSERT(req.result == UV_ENAMETOOLONG);
  uv_fs_req_cleanup(&req);

  r = uv_fs_open(loop, &req, name, O_RDONLY, 0, open_nametoolong_cb);
  ASSERT(r == 0);

  ASSERT(open_cb_count == 0);
  uv_run(loop, UV_RUN_DEFAULT);
  ASSERT(open_cb_count == 1);

  MAKE_VALGRIND_HAPPY();
  return 0;
}

TEST_IMPL(fs_file_loop) {
  uv_fs_t req;
  int r;

  loop = uv_default_loop();

  unlink("test_symlink");
  r = uv_fs_symlink(NULL, &req, "test_symlink", "test_symlink", 0, NULL);
#ifdef _WIN32
  /*
   * Windows XP and Server 2003 don't support symlinks; we'll get UV_ENOTSUP.
   * Starting with vista they are supported, but only when elevated, otherwise
   * we'll see UV_EPERM.
   */
  if (r == UV_ENOTSUP || r == UV_EPERM)
    return 0;
#elif defined(__MSYS__)
  /* MSYS2's approximation of symlinks with copies does not work for broken
     links.  */
  if (r == UV_ENOENT)
    return 0;
#endif
  ASSERT(r == 0);
  uv_fs_req_cleanup(&req);

  r = uv_fs_open(NULL, &req, "test_symlink", O_RDONLY, 0, NULL);
  ASSERT(r == UV_ELOOP);
  ASSERT(req.result == UV_ELOOP);
  uv_fs_req_cleanup(&req);

  r = uv_fs_open(loop, &req, "test_symlink", O_RDONLY, 0, open_loop_cb);
  ASSERT(r == 0);

  ASSERT(open_cb_count == 0);
  uv_run(loop, UV_RUN_DEFAULT);
  ASSERT(open_cb_count == 1);

  unlink("test_symlink");

  MAKE_VALGRIND_HAPPY();
  return 0;
}

static void check_utime(const char* path,
                        double atime,
                        double mtime,
                        int test_lutime) {
  uv_stat_t* s;
  uv_fs_t req;
  int r;

  if (test_lutime)
    r = uv_fs_lstat(loop, &req, path, NULL);
  else
    r = uv_fs_stat(loop, &req, path, NULL);

  ASSERT(r == 0);

  ASSERT(req.result == 0);
  s = &req.statbuf;

  ASSERT(s->st_atim.tv_sec + (s->st_atim.tv_nsec / 1000000000.0) == atime);
  ASSERT(s->st_mtim.tv_sec + (s->st_mtim.tv_nsec / 1000000000.0) == mtime);

  uv_fs_req_cleanup(&req);
}


static void utime_cb(uv_fs_t* req) {
  utime_check_t* c;

  ASSERT(req == &utime_req);
  ASSERT(req->result == 0);
  ASSERT(req->fs_type == UV_FS_UTIME);

  c = req->data;
  check_utime(c->path, c->atime, c->mtime, /* test_lutime */ 0);

  uv_fs_req_cleanup(req);
  utime_cb_count++;
}


static void futime_cb(uv_fs_t* req) {
  utime_check_t* c;

  ASSERT(req == &futime_req);
  ASSERT(req->result == 0);
  ASSERT(req->fs_type == UV_FS_FUTIME);

  c = req->data;
  check_utime(c->path, c->atime, c->mtime, /* test_lutime */ 0);

  uv_fs_req_cleanup(req);
  futime_cb_count++;
}


static void lutime_cb(uv_fs_t* req) {
  utime_check_t* c;

  ASSERT(req->result == 0);
  ASSERT(req->fs_type == UV_FS_LUTIME);

  c = req->data;
  check_utime(c->path, c->atime, c->mtime, /* test_lutime */ 1);

  uv_fs_req_cleanup(req);
  lutime_cb_count++;
}


TEST_IMPL(fs_file_async) {
  int r;

  /* Setup. */
  unlink("test_file");
  unlink("test_file2");

  loop = uv_default_loop();

  r = uv_fs_open(loop, &open_req1, "test_file", O_WRONLY | O_CREAT,
      S_IRUSR | S_IWUSR, create_cb);
  ASSERT(r == 0);
  uv_run(loop, UV_RUN_DEFAULT);

  ASSERT(create_cb_count == 1);
  ASSERT(write_cb_count == 1);
  ASSERT(fsync_cb_count == 1);
  ASSERT(fdatasync_cb_count == 1);
  ASSERT(close_cb_count == 1);

  r = uv_fs_rename(loop, &rename_req, "test_file", "test_file2", rename_cb);
  ASSERT(r == 0);

  uv_run(loop, UV_RUN_DEFAULT);
  ASSERT(create_cb_count == 1);
  ASSERT(write_cb_count == 1);
  ASSERT(close_cb_count == 1);
  ASSERT(rename_cb_count == 1);

  r = uv_fs_open(loop, &open_req1, "test_file2", O_RDWR, 0, open_cb);
  ASSERT(r == 0);

  uv_run(loop, UV_RUN_DEFAULT);
  ASSERT(open_cb_count == 1);
  ASSERT(read_cb_count == 1);
  ASSERT(close_cb_count == 2);
  ASSERT(rename_cb_count == 1);
  ASSERT(create_cb_count == 1);
  ASSERT(write_cb_count == 1);
  ASSERT(ftruncate_cb_count == 1);

  r = uv_fs_open(loop, &open_req1, "test_file2", O_RDONLY, 0, open_cb);
  ASSERT(r == 0);

  uv_run(loop, UV_RUN_DEFAULT);
  ASSERT(open_cb_count == 2);
  ASSERT(read_cb_count == 2);
  ASSERT(close_cb_count == 3);
  ASSERT(rename_cb_count == 1);
  ASSERT(unlink_cb_count == 1);
  ASSERT(create_cb_count == 1);
  ASSERT(write_cb_count == 1);
  ASSERT(ftruncate_cb_count == 1);

  /* Cleanup. */
  unlink("test_file");
  unlink("test_file2");

  MAKE_VALGRIND_HAPPY();
  return 0;
}


static void fs_file_sync(int add_flags) {
  int r;

  /* Setup. */
  unlink("test_file");
  unlink("test_file2");

  loop = uv_default_loop();

  r = uv_fs_open(loop, &open_req1, "test_file",
      O_WRONLY | O_CREAT | add_flags, S_IWUSR | S_IRUSR, NULL);
  ASSERT(r >= 0);
  ASSERT(open_req1.result >= 0);
  uv_fs_req_cleanup(&open_req1);

  iov = uv_buf_init(test_buf, sizeof(test_buf));
  r = uv_fs_write(NULL, &write_req, open_req1.result, &iov, 1, -1, NULL);
  ASSERT(r >= 0);
  ASSERT(write_req.result >= 0);
  uv_fs_req_cleanup(&write_req);

  r = uv_fs_close(NULL, &close_req, open_req1.result, NULL);
  ASSERT(r == 0);
  ASSERT(close_req.result == 0);
  uv_fs_req_cleanup(&close_req);

  r = uv_fs_open(NULL, &open_req1, "test_file", O_RDWR | add_flags, 0, NULL);
  ASSERT(r >= 0);
  ASSERT(open_req1.result >= 0);
  uv_fs_req_cleanup(&open_req1);

  iov = uv_buf_init(buf, sizeof(buf));
  r = uv_fs_read(NULL, &read_req, open_req1.result, &iov, 1, -1, NULL);
  ASSERT(r >= 0);
  ASSERT(read_req.result >= 0);
  ASSERT(strcmp(buf, test_buf) == 0);
  uv_fs_req_cleanup(&read_req);

  r = uv_fs_ftruncate(NULL, &ftruncate_req, open_req1.result, 7, NULL);
  ASSERT(r == 0);
  ASSERT(ftruncate_req.result == 0);
  uv_fs_req_cleanup(&ftruncate_req);

  r = uv_fs_close(NULL, &close_req, open_req1.result, NULL);
  ASSERT(r == 0);
  ASSERT(close_req.result == 0);
  uv_fs_req_cleanup(&close_req);

  r = uv_fs_rename(NULL, &rename_req, "test_file", "test_file2", NULL);
  ASSERT(r == 0);
  ASSERT(rename_req.result == 0);
  uv_fs_req_cleanup(&rename_req);

  r = uv_fs_open(NULL, &open_req1, "test_file2", O_RDONLY | add_flags, 0,
      NULL);
  ASSERT(r >= 0);
  ASSERT(open_req1.result >= 0);
  uv_fs_req_cleanup(&open_req1);

  memset(buf, 0, sizeof(buf));
  iov = uv_buf_init(buf, sizeof(buf));
  r = uv_fs_read(NULL, &read_req, open_req1.result, &iov, 1, -1, NULL);
  ASSERT(r >= 0);
  ASSERT(read_req.result >= 0);
  ASSERT(strcmp(buf, "test-bu") == 0);
  uv_fs_req_cleanup(&read_req);

  r = uv_fs_close(NULL, &close_req, open_req1.result, NULL);
  ASSERT(r == 0);
  ASSERT(close_req.result == 0);
  uv_fs_req_cleanup(&close_req);

  r = uv_fs_unlink(NULL, &unlink_req, "test_file2", NULL);
  ASSERT(r == 0);
  ASSERT(unlink_req.result == 0);
  uv_fs_req_cleanup(&unlink_req);

  /* Cleanup */
  unlink("test_file");
  unlink("test_file2");
}
TEST_IMPL(fs_file_sync) {
  fs_file_sync(0);
  fs_file_sync(UV_FS_O_FILEMAP);

  MAKE_VALGRIND_HAPPY();
  return 0;
}


static void fs_file_write_null_buffer(int add_flags) {
  int r;

  /* Setup. */
  unlink("test_file");

  loop = uv_default_loop();

  r = uv_fs_open(NULL, &open_req1, "test_file",
      O_WRONLY | O_CREAT | add_flags, S_IWUSR | S_IRUSR, NULL);
  ASSERT(r >= 0);
  ASSERT(open_req1.result >= 0);
  uv_fs_req_cleanup(&open_req1);

  iov = uv_buf_init(NULL, 0);
  r = uv_fs_write(NULL, &write_req, open_req1.result, &iov, 1, -1, NULL);
  ASSERT(r == 0);
  ASSERT(write_req.result == 0);
  uv_fs_req_cleanup(&write_req);

  r = uv_fs_close(NULL, &close_req, open_req1.result, NULL);
  ASSERT(r == 0);
  ASSERT(close_req.result == 0);
  uv_fs_req_cleanup(&close_req);

  unlink("test_file");
}
TEST_IMPL(fs_file_write_null_buffer) {
  fs_file_write_null_buffer(0);
  fs_file_write_null_buffer(UV_FS_O_FILEMAP);

  MAKE_VALGRIND_HAPPY();
  return 0;
}


TEST_IMPL(fs_async_dir) {
  int r;
  uv_dirent_t dent;

  /* Setup */
  unlink("test_dir/file1");
  unlink("test_dir/file2");
  rmdir("test_dir");

  loop = uv_default_loop();

  r = uv_fs_mkdir(loop, &mkdir_req, "test_dir", 0755, mkdir_cb);
  ASSERT(r == 0);

  uv_run(loop, UV_RUN_DEFAULT);
  ASSERT(mkdir_cb_count == 1);

  /* Create 2 files synchronously. */
  r = uv_fs_open(NULL, &open_req1, "test_dir/file1", O_WRONLY | O_CREAT,
      S_IWUSR | S_IRUSR, NULL);
  ASSERT(r >= 0);
  uv_fs_req_cleanup(&open_req1);
  r = uv_fs_close(NULL, &close_req, open_req1.result, NULL);
  ASSERT(r == 0);
  uv_fs_req_cleanup(&close_req);

  r = uv_fs_open(NULL, &open_req1, "test_dir/file2", O_WRONLY | O_CREAT,
      S_IWUSR | S_IRUSR, NULL);
  ASSERT(r >= 0);
  uv_fs_req_cleanup(&open_req1);
  r = uv_fs_close(NULL, &close_req, open_req1.result, NULL);
  ASSERT(r == 0);
  uv_fs_req_cleanup(&close_req);

  r = uv_fs_scandir(loop, &scandir_req, "test_dir", 0, scandir_cb);
  ASSERT(r == 0);

  uv_run(loop, UV_RUN_DEFAULT);
  ASSERT(scandir_cb_count == 1);

  /* sync uv_fs_scandir */
  r = uv_fs_scandir(NULL, &scandir_req, "test_dir", 0, NULL);
  ASSERT(r == 2);
  ASSERT(scandir_req.result == 2);
  ASSERT(scandir_req.ptr);
  while (UV_EOF != uv_fs_scandir_next(&scandir_req, &dent)) {
    ASSERT(strcmp(dent.name, "file1") == 0 || strcmp(dent.name, "file2") == 0);
    assert_is_file_type(dent);
  }
  uv_fs_req_cleanup(&scandir_req);
  ASSERT(!scandir_req.ptr);

  r = uv_fs_stat(loop, &stat_req, "test_dir", stat_cb);
  ASSERT(r == 0);
  uv_run(loop, UV_RUN_DEFAULT);

  r = uv_fs_stat(loop, &stat_req, "test_dir/", stat_cb);
  ASSERT(r == 0);
  uv_run(loop, UV_RUN_DEFAULT);

  r = uv_fs_lstat(loop, &stat_req, "test_dir", stat_cb);
  ASSERT(r == 0);
  uv_run(loop, UV_RUN_DEFAULT);

  r = uv_fs_lstat(loop, &stat_req, "test_dir/", stat_cb);
  ASSERT(r == 0);
  uv_run(loop, UV_RUN_DEFAULT);

  ASSERT(stat_cb_count == 4);

  r = uv_fs_unlink(loop, &unlink_req, "test_dir/file1", unlink_cb);
  ASSERT(r == 0);
  uv_run(loop, UV_RUN_DEFAULT);
  ASSERT(unlink_cb_count == 1);

  r = uv_fs_unlink(loop, &unlink_req, "test_dir/file2", unlink_cb);
  ASSERT(r == 0);
  uv_run(loop, UV_RUN_DEFAULT);
  ASSERT(unlink_cb_count == 2);

  r = uv_fs_rmdir(loop, &rmdir_req, "test_dir", rmdir_cb);
  ASSERT(r == 0);
  uv_run(loop, UV_RUN_DEFAULT);
  ASSERT(rmdir_cb_count == 1);

  /* Cleanup */
  unlink("test_dir/file1");
  unlink("test_dir/file2");
  rmdir("test_dir");

  MAKE_VALGRIND_HAPPY();
  return 0;
}


static int test_sendfile(void (*setup)(int), uv_fs_cb cb, off_t expected_size) {
  int f, r;
  struct stat s1, s2;

  loop = uv_default_loop();

  /* Setup. */
  unlink("test_file");
  unlink("test_file2");

  f = open("test_file", O_WRONLY | O_CREAT, S_IWUSR | S_IRUSR);
  ASSERT(f != -1);

  if (setup != NULL)
    setup(f);

  r = close(f);
  ASSERT(r == 0);

  /* Test starts here. */
  r = uv_fs_open(NULL, &open_req1, "test_file", O_RDWR, 0, NULL);
  ASSERT(r >= 0);
  ASSERT(open_req1.result >= 0);
  uv_fs_req_cleanup(&open_req1);

  r = uv_fs_open(NULL, &open_req2, "test_file2", O_WRONLY | O_CREAT,
      S_IWUSR | S_IRUSR, NULL);
  ASSERT(r >= 0);
  ASSERT(open_req2.result >= 0);
  uv_fs_req_cleanup(&open_req2);

  r = uv_fs_sendfile(loop, &sendfile_req, open_req2.result, open_req1.result,
      0, 131072, cb);
  ASSERT(r == 0);
  uv_run(loop, UV_RUN_DEFAULT);

  ASSERT(sendfile_cb_count == 1);

  r = uv_fs_close(NULL, &close_req, open_req1.result, NULL);
  ASSERT(r == 0);
  uv_fs_req_cleanup(&close_req);
  r = uv_fs_close(NULL, &close_req, open_req2.result, NULL);
  ASSERT(r == 0);
  uv_fs_req_cleanup(&close_req);

  ASSERT(0 == stat("test_file", &s1));
  ASSERT(0 == stat("test_file2", &s2));
  ASSERT(s1.st_size == s2.st_size);
  ASSERT(s2.st_size == expected_size);

  /* Cleanup. */
  unlink("test_file");
  unlink("test_file2");

  MAKE_VALGRIND_HAPPY();
  return 0;
}


static void sendfile_setup(int f) {
  ASSERT(6 == write(f, "begin\n", 6));
  ASSERT(65542 == lseek(f, 65536, SEEK_CUR));
  ASSERT(4 == write(f, "end\n", 4));
}


TEST_IMPL(fs_async_sendfile) {
  return test_sendfile(sendfile_setup, sendfile_cb, 65546);
}


TEST_IMPL(fs_async_sendfile_nodata) {
  return test_sendfile(NULL, sendfile_nodata_cb, 0);
}


TEST_IMPL(fs_mkdtemp) {
  int r;
  const char* path_template = "test_dir_XXXXXX";

  loop = uv_default_loop();

  r = uv_fs_mkdtemp(loop, &mkdtemp_req1, path_template, mkdtemp_cb);
  ASSERT(r == 0);

  uv_run(loop, UV_RUN_DEFAULT);
  ASSERT(mkdtemp_cb_count == 1);

  /* sync mkdtemp */
  r = uv_fs_mkdtemp(NULL, &mkdtemp_req2, path_template, NULL);
  ASSERT(r == 0);
  check_mkdtemp_result(&mkdtemp_req2);

  /* mkdtemp return different values on subsequent calls */
  ASSERT(strcmp(mkdtemp_req1.path, mkdtemp_req2.path) != 0);

  /* Cleanup */
  rmdir(mkdtemp_req1.path);
  rmdir(mkdtemp_req2.path);
  uv_fs_req_cleanup(&mkdtemp_req1);
  uv_fs_req_cleanup(&mkdtemp_req2);

  MAKE_VALGRIND_HAPPY();
  return 0;
}


TEST_IMPL(fs_mkstemp) {
  int r;
  int fd;
  const char path_template[] = "test_file_XXXXXX";
  uv_fs_t req;

  loop = uv_default_loop();

  r = uv_fs_mkstemp(loop, &mkstemp_req1, path_template, mkstemp_cb);
  ASSERT(r == 0);

  uv_run(loop, UV_RUN_DEFAULT);
  ASSERT(mkstemp_cb_count == 1);

  /* sync mkstemp */
  r = uv_fs_mkstemp(NULL, &mkstemp_req2, path_template, NULL);
  ASSERT(r >= 0);
  check_mkstemp_result(&mkstemp_req2);

  /* mkstemp return different values on subsequent calls */
  ASSERT(strcmp(mkstemp_req1.path, mkstemp_req2.path) != 0);

  /* invalid template returns EINVAL */
  ASSERT_EQ(UV_EINVAL, uv_fs_mkstemp(NULL, &mkstemp_req3, "test_file", NULL));

  /* Make sure that path is empty string */
  ASSERT_EQ(0, strlen(mkstemp_req3.path));

  /* We can write to the opened file */
  iov = uv_buf_init(test_buf, sizeof(test_buf));
  r = uv_fs_write(NULL, &req, mkstemp_req1.result, &iov, 1, -1, NULL);
  ASSERT(r == sizeof(test_buf));
  ASSERT(req.result == sizeof(test_buf));
  uv_fs_req_cleanup(&req);

  /* Cleanup */
  uv_fs_close(NULL, &req, mkstemp_req1.result, NULL);
  uv_fs_req_cleanup(&req);
  uv_fs_close(NULL, &req, mkstemp_req2.result, NULL);
  uv_fs_req_cleanup(&req);

  fd = uv_fs_open(NULL, &req, mkstemp_req1.path , O_RDONLY, 0, NULL);
  ASSERT(fd >= 0);
  uv_fs_req_cleanup(&req);

  memset(buf, 0, sizeof(buf));
  iov = uv_buf_init(buf, sizeof(buf));
  r = uv_fs_read(NULL, &req, fd, &iov, 1, -1, NULL);
  ASSERT(r >= 0);
  ASSERT(req.result >= 0);
  ASSERT(strcmp(buf, test_buf) == 0);
  uv_fs_req_cleanup(&req);

  uv_fs_close(NULL, &req, fd, NULL);
  uv_fs_req_cleanup(&req);

  unlink(mkstemp_req1.path);
  unlink(mkstemp_req2.path);
  uv_fs_req_cleanup(&mkstemp_req1);
  uv_fs_req_cleanup(&mkstemp_req2);

  MAKE_VALGRIND_HAPPY();
  return 0;
}


TEST_IMPL(fs_fstat) {
  int r;
  uv_fs_t req;
  uv_file file;
  uv_stat_t* s;
#ifndef _WIN32
  struct stat t;
#endif

  /* Setup. */
  unlink("test_file");

  loop = uv_default_loop();

  r = uv_fs_open(NULL, &req, "test_file", O_RDWR | O_CREAT,
      S_IWUSR | S_IRUSR, NULL);
  ASSERT(r >= 0);
  ASSERT(req.result >= 0);
  file = req.result;
  uv_fs_req_cleanup(&req);

#ifndef _WIN32
  ASSERT(0 == fstat(file, &t));
  ASSERT(0 == uv_fs_fstat(NULL, &req, file, NULL));
  ASSERT(req.result == 0);
  s = req.ptr;
# if defined(__APPLE__)
  ASSERT(s->st_birthtim.tv_sec == t.st_birthtimespec.tv_sec);
  ASSERT(s->st_birthtim.tv_nsec == t.st_birthtimespec.tv_nsec);
# elif defined(__linux__)
  /* If statx() is supported, the birth time should be equal to the change time
   * because we just created the file. On older kernels, it's set to zero.
   */
  ASSERT(s->st_birthtim.tv_sec == 0 ||
         s->st_birthtim.tv_sec == t.st_ctim.tv_sec);
  ASSERT(s->st_birthtim.tv_nsec == 0 ||
         s->st_birthtim.tv_nsec == t.st_ctim.tv_nsec);
# endif
#endif

  iov = uv_buf_init(test_buf, sizeof(test_buf));
  r = uv_fs_write(NULL, &req, file, &iov, 1, -1, NULL);
  ASSERT(r == sizeof(test_buf));
  ASSERT(req.result == sizeof(test_buf));
  uv_fs_req_cleanup(&req);

  memset(&req.statbuf, 0xaa, sizeof(req.statbuf));
  r = uv_fs_fstat(NULL, &req, file, NULL);
  ASSERT(r == 0);
  ASSERT(req.result == 0);
  s = req.ptr;
  ASSERT(s->st_size == sizeof(test_buf));

#ifndef _WIN32
  r = fstat(file, &t);
  ASSERT(r == 0);

  ASSERT(s->st_dev == (uint64_t) t.st_dev);
  ASSERT(s->st_mode == (uint64_t) t.st_mode);
  ASSERT(s->st_nlink == (uint64_t) t.st_nlink);
  ASSERT(s->st_uid == (uint64_t) t.st_uid);
  ASSERT(s->st_gid == (uint64_t) t.st_gid);
  ASSERT(s->st_rdev == (uint64_t) t.st_rdev);
  ASSERT(s->st_ino == (uint64_t) t.st_ino);
  ASSERT(s->st_size == (uint64_t) t.st_size);
  ASSERT(s->st_blksize == (uint64_t) t.st_blksize);
  ASSERT(s->st_blocks == (uint64_t) t.st_blocks);
#if defined(__APPLE__)
  ASSERT(s->st_atim.tv_sec == t.st_atimespec.tv_sec);
  ASSERT(s->st_atim.tv_nsec == t.st_atimespec.tv_nsec);
  ASSERT(s->st_mtim.tv_sec == t.st_mtimespec.tv_sec);
  ASSERT(s->st_mtim.tv_nsec == t.st_mtimespec.tv_nsec);
  ASSERT(s->st_ctim.tv_sec == t.st_ctimespec.tv_sec);
  ASSERT(s->st_ctim.tv_nsec == t.st_ctimespec.tv_nsec);
#elif defined(_AIX)
  ASSERT(s->st_atim.tv_sec == t.st_atime);
  ASSERT(s->st_atim.tv_nsec == 0);
  ASSERT(s->st_mtim.tv_sec == t.st_mtime);
  ASSERT(s->st_mtim.tv_nsec == 0);
  ASSERT(s->st_ctim.tv_sec == t.st_ctime);
  ASSERT(s->st_ctim.tv_nsec == 0);
#elif defined(__ANDROID__)
  ASSERT(s->st_atim.tv_sec == t.st_atime);
  ASSERT(s->st_atim.tv_nsec == t.st_atimensec);
  ASSERT(s->st_mtim.tv_sec == t.st_mtime);
  ASSERT(s->st_mtim.tv_nsec == t.st_mtimensec);
  ASSERT(s->st_ctim.tv_sec == t.st_ctime);
  ASSERT(s->st_ctim.tv_nsec == t.st_ctimensec);
#elif defined(__sun)           || \
      defined(__DragonFly__)   || \
      defined(__FreeBSD__)     || \
      defined(__OpenBSD__)     || \
      defined(__NetBSD__)      || \
      defined(_GNU_SOURCE)     || \
      defined(_BSD_SOURCE)     || \
      defined(_SVID_SOURCE)    || \
      defined(_XOPEN_SOURCE)   || \
      defined(_DEFAULT_SOURCE)
  ASSERT(s->st_atim.tv_sec == t.st_atim.tv_sec);
  ASSERT(s->st_atim.tv_nsec == t.st_atim.tv_nsec);
  ASSERT(s->st_mtim.tv_sec == t.st_mtim.tv_sec);
  ASSERT(s->st_mtim.tv_nsec == t.st_mtim.tv_nsec);
  ASSERT(s->st_ctim.tv_sec == t.st_ctim.tv_sec);
  ASSERT(s->st_ctim.tv_nsec == t.st_ctim.tv_nsec);
# if defined(__FreeBSD__)    || \
     defined(__NetBSD__)
  ASSERT(s->st_birthtim.tv_sec == t.st_birthtim.tv_sec);
  ASSERT(s->st_birthtim.tv_nsec == t.st_birthtim.tv_nsec);
# endif
#else
  ASSERT(s->st_atim.tv_sec == t.st_atime);
  ASSERT(s->st_atim.tv_nsec == 0);
  ASSERT(s->st_mtim.tv_sec == t.st_mtime);
  ASSERT(s->st_mtim.tv_nsec == 0);
  ASSERT(s->st_ctim.tv_sec == t.st_ctime);
  ASSERT(s->st_ctim.tv_nsec == 0);
#endif
#endif

#if defined(__APPLE__) || defined(__FreeBSD__) || defined(__NetBSD__)
  ASSERT(s->st_flags == t.st_flags);
  ASSERT(s->st_gen == t.st_gen);
#else
  ASSERT(s->st_flags == 0);
  ASSERT(s->st_gen == 0);
#endif

  uv_fs_req_cleanup(&req);

  /* Now do the uv_fs_fstat call asynchronously */
  r = uv_fs_fstat(loop, &req, file, fstat_cb);
  ASSERT(r == 0);
  uv_run(loop, UV_RUN_DEFAULT);
  ASSERT(fstat_cb_count == 1);


  r = uv_fs_close(NULL, &req, file, NULL);
  ASSERT(r == 0);
  ASSERT(req.result == 0);
  uv_fs_req_cleanup(&req);

  /*
   * Run the loop just to check we don't have make any extraneous uv_ref()
   * calls. This should drop out immediately.
   */
  uv_run(loop, UV_RUN_DEFAULT);

  /* Cleanup. */
  unlink("test_file");

  MAKE_VALGRIND_HAPPY();
  return 0;
}


TEST_IMPL(fs_access) {
  int r;
  uv_fs_t req;
  uv_file file;

  /* Setup. */
  unlink("test_file");
  rmdir("test_dir");

  loop = uv_default_loop();

  /* File should not exist */
  r = uv_fs_access(NULL, &req, "test_file", F_OK, NULL);
  ASSERT(r < 0);
  ASSERT(req.result < 0);
  uv_fs_req_cleanup(&req);

  /* File should not exist */
  r = uv_fs_access(loop, &req, "test_file", F_OK, access_cb);
  ASSERT(r == 0);
  uv_run(loop, UV_RUN_DEFAULT);
  ASSERT(access_cb_count == 1);
  access_cb_count = 0; /* reset for the next test */

  /* Create file */
  r = uv_fs_open(NULL, &req, "test_file", O_RDWR | O_CREAT,
                 S_IWUSR | S_IRUSR, NULL);
  ASSERT(r >= 0);
  ASSERT(req.result >= 0);
  file = req.result;
  uv_fs_req_cleanup(&req);

  /* File should exist */
  r = uv_fs_access(NULL, &req, "test_file", F_OK, NULL);
  ASSERT(r == 0);
  ASSERT(req.result == 0);
  uv_fs_req_cleanup(&req);

  /* File should exist */
  r = uv_fs_access(loop, &req, "test_file", F_OK, access_cb);
  ASSERT(r == 0);
  uv_run(loop, UV_RUN_DEFAULT);
  ASSERT(access_cb_count == 1);
  access_cb_count = 0; /* reset for the next test */

  /* Close file */
  r = uv_fs_close(NULL, &req, file, NULL);
  ASSERT(r == 0);
  ASSERT(req.result == 0);
  uv_fs_req_cleanup(&req);

  /* Directory access */
  r = uv_fs_mkdir(NULL, &req, "test_dir", 0777, NULL);
  ASSERT(r == 0);
  uv_fs_req_cleanup(&req);

  r = uv_fs_access(NULL, &req, "test_dir", W_OK, NULL);
  ASSERT(r == 0);
  ASSERT(req.result == 0);
  uv_fs_req_cleanup(&req);

  /*
   * Run the loop just to check we don't have make any extraneous uv_ref()
   * calls. This should drop out immediately.
   */
  uv_run(loop, UV_RUN_DEFAULT);

  /* Cleanup. */
  unlink("test_file");
  rmdir("test_dir");

  MAKE_VALGRIND_HAPPY();
  return 0;
}


TEST_IMPL(fs_chmod) {
  int r;
  uv_fs_t req;
  uv_file file;

  /* Setup. */
  unlink("test_file");

  loop = uv_default_loop();

  r = uv_fs_open(NULL, &req, "test_file", O_RDWR | O_CREAT,
      S_IWUSR | S_IRUSR, NULL);
  ASSERT(r >= 0);
  ASSERT(req.result >= 0);
  file = req.result;
  uv_fs_req_cleanup(&req);

  iov = uv_buf_init(test_buf, sizeof(test_buf));
  r = uv_fs_write(NULL, &req, file, &iov, 1, -1, NULL);
  ASSERT(r == sizeof(test_buf));
  ASSERT(req.result == sizeof(test_buf));
  uv_fs_req_cleanup(&req);

#ifndef _WIN32
  /* Make the file write-only */
  r = uv_fs_chmod(NULL, &req, "test_file", 0200, NULL);
  ASSERT(r == 0);
  ASSERT(req.result == 0);
  uv_fs_req_cleanup(&req);

  check_permission("test_file", 0200);
#endif

  /* Make the file read-only */
  r = uv_fs_chmod(NULL, &req, "test_file", 0400, NULL);
  ASSERT(r == 0);
  ASSERT(req.result == 0);
  uv_fs_req_cleanup(&req);

  check_permission("test_file", 0400);

  /* Make the file read+write with sync uv_fs_fchmod */
  r = uv_fs_fchmod(NULL, &req, file, 0600, NULL);
  ASSERT(r == 0);
  ASSERT(req.result == 0);
  uv_fs_req_cleanup(&req);

  check_permission("test_file", 0600);

#ifndef _WIN32
  /* async chmod */
  {
    static int mode = 0200;
    req.data = &mode;
  }
  r = uv_fs_chmod(loop, &req, "test_file", 0200, chmod_cb);
  ASSERT(r == 0);
  uv_run(loop, UV_RUN_DEFAULT);
  ASSERT(chmod_cb_count == 1);
  chmod_cb_count = 0; /* reset for the next test */
#endif

  /* async chmod */
  {
    static int mode = 0400;
    req.data = &mode;
  }
  r = uv_fs_chmod(loop, &req, "test_file", 0400, chmod_cb);
  ASSERT(r == 0);
  uv_run(loop, UV_RUN_DEFAULT);
  ASSERT(chmod_cb_count == 1);

  /* async fchmod */
  {
    static int mode = 0600;
    req.data = &mode;
  }
  r = uv_fs_fchmod(loop, &req, file, 0600, fchmod_cb);
  ASSERT(r == 0);
  uv_run(loop, UV_RUN_DEFAULT);
  ASSERT(fchmod_cb_count == 1);

  uv_fs_close(loop, &req, file, NULL);

  /*
   * Run the loop just to check we don't have make any extraneous uv_ref()
   * calls. This should drop out immediately.
   */
  uv_run(loop, UV_RUN_DEFAULT);

  /* Cleanup. */
  unlink("test_file");

  MAKE_VALGRIND_HAPPY();
  return 0;
}


TEST_IMPL(fs_unlink_readonly) {
  int r;
  uv_fs_t req;
  uv_file file;

  /* Setup. */
  unlink("test_file");

  loop = uv_default_loop();

  r = uv_fs_open(NULL,
                 &req,
                 "test_file",
                 O_RDWR | O_CREAT,
                 S_IWUSR | S_IRUSR,
                 NULL);
  ASSERT(r >= 0);
  ASSERT(req.result >= 0);
  file = req.result;
  uv_fs_req_cleanup(&req);

  iov = uv_buf_init(test_buf, sizeof(test_buf));
  r = uv_fs_write(NULL, &req, file, &iov, 1, -1, NULL);
  ASSERT(r == sizeof(test_buf));
  ASSERT(req.result == sizeof(test_buf));
  uv_fs_req_cleanup(&req);

  uv_fs_close(loop, &req, file, NULL);

  /* Make the file read-only */
  r = uv_fs_chmod(NULL, &req, "test_file", 0400, NULL);
  ASSERT(r == 0);
  ASSERT(req.result == 0);
  uv_fs_req_cleanup(&req);

  check_permission("test_file", 0400);

  /* Try to unlink the file */
  r = uv_fs_unlink(NULL, &req, "test_file", NULL);
  ASSERT(r == 0);
  ASSERT(req.result == 0);
  uv_fs_req_cleanup(&req);

  /*
  * Run the loop just to check we don't have make any extraneous uv_ref()
  * calls. This should drop out immediately.
  */
  uv_run(loop, UV_RUN_DEFAULT);

  /* Cleanup. */
  uv_fs_chmod(NULL, &req, "test_file", 0600, NULL);
  uv_fs_req_cleanup(&req);
  unlink("test_file");

  MAKE_VALGRIND_HAPPY();
  return 0;
}

#ifdef _WIN32
TEST_IMPL(fs_unlink_archive_readonly) {
  int r;
  uv_fs_t req;
  uv_file file;

  /* Setup. */
  unlink("test_file");

  loop = uv_default_loop();

  r = uv_fs_open(NULL,
                 &req,
                 "test_file",
                 O_RDWR | O_CREAT,
                 S_IWUSR | S_IRUSR,
                 NULL);
  ASSERT(r >= 0);
  ASSERT(req.result >= 0);
  file = req.result;
  uv_fs_req_cleanup(&req);

  iov = uv_buf_init(test_buf, sizeof(test_buf));
  r = uv_fs_write(NULL, &req, file, &iov, 1, -1, NULL);
  ASSERT(r == sizeof(test_buf));
  ASSERT(req.result == sizeof(test_buf));
  uv_fs_req_cleanup(&req);

  uv_fs_close(loop, &req, file, NULL);

  /* Make the file read-only and clear archive flag */
  r = SetFileAttributes("test_file", FILE_ATTRIBUTE_READONLY);
  ASSERT(r != 0);
  uv_fs_req_cleanup(&req);

  check_permission("test_file", 0400);

  /* Try to unlink the file */
  r = uv_fs_unlink(NULL, &req, "test_file", NULL);
  ASSERT(r == 0);
  ASSERT(req.result == 0);
  uv_fs_req_cleanup(&req);

  /*
  * Run the loop just to check we don't have make any extraneous uv_ref()
  * calls. This should drop out immediately.
  */
  uv_run(loop, UV_RUN_DEFAULT);

  /* Cleanup. */
  uv_fs_chmod(NULL, &req, "test_file", 0600, NULL);
  uv_fs_req_cleanup(&req);
  unlink("test_file");

  MAKE_VALGRIND_HAPPY();
  return 0;
}
#endif

TEST_IMPL(fs_chown) {
  int r;
  uv_fs_t req;
  uv_file file;

  /* Setup. */
  unlink("test_file");
  unlink("test_file_link");

  loop = uv_default_loop();

  r = uv_fs_open(NULL, &req, "test_file", O_RDWR | O_CREAT,
      S_IWUSR | S_IRUSR, NULL);
  ASSERT(r >= 0);
  ASSERT(req.result >= 0);
  file = req.result;
  uv_fs_req_cleanup(&req);

  /* sync chown */
  r = uv_fs_chown(NULL, &req, "test_file", -1, -1, NULL);
  ASSERT(r == 0);
  ASSERT(req.result == 0);
  uv_fs_req_cleanup(&req);

  /* sync fchown */
  r = uv_fs_fchown(NULL, &req, file, -1, -1, NULL);
  ASSERT(r == 0);
  ASSERT(req.result == 0);
  uv_fs_req_cleanup(&req);

  /* async chown */
  r = uv_fs_chown(loop, &req, "test_file", -1, -1, chown_cb);
  ASSERT(r == 0);
  uv_run(loop, UV_RUN_DEFAULT);
  ASSERT(chown_cb_count == 1);

#ifndef __MVS__
  /* chown to root (fail) */
  chown_cb_count = 0;
  r = uv_fs_chown(loop, &req, "test_file", 0, 0, chown_root_cb);
  ASSERT(r == 0);
  uv_run(loop, UV_RUN_DEFAULT);
  ASSERT(chown_cb_count == 1);
#endif

  /* async fchown */
  r = uv_fs_fchown(loop, &req, file, -1, -1, fchown_cb);
  ASSERT(r == 0);
  uv_run(loop, UV_RUN_DEFAULT);
  ASSERT(fchown_cb_count == 1);

#ifndef __HAIKU__
  /* Haiku doesn't support hardlink */
  /* sync link */
  r = uv_fs_link(NULL, &req, "test_file", "test_file_link", NULL);
  ASSERT(r == 0);
  ASSERT(req.result == 0);
  uv_fs_req_cleanup(&req);

  /* sync lchown */
  r = uv_fs_lchown(NULL, &req, "test_file_link", -1, -1, NULL);
  ASSERT(r == 0);
  ASSERT(req.result == 0);
  uv_fs_req_cleanup(&req);

  /* async lchown */
  r = uv_fs_lchown(loop, &req, "test_file_link", -1, -1, lchown_cb);
  ASSERT(r == 0);
  uv_run(loop, UV_RUN_DEFAULT);
  ASSERT(lchown_cb_count == 1);
#endif

  /* Close file */
  r = uv_fs_close(NULL, &req, file, NULL);
  ASSERT(r == 0);
  ASSERT(req.result == 0);
  uv_fs_req_cleanup(&req);

  /*
   * Run the loop just to check we don't have make any extraneous uv_ref()
   * calls. This should drop out immediately.
   */
  uv_run(loop, UV_RUN_DEFAULT);

  /* Cleanup. */
  unlink("test_file");
  unlink("test_file_link");

  MAKE_VALGRIND_HAPPY();
  return 0;
}


TEST_IMPL(fs_link) {
  int r;
  uv_fs_t req;
  uv_file file;
  uv_file link;

  /* Setup. */
  unlink("test_file");
  unlink("test_file_link");
  unlink("test_file_link2");

  loop = uv_default_loop();

  r = uv_fs_open(NULL, &req, "test_file", O_RDWR | O_CREAT,
      S_IWUSR | S_IRUSR, NULL);
  ASSERT(r >= 0);
  ASSERT(req.result >= 0);
  file = req.result;
  uv_fs_req_cleanup(&req);

  iov = uv_buf_init(test_buf, sizeof(test_buf));
  r = uv_fs_write(NULL, &req, file, &iov, 1, -1, NULL);
  ASSERT(r == sizeof(test_buf));
  ASSERT(req.result == sizeof(test_buf));
  uv_fs_req_cleanup(&req);

  uv_fs_close(loop, &req, file, NULL);

  /* sync link */
  r = uv_fs_link(NULL, &req, "test_file", "test_file_link", NULL);
  ASSERT(r == 0);
  ASSERT(req.result == 0);
  uv_fs_req_cleanup(&req);

  r = uv_fs_open(NULL, &req, "test_file_link", O_RDWR, 0, NULL);
  ASSERT(r >= 0);
  ASSERT(req.result >= 0);
  link = req.result;
  uv_fs_req_cleanup(&req);

  memset(buf, 0, sizeof(buf));
  iov = uv_buf_init(buf, sizeof(buf));
  r = uv_fs_read(NULL, &req, link, &iov, 1, 0, NULL);
  ASSERT(r >= 0);
  ASSERT(req.result >= 0);
  ASSERT(strcmp(buf, test_buf) == 0);

  close(link);

  /* async link */
  r = uv_fs_link(loop, &req, "test_file", "test_file_link2", link_cb);
  ASSERT(r == 0);
  uv_run(loop, UV_RUN_DEFAULT);
  ASSERT(link_cb_count == 1);

  r = uv_fs_open(NULL, &req, "test_file_link2", O_RDWR, 0, NULL);
  ASSERT(r >= 0);
  ASSERT(req.result >= 0);
  link = req.result;
  uv_fs_req_cleanup(&req);

  memset(buf, 0, sizeof(buf));
  iov = uv_buf_init(buf, sizeof(buf));
  r = uv_fs_read(NULL, &req, link, &iov, 1, 0, NULL);
  ASSERT(r >= 0);
  ASSERT(req.result >= 0);
  ASSERT(strcmp(buf, test_buf) == 0);

  uv_fs_close(loop, &req, link, NULL);

  /*
   * Run the loop just to check we don't have make any extraneous uv_ref()
   * calls. This should drop out immediately.
   */
  uv_run(loop, UV_RUN_DEFAULT);

  /* Cleanup. */
  unlink("test_file");
  unlink("test_file_link");
  unlink("test_file_link2");

  MAKE_VALGRIND_HAPPY();
  return 0;
}


TEST_IMPL(fs_readlink) {
  uv_fs_t req;

  loop = uv_default_loop();
  ASSERT(0 == uv_fs_readlink(loop, &req, "no_such_file", dummy_cb));
  ASSERT(0 == uv_run(loop, UV_RUN_DEFAULT));
  ASSERT(dummy_cb_count == 1);
  ASSERT(req.ptr == NULL);
  ASSERT(req.result == UV_ENOENT);
  uv_fs_req_cleanup(&req);

  ASSERT(UV_ENOENT == uv_fs_readlink(NULL, &req, "no_such_file", NULL));
  ASSERT(req.ptr == NULL);
  ASSERT(req.result == UV_ENOENT);
  uv_fs_req_cleanup(&req);

  MAKE_VALGRIND_HAPPY();
  return 0;
}


TEST_IMPL(fs_realpath) {
  uv_fs_t req;

  loop = uv_default_loop();
  ASSERT(0 == uv_fs_realpath(loop, &req, "no_such_file", dummy_cb));
  ASSERT(0 == uv_run(loop, UV_RUN_DEFAULT));
  ASSERT(dummy_cb_count == 1);
  ASSERT(req.ptr == NULL);
#ifdef _WIN32
  /*
   * Windows XP and Server 2003 don't support GetFinalPathNameByHandleW()
   */
  if (req.result == UV_ENOSYS) {
    uv_fs_req_cleanup(&req);
    RETURN_SKIP("realpath is not supported on Windows XP");
  }
#endif
  ASSERT(req.result == UV_ENOENT);
  uv_fs_req_cleanup(&req);

  ASSERT(UV_ENOENT == uv_fs_realpath(NULL, &req, "no_such_file", NULL));
  ASSERT(req.ptr == NULL);
  ASSERT(req.result == UV_ENOENT);
  uv_fs_req_cleanup(&req);

  MAKE_VALGRIND_HAPPY();
  return 0;
}


TEST_IMPL(fs_symlink) {
  int r;
  uv_fs_t req;
  uv_file file;
  uv_file link;
  char test_file_abs_buf[PATHMAX];
  size_t test_file_abs_size;

  /* Setup. */
  unlink("test_file");
  unlink("test_file_symlink");
  unlink("test_file_symlink2");
  unlink("test_file_symlink_symlink");
  unlink("test_file_symlink2_symlink");
  test_file_abs_size = sizeof(test_file_abs_buf);
#ifdef _WIN32
  uv_cwd(test_file_abs_buf, &test_file_abs_size);
  strcat(test_file_abs_buf, "\\test_file");
#else
  uv_cwd(test_file_abs_buf, &test_file_abs_size);
  strcat(test_file_abs_buf, "/test_file");
#endif

  loop = uv_default_loop();

  r = uv_fs_open(NULL, &req, "test_file", O_RDWR | O_CREAT,
      S_IWUSR | S_IRUSR, NULL);
  ASSERT(r >= 0);
  ASSERT(req.result >= 0);
  file = req.result;
  uv_fs_req_cleanup(&req);

  iov = uv_buf_init(test_buf, sizeof(test_buf));
  r = uv_fs_write(NULL, &req, file, &iov, 1, -1, NULL);
  ASSERT(r == sizeof(test_buf));
  ASSERT(req.result == sizeof(test_buf));
  uv_fs_req_cleanup(&req);

  uv_fs_close(loop, &req, file, NULL);

  /* sync symlink */
  r = uv_fs_symlink(NULL, &req, "test_file", "test_file_symlink", 0, NULL);
#ifdef _WIN32
  if (r < 0) {
    if (r == UV_ENOTSUP) {
      /*
       * Windows doesn't support symlinks on older versions.
       * We just pass the test and bail out early if we get ENOTSUP.
       */
      return 0;
    } else if (r == UV_EPERM) {
      /*
       * Creating a symlink is only allowed when running elevated.
       * We pass the test and bail out early if we get UV_EPERM.
       */
      return 0;
    }
  }
#endif
  ASSERT(r == 0);
  ASSERT(req.result == 0);
  uv_fs_req_cleanup(&req);

  r = uv_fs_open(NULL, &req, "test_file_symlink", O_RDWR, 0, NULL);
  ASSERT(r >= 0);
  ASSERT(req.result >= 0);
  link = req.result;
  uv_fs_req_cleanup(&req);

  memset(buf, 0, sizeof(buf));
  iov = uv_buf_init(buf, sizeof(buf));
  r = uv_fs_read(NULL, &req, link, &iov, 1, 0, NULL);
  ASSERT(r >= 0);
  ASSERT(req.result >= 0);
  ASSERT(strcmp(buf, test_buf) == 0);

  uv_fs_close(loop, &req, link, NULL);

  r = uv_fs_symlink(NULL,
                    &req,
                    "test_file_symlink",
                    "test_file_symlink_symlink",
                    0,
                    NULL);
  ASSERT(r == 0);
  uv_fs_req_cleanup(&req);

#if defined(__MSYS__)
  RETURN_SKIP("symlink reading is not supported on MSYS2");
#endif

  r = uv_fs_readlink(NULL, &req, "test_file_symlink_symlink", NULL);
  ASSERT(r == 0);
  ASSERT(strcmp(req.ptr, "test_file_symlink") == 0);
  uv_fs_req_cleanup(&req);

  r = uv_fs_realpath(NULL, &req, "test_file_symlink_symlink", NULL);
#ifdef _WIN32
  /*
   * Windows XP and Server 2003 don't support GetFinalPathNameByHandleW()
   */
  if (r == UV_ENOSYS) {
    uv_fs_req_cleanup(&req);
    RETURN_SKIP("realpath is not supported on Windows XP");
  }
#endif
  ASSERT(r == 0);
#ifdef _WIN32
  ASSERT(stricmp(req.ptr, test_file_abs_buf) == 0);
#else
  ASSERT(strcmp(req.ptr, test_file_abs_buf) == 0);
#endif
  uv_fs_req_cleanup(&req);

  /* async link */
  r = uv_fs_symlink(loop,
                    &req,
                    "test_file",
                    "test_file_symlink2",
                    0,
                    symlink_cb);
  ASSERT(r == 0);
  uv_run(loop, UV_RUN_DEFAULT);
  ASSERT(symlink_cb_count == 1);

  r = uv_fs_open(NULL, &req, "test_file_symlink2", O_RDWR, 0, NULL);
  ASSERT(r >= 0);
  ASSERT(req.result >= 0);
  link = req.result;
  uv_fs_req_cleanup(&req);

  memset(buf, 0, sizeof(buf));
  iov = uv_buf_init(buf, sizeof(buf));
  r = uv_fs_read(NULL, &req, link, &iov, 1, 0, NULL);
  ASSERT(r >= 0);
  ASSERT(req.result >= 0);
  ASSERT(strcmp(buf, test_buf) == 0);

  uv_fs_close(loop, &req, link, NULL);

  r = uv_fs_symlink(NULL,
                    &req,
                    "test_file_symlink2",
                    "test_file_symlink2_symlink",
                    0,
                    NULL);
  ASSERT(r == 0);
  uv_fs_req_cleanup(&req);

  r = uv_fs_readlink(loop, &req, "test_file_symlink2_symlink", readlink_cb);
  ASSERT(r == 0);
  uv_run(loop, UV_RUN_DEFAULT);
  ASSERT(readlink_cb_count == 1);

  r = uv_fs_realpath(loop, &req, "test_file", realpath_cb);
#ifdef _WIN32
  /*
   * Windows XP and Server 2003 don't support GetFinalPathNameByHandleW()
   */
  if (r == UV_ENOSYS) {
    uv_fs_req_cleanup(&req);
    RETURN_SKIP("realpath is not supported on Windows XP");
  }
#endif
  ASSERT(r == 0);
  uv_run(loop, UV_RUN_DEFAULT);
  ASSERT(realpath_cb_count == 1);

  /*
   * Run the loop just to check we don't have make any extraneous uv_ref()
   * calls. This should drop out immediately.
   */
  uv_run(loop, UV_RUN_DEFAULT);

  /* Cleanup. */
  unlink("test_file");
  unlink("test_file_symlink");
  unlink("test_file_symlink_symlink");
  unlink("test_file_symlink2");
  unlink("test_file_symlink2_symlink");

  MAKE_VALGRIND_HAPPY();
  return 0;
}


int test_symlink_dir_impl(int type) {
  uv_fs_t req;
  int r;
  char* test_dir;
  uv_dirent_t dent;
  static char test_dir_abs_buf[PATHMAX];
  size_t test_dir_abs_size;

  /* set-up */
  unlink("test_dir/file1");
  unlink("test_dir/file2");
  rmdir("test_dir");
  rmdir("test_dir_symlink");
  test_dir_abs_size = sizeof(test_dir_abs_buf);

  loop = uv_default_loop();

  uv_fs_mkdir(NULL, &req, "test_dir", 0777, NULL);
  uv_fs_req_cleanup(&req);

#ifdef _WIN32
  strcpy(test_dir_abs_buf, "\\\\?\\");
  uv_cwd(test_dir_abs_buf + 4, &test_dir_abs_size);
  test_dir_abs_size += 4;
  strcat(test_dir_abs_buf, "\\test_dir\\");
  test_dir_abs_size += strlen("\\test_dir\\");
  test_dir = test_dir_abs_buf;
#else
  uv_cwd(test_dir_abs_buf, &test_dir_abs_size);
  strcat(test_dir_abs_buf, "/test_dir");
  test_dir_abs_size += strlen("/test_dir");
  test_dir = "test_dir";
#endif

  r = uv_fs_symlink(NULL, &req, test_dir, "test_dir_symlink", type, NULL);
  if (type == UV_FS_SYMLINK_DIR && (r == UV_ENOTSUP || r == UV_EPERM)) {
    uv_fs_req_cleanup(&req);
    RETURN_SKIP("this version of Windows doesn't support unprivileged "
                "creation of directory symlinks");
  }
  fprintf(stderr, "r == %i\n", r);
  ASSERT(r == 0);
  ASSERT(req.result == 0);
  uv_fs_req_cleanup(&req);

  r = uv_fs_stat(NULL, &req, "test_dir_symlink", NULL);
  ASSERT(r == 0);
  ASSERT(((uv_stat_t*)req.ptr)->st_mode & S_IFDIR);
  uv_fs_req_cleanup(&req);

  r = uv_fs_lstat(NULL, &req, "test_dir_symlink", NULL);
  ASSERT(r == 0);
#if defined(__MSYS__)
  RETURN_SKIP("symlink reading is not supported on MSYS2");
#endif
  ASSERT(((uv_stat_t*)req.ptr)->st_mode & S_IFLNK);
#ifdef _WIN32
  ASSERT(((uv_stat_t*)req.ptr)->st_size == strlen(test_dir + 4));
#else
# ifdef __PASE__
  /* On IBMi PASE, st_size returns the length of the symlink itself. */
  ASSERT(((uv_stat_t*)req.ptr)->st_size == strlen("test_dir_symlink"));
# else
  ASSERT(((uv_stat_t*)req.ptr)->st_size == strlen(test_dir));
# endif
#endif
  uv_fs_req_cleanup(&req);

  r = uv_fs_readlink(NULL, &req, "test_dir_symlink", NULL);
  ASSERT(r == 0);
#ifdef _WIN32
  ASSERT(strcmp(req.ptr, test_dir + 4) == 0);
#else
  ASSERT(strcmp(req.ptr, test_dir) == 0);
#endif
  uv_fs_req_cleanup(&req);

  r = uv_fs_realpath(NULL, &req, "test_dir_symlink", NULL);
#ifdef _WIN32
  /*
   * Windows XP and Server 2003 don't support GetFinalPathNameByHandleW()
   */
  if (r == UV_ENOSYS) {
    uv_fs_req_cleanup(&req);
    RETURN_SKIP("realpath is not supported on Windows XP");
  }
#endif
  ASSERT(r == 0);
#ifdef _WIN32
  ASSERT(strlen(req.ptr) == test_dir_abs_size - 5);
  ASSERT(strnicmp(req.ptr, test_dir + 4, test_dir_abs_size - 5) == 0);
#else
  ASSERT(strcmp(req.ptr, test_dir_abs_buf) == 0);
#endif
  uv_fs_req_cleanup(&req);

  r = uv_fs_open(NULL, &open_req1, "test_dir/file1", O_WRONLY | O_CREAT,
      S_IWUSR | S_IRUSR, NULL);
  ASSERT(r >= 0);
  uv_fs_req_cleanup(&open_req1);
  r = uv_fs_close(NULL, &close_req, open_req1.result, NULL);
  ASSERT(r == 0);
  uv_fs_req_cleanup(&close_req);

  r = uv_fs_open(NULL, &open_req1, "test_dir/file2", O_WRONLY | O_CREAT,
      S_IWUSR | S_IRUSR, NULL);
  ASSERT(r >= 0);
  uv_fs_req_cleanup(&open_req1);
  r = uv_fs_close(NULL, &close_req, open_req1.result, NULL);
  ASSERT(r == 0);
  uv_fs_req_cleanup(&close_req);

  r = uv_fs_scandir(NULL, &scandir_req, "test_dir_symlink", 0, NULL);
  ASSERT(r == 2);
  ASSERT(scandir_req.result == 2);
  ASSERT(scandir_req.ptr);
  while (UV_EOF != uv_fs_scandir_next(&scandir_req, &dent)) {
    ASSERT(strcmp(dent.name, "file1") == 0 || strcmp(dent.name, "file2") == 0);
    assert_is_file_type(dent);
  }
  uv_fs_req_cleanup(&scandir_req);
  ASSERT(!scandir_req.ptr);

  /* unlink will remove the directory symlink */
  r = uv_fs_unlink(NULL, &req, "test_dir_symlink", NULL);
  ASSERT(r == 0);
  uv_fs_req_cleanup(&req);

  r = uv_fs_scandir(NULL, &scandir_req, "test_dir_symlink", 0, NULL);
  ASSERT(r == UV_ENOENT);
  uv_fs_req_cleanup(&scandir_req);

  r = uv_fs_scandir(NULL, &scandir_req, "test_dir", 0, NULL);
  ASSERT(r == 2);
  ASSERT(scandir_req.result == 2);
  ASSERT(scandir_req.ptr);
  while (UV_EOF != uv_fs_scandir_next(&scandir_req, &dent)) {
    ASSERT(strcmp(dent.name, "file1") == 0 || strcmp(dent.name, "file2") == 0);
    assert_is_file_type(dent);
  }
  uv_fs_req_cleanup(&scandir_req);
  ASSERT(!scandir_req.ptr);

  /* clean-up */
  unlink("test_dir/file1");
  unlink("test_dir/file2");
  rmdir("test_dir");
  rmdir("test_dir_symlink");

  MAKE_VALGRIND_HAPPY();
  return 0;
}

TEST_IMPL(fs_symlink_dir) {
  return test_symlink_dir_impl(UV_FS_SYMLINK_DIR);
}

TEST_IMPL(fs_symlink_junction) {
  return test_symlink_dir_impl(UV_FS_SYMLINK_JUNCTION);
}

#ifdef _WIN32
TEST_IMPL(fs_non_symlink_reparse_point) {
  uv_fs_t req;
  int r;
  HANDLE file_handle;
  REPARSE_GUID_DATA_BUFFER reparse_buffer;
  DWORD bytes_returned;
  uv_dirent_t dent;

  /* set-up */
  unlink("test_dir/test_file");
  rmdir("test_dir");

  loop = uv_default_loop();

  uv_fs_mkdir(NULL, &req, "test_dir", 0777, NULL);
  uv_fs_req_cleanup(&req);

  file_handle = CreateFile("test_dir/test_file",
                           GENERIC_WRITE | FILE_WRITE_ATTRIBUTES,
                           0,
                           NULL,
                           CREATE_ALWAYS,
                           FILE_FLAG_OPEN_REPARSE_POINT |
                             FILE_FLAG_BACKUP_SEMANTICS,
                           NULL);
  ASSERT(file_handle != INVALID_HANDLE_VALUE);

  memset(&reparse_buffer, 0, REPARSE_GUID_DATA_BUFFER_HEADER_SIZE);
  reparse_buffer.ReparseTag = REPARSE_TAG;
  reparse_buffer.ReparseDataLength = 0;
  reparse_buffer.ReparseGuid = REPARSE_GUID;

  r = DeviceIoControl(file_handle,
                      FSCTL_SET_REPARSE_POINT,
                      &reparse_buffer,
                      REPARSE_GUID_DATA_BUFFER_HEADER_SIZE,
                      NULL,
                      0,
                      &bytes_returned,
                      NULL);
  ASSERT(r != 0);

  CloseHandle(file_handle);

  r = uv_fs_readlink(NULL, &req, "test_dir/test_file", NULL);
  ASSERT(r == UV_EINVAL && GetLastError() == ERROR_SYMLINK_NOT_SUPPORTED);
  uv_fs_req_cleanup(&req);

/*
  Placeholder tests for exercising the behavior fixed in issue #995.
  To run, update the path with the IP address of a Mac with the hard drive
  shared via SMB as "Macintosh HD".

  r = uv_fs_stat(NULL, &req, "\\\\<mac_ip>\\Macintosh HD\\.DS_Store", NULL);
  ASSERT(r == 0);
  uv_fs_req_cleanup(&req);

  r = uv_fs_lstat(NULL, &req, "\\\\<mac_ip>\\Macintosh HD\\.DS_Store", NULL);
  ASSERT(r == 0);
  uv_fs_req_cleanup(&req);
*/

/*
  uv_fs_stat and uv_fs_lstat can only work on non-symlink reparse
  points when a minifilter driver is registered which intercepts
  associated filesystem requests. Installing a driver is beyond
  the scope of this test.

  r = uv_fs_stat(NULL, &req, "test_dir/test_file", NULL);
  ASSERT(r == 0);
  uv_fs_req_cleanup(&req);

  r = uv_fs_lstat(NULL, &req, "test_dir/test_file", NULL);
  ASSERT(r == 0);
  uv_fs_req_cleanup(&req);
*/

  r = uv_fs_scandir(NULL, &scandir_req, "test_dir", 0, NULL);
  ASSERT(r == 1);
  ASSERT(scandir_req.result == 1);
  ASSERT(scandir_req.ptr);
  while (UV_EOF != uv_fs_scandir_next(&scandir_req, &dent)) {
    ASSERT(strcmp(dent.name, "test_file") == 0);
    /* uv_fs_scandir incorrectly identifies non-symlink reparse points
       as links because it doesn't open the file and verify the reparse
       point tag. The PowerShell Get-ChildItem command shares this
       behavior, so it's reasonable to leave it as is. */
    ASSERT(dent.type == UV_DIRENT_LINK);
  }
  uv_fs_req_cleanup(&scandir_req);
  ASSERT(!scandir_req.ptr);

  /* clean-up */
  unlink("test_dir/test_file");
  rmdir("test_dir");

  MAKE_VALGRIND_HAPPY();
  return 0;
}

TEST_IMPL(fs_lstat_windows_store_apps) {
  uv_loop_t* loop;
  char localappdata[MAX_PATH];
  char windowsapps_path[MAX_PATH];
  char file_path[MAX_PATH];
  size_t len;
  int r;
  uv_fs_t req;
  uv_fs_t stat_req;
  uv_dirent_t dirent;

  loop = uv_default_loop();
  ASSERT_NOT_NULL(loop);
  len = sizeof(localappdata);
  r = uv_os_getenv("LOCALAPPDATA", localappdata, &len);
  if (r == UV_ENOENT) {
    MAKE_VALGRIND_HAPPY();
    return TEST_SKIP;
  }
  ASSERT_EQ(r, 0);
  r = snprintf(windowsapps_path,
              sizeof(localappdata),
              "%s\\Microsoft\\WindowsApps",
              localappdata);
  ASSERT_GT(r, 0);
  if (uv_fs_opendir(loop, &req, windowsapps_path, NULL) != 0) {
    /* If we cannot read the directory, skip the test. */
    MAKE_VALGRIND_HAPPY();
    return TEST_SKIP;
  }
  if (uv_fs_scandir(loop, &req, windowsapps_path, 0, NULL) <= 0) {
    MAKE_VALGRIND_HAPPY();
    return TEST_SKIP;
  }
  while (uv_fs_scandir_next(&req, &dirent) != UV_EOF) {
    if (dirent.type != UV_DIRENT_LINK) {
      continue;
    }
    if (snprintf(file_path,
                 sizeof(file_path),
                 "%s\\%s",
                 windowsapps_path,
                 dirent.name) < 0) {
      continue;
    }
    ASSERT_EQ(uv_fs_lstat(loop, &stat_req, file_path, NULL), 0);
  }
  MAKE_VALGRIND_HAPPY();
  return 0;
}
#endif


TEST_IMPL(fs_utime) {
  utime_check_t checkme;
  const char* path = "test_file";
  double atime;
  double mtime;
  uv_fs_t req;
  int r;

  /* Setup. */
  loop = uv_default_loop();
  unlink(path);
  r = uv_fs_open(NULL, &req, path, O_RDWR | O_CREAT, S_IWUSR | S_IRUSR, NULL);
  ASSERT(r >= 0);
  ASSERT(req.result >= 0);
  uv_fs_req_cleanup(&req);
  uv_fs_close(loop, &req, r, NULL);

  atime = mtime = 400497753; /* 1982-09-10 11:22:33 */

  /*
   * Test sub-second timestamps only on Windows (assuming NTFS). Some other
   * platforms support sub-second timestamps, but that support is filesystem-
   * dependent. Notably OS X (HFS Plus) does NOT support sub-second timestamps.
   */
#ifdef _WIN32
  mtime += 0.444;            /* 1982-09-10 11:22:33.444 */
#endif

  r = uv_fs_utime(NULL, &req, path, atime, mtime, NULL);
  ASSERT(r == 0);
  ASSERT(req.result == 0);
  uv_fs_req_cleanup(&req);

  r = uv_fs_stat(NULL, &req, path, NULL);
  ASSERT(r == 0);
  ASSERT(req.result == 0);
  check_utime(path, atime, mtime, /* test_lutime */ 0);
  uv_fs_req_cleanup(&req);

  atime = mtime = 1291404900; /* 2010-12-03 20:35:00 - mees <3 */
  checkme.path = path;
  checkme.atime = atime;
  checkme.mtime = mtime;

  /* async utime */
  utime_req.data = &checkme;
  r = uv_fs_utime(loop, &utime_req, path, atime, mtime, utime_cb);
  ASSERT(r == 0);
  uv_run(loop, UV_RUN_DEFAULT);
  ASSERT(utime_cb_count == 1);

  /* Cleanup. */
  unlink(path);

  MAKE_VALGRIND_HAPPY();
  return 0;
}


#ifdef _WIN32
TEST_IMPL(fs_stat_root) {
  int r;

  r = uv_fs_stat(NULL, &stat_req, "\\", NULL);
  ASSERT(r == 0);

  r = uv_fs_stat(NULL, &stat_req, "..\\..\\..\\..\\..\\..\\..", NULL);
  ASSERT(r == 0);

  r = uv_fs_stat(NULL, &stat_req, "..", NULL);
  ASSERT(r == 0);

  r = uv_fs_stat(NULL, &stat_req, "..\\", NULL);
  ASSERT(r == 0);

  /* stats the current directory on c: */
  r = uv_fs_stat(NULL, &stat_req, "c:", NULL);
  ASSERT(r == 0);

  r = uv_fs_stat(NULL, &stat_req, "c:\\", NULL);
  ASSERT(r == 0);

  r = uv_fs_stat(NULL, &stat_req, "\\\\?\\C:\\", NULL);
  ASSERT(r == 0);

  MAKE_VALGRIND_HAPPY();
  return 0;
}
#endif


TEST_IMPL(fs_futime) {
  utime_check_t checkme;
  const char* path = "test_file";
  double atime;
  double mtime;
  uv_file file;
  uv_fs_t req;
  int r;
#if defined(_AIX) && !defined(_AIX71)
  RETURN_SKIP("futime is not implemented for AIX versions below 7.1");
#endif

  /* Setup. */
  loop = uv_default_loop();
  unlink(path);
  r = uv_fs_open(NULL, &req, path, O_RDWR | O_CREAT, S_IWUSR | S_IRUSR, NULL);
  ASSERT(r >= 0);
  ASSERT(req.result >= 0);
  uv_fs_req_cleanup(&req);
  uv_fs_close(loop, &req, r, NULL);

  atime = mtime = 400497753; /* 1982-09-10 11:22:33 */

  /*
   * Test sub-second timestamps only on Windows (assuming NTFS). Some other
   * platforms support sub-second timestamps, but that support is filesystem-
   * dependent. Notably OS X (HFS Plus) does NOT support sub-second timestamps.
   */
#ifdef _WIN32
  mtime += 0.444;            /* 1982-09-10 11:22:33.444 */
#endif

  r = uv_fs_open(NULL, &req, path, O_RDWR, 0, NULL);
  ASSERT(r >= 0);
  ASSERT(req.result >= 0);
  file = req.result; /* FIXME probably not how it's supposed to be used */
  uv_fs_req_cleanup(&req);

  r = uv_fs_futime(NULL, &req, file, atime, mtime, NULL);
#if defined(__CYGWIN__) || defined(__MSYS__)
  ASSERT(r == UV_ENOSYS);
  RETURN_SKIP("futime not supported on Cygwin");
#else
  ASSERT(r == 0);
  ASSERT(req.result == 0);
#endif
  uv_fs_req_cleanup(&req);

  r = uv_fs_stat(NULL, &req, path, NULL);
  ASSERT(r == 0);
  ASSERT(req.result == 0);
  check_utime(path, atime, mtime, /* test_lutime */ 0);
  uv_fs_req_cleanup(&req);

  atime = mtime = 1291404900; /* 2010-12-03 20:35:00 - mees <3 */

  checkme.atime = atime;
  checkme.mtime = mtime;
  checkme.path = path;

  /* async futime */
  futime_req.data = &checkme;
  r = uv_fs_futime(loop, &futime_req, file, atime, mtime, futime_cb);
  ASSERT(r == 0);
  uv_run(loop, UV_RUN_DEFAULT);
  ASSERT(futime_cb_count == 1);

  /* Cleanup. */
  unlink(path);

  MAKE_VALGRIND_HAPPY();
  return 0;
}


TEST_IMPL(fs_lutime) {
  utime_check_t checkme;
  const char* path = "test_file";
  const char* symlink_path = "test_file_symlink";
  double atime;
  double mtime;
  uv_fs_t req;
  int r, s;


  /* Setup */
  loop = uv_default_loop();
  unlink(path);
  r = uv_fs_open(NULL, &req, path, O_RDWR | O_CREAT, S_IWUSR | S_IRUSR, NULL);
  ASSERT(r >= 0);
  ASSERT(req.result >= 0);
  uv_fs_req_cleanup(&req);
  uv_fs_close(loop, &req, r, NULL);

  unlink(symlink_path);
  s = uv_fs_symlink(NULL, &req, path, symlink_path, 0, NULL);
#ifdef _WIN32
  if (s == UV_EPERM) {
    /*
     * Creating a symlink before Windows 10 Creators Update was only allowed
     * when running elevated console (with admin rights)
     */
    RETURN_SKIP(
        "Symlink creation requires elevated console (with admin rights)");
  }
#endif
  ASSERT(s == 0);
  ASSERT(req.result == 0);
  uv_fs_req_cleanup(&req);

  /* Test the synchronous version. */
  atime = mtime = 400497753; /* 1982-09-10 11:22:33 */

#ifdef _WIN32
  mtime += 0.444;            /* 1982-09-10 11:22:33.444 */
#endif

  checkme.atime = atime;
  checkme.mtime = mtime;
  checkme.path = symlink_path;
  req.data = &checkme;

  r = uv_fs_lutime(NULL, &req, symlink_path, atime, mtime, NULL);
#if (defined(_AIX) && !defined(_AIX71)) ||                                    \
     defined(__MVS__)
  ASSERT(r == UV_ENOSYS);
  RETURN_SKIP("lutime is not implemented for z/OS and AIX versions below 7.1");
#endif
  ASSERT(r == 0);
  lutime_cb(&req);
  ASSERT(lutime_cb_count == 1);

  /* Test the asynchronous version. */
  atime = mtime = 1291404900; /* 2010-12-03 20:35:00 */

  checkme.atime = atime;
  checkme.mtime = mtime;
  checkme.path = symlink_path;

  r = uv_fs_lutime(loop, &req, symlink_path, atime, mtime, lutime_cb);
  ASSERT(r == 0);
  uv_run(loop, UV_RUN_DEFAULT);
  ASSERT(lutime_cb_count == 2);

  /* Cleanup. */
  unlink(path);
  unlink(symlink_path);

  MAKE_VALGRIND_HAPPY();
  return 0;
}


TEST_IMPL(fs_stat_missing_path) {
  uv_fs_t req;
  int r;

  loop = uv_default_loop();

  r = uv_fs_stat(NULL, &req, "non_existent_file", NULL);
  ASSERT(r == UV_ENOENT);
  ASSERT(req.result == UV_ENOENT);
  uv_fs_req_cleanup(&req);

  MAKE_VALGRIND_HAPPY();
  return 0;
}


TEST_IMPL(fs_scandir_empty_dir) {
  const char* path;
  uv_fs_t req;
  uv_dirent_t dent;
  int r;

  path = "./empty_dir/";
  loop = uv_default_loop();

  uv_fs_mkdir(NULL, &req, path, 0777, NULL);
  uv_fs_req_cleanup(&req);

  /* Fill the req to ensure that required fields are cleaned up */
  memset(&req, 0xdb, sizeof(req));

  r = uv_fs_scandir(NULL, &req, path, 0, NULL);
  ASSERT(r == 0);
  ASSERT(req.result == 0);
  ASSERT(req.ptr == NULL);
  ASSERT(UV_EOF == uv_fs_scandir_next(&req, &dent));
  uv_fs_req_cleanup(&req);

  r = uv_fs_scandir(loop, &scandir_req, path, 0, empty_scandir_cb);
  ASSERT(r == 0);

  ASSERT(scandir_cb_count == 0);
  uv_run(loop, UV_RUN_DEFAULT);
  ASSERT(scandir_cb_count == 1);

  uv_fs_rmdir(NULL, &req, path, NULL);
  uv_fs_req_cleanup(&req);

  MAKE_VALGRIND_HAPPY();
  return 0;
}


TEST_IMPL(fs_scandir_non_existent_dir) {
  const char* path;
  uv_fs_t req;
  uv_dirent_t dent;
  int r;

  path = "./non_existent_dir/";
  loop = uv_default_loop();

  uv_fs_rmdir(NULL, &req, path, NULL);
  uv_fs_req_cleanup(&req);

  /* Fill the req to ensure that required fields are cleaned up */
  memset(&req, 0xdb, sizeof(req));

  r = uv_fs_scandir(NULL, &req, path, 0, NULL);
  ASSERT(r == UV_ENOENT);
  ASSERT(req.result == UV_ENOENT);
  ASSERT(req.ptr == NULL);
  ASSERT(UV_ENOENT == uv_fs_scandir_next(&req, &dent));
  uv_fs_req_cleanup(&req);

  r = uv_fs_scandir(loop, &scandir_req, path, 0, non_existent_scandir_cb);
  ASSERT(r == 0);

  ASSERT(scandir_cb_count == 0);
  uv_run(loop, UV_RUN_DEFAULT);
  ASSERT(scandir_cb_count == 1);

  MAKE_VALGRIND_HAPPY();
  return 0;
}

TEST_IMPL(fs_scandir_file) {
  const char* path;
  int r;

  path = "test/fixtures/empty_file";
  loop = uv_default_loop();

  r = uv_fs_scandir(NULL, &scandir_req, path, 0, NULL);
  ASSERT(r == UV_ENOTDIR);
  uv_fs_req_cleanup(&scandir_req);

  r = uv_fs_scandir(loop, &scandir_req, path, 0, file_scandir_cb);
  ASSERT(r == 0);

  ASSERT(scandir_cb_count == 0);
  uv_run(loop, UV_RUN_DEFAULT);
  ASSERT(scandir_cb_count == 1);

  MAKE_VALGRIND_HAPPY();
  return 0;
}


TEST_IMPL(fs_open_dir) {
  const char* path;
  uv_fs_t req;
  int r, file;

  path = ".";
  loop = uv_default_loop();

  r = uv_fs_open(NULL, &req, path, O_RDONLY, 0, NULL);
  ASSERT(r >= 0);
  ASSERT(req.result >= 0);
  ASSERT(req.ptr == NULL);
  file = r;
  uv_fs_req_cleanup(&req);

  r = uv_fs_close(NULL, &req, file, NULL);
  ASSERT(r == 0);

  r = uv_fs_open(loop, &req, path, O_RDONLY, 0, open_cb_simple);
  ASSERT(r == 0);

  ASSERT(open_cb_count == 0);
  uv_run(loop, UV_RUN_DEFAULT);
  ASSERT(open_cb_count == 1);

  MAKE_VALGRIND_HAPPY();
  return 0;
}


static void fs_file_open_append(int add_flags) {
  int r;

  /* Setup. */
  unlink("test_file");

  loop = uv_default_loop();

  r = uv_fs_open(NULL, &open_req1, "test_file",
      O_WRONLY | O_CREAT | add_flags, S_IWUSR | S_IRUSR, NULL);
  ASSERT(r >= 0);
  ASSERT(open_req1.result >= 0);
  uv_fs_req_cleanup(&open_req1);

  iov = uv_buf_init(test_buf, sizeof(test_buf));
  r = uv_fs_write(NULL, &write_req, open_req1.result, &iov, 1, -1, NULL);
  ASSERT(r >= 0);
  ASSERT(write_req.result >= 0);
  uv_fs_req_cleanup(&write_req);

  r = uv_fs_close(NULL, &close_req, open_req1.result, NULL);
  ASSERT(r == 0);
  ASSERT(close_req.result == 0);
  uv_fs_req_cleanup(&close_req);

  r = uv_fs_open(NULL, &open_req1, "test_file",
      O_RDWR | O_APPEND | add_flags, 0, NULL);
  ASSERT(r >= 0);
  ASSERT(open_req1.result >= 0);
  uv_fs_req_cleanup(&open_req1);

  iov = uv_buf_init(test_buf, sizeof(test_buf));
  r = uv_fs_write(NULL, &write_req, open_req1.result, &iov, 1, -1, NULL);
  ASSERT(r >= 0);
  ASSERT(write_req.result >= 0);
  uv_fs_req_cleanup(&write_req);

  r = uv_fs_close(NULL, &close_req, open_req1.result, NULL);
  ASSERT(r == 0);
  ASSERT(close_req.result == 0);
  uv_fs_req_cleanup(&close_req);

  r = uv_fs_open(NULL, &open_req1, "test_file", O_RDONLY | add_flags,
      S_IRUSR, NULL);
  ASSERT(r >= 0);
  ASSERT(open_req1.result >= 0);
  uv_fs_req_cleanup(&open_req1);

  iov = uv_buf_init(buf, sizeof(buf));
  r = uv_fs_read(NULL, &read_req, open_req1.result, &iov, 1, -1, NULL);
  printf("read = %d\n", r);
  ASSERT(r == 26);
  ASSERT(read_req.result == 26);
  ASSERT(memcmp(buf,
                "test-buffer\n\0test-buffer\n\0",
                sizeof("test-buffer\n\0test-buffer\n\0") - 1) == 0);
  uv_fs_req_cleanup(&read_req);

  r = uv_fs_close(NULL, &close_req, open_req1.result, NULL);
  ASSERT(r == 0);
  ASSERT(close_req.result == 0);
  uv_fs_req_cleanup(&close_req);

  /* Cleanup */
  unlink("test_file");
}
TEST_IMPL(fs_file_open_append) {
  fs_file_open_append(0);
  fs_file_open_append(UV_FS_O_FILEMAP);

  MAKE_VALGRIND_HAPPY();
  return 0;
}


TEST_IMPL(fs_rename_to_existing_file) {
  int r;

  /* Setup. */
  unlink("test_file");
  unlink("test_file2");

  loop = uv_default_loop();

  r = uv_fs_open(NULL, &open_req1, "test_file", O_WRONLY | O_CREAT,
      S_IWUSR | S_IRUSR, NULL);
  ASSERT(r >= 0);
  ASSERT(open_req1.result >= 0);
  uv_fs_req_cleanup(&open_req1);

  iov = uv_buf_init(test_buf, sizeof(test_buf));
  r = uv_fs_write(NULL, &write_req, open_req1.result, &iov, 1, -1, NULL);
  ASSERT(r >= 0);
  ASSERT(write_req.result >= 0);
  uv_fs_req_cleanup(&write_req);

  r = uv_fs_close(NULL, &close_req, open_req1.result, NULL);
  ASSERT(r == 0);
  ASSERT(close_req.result == 0);
  uv_fs_req_cleanup(&close_req);

  r = uv_fs_open(NULL, &open_req1, "test_file2", O_WRONLY | O_CREAT,
      S_IWUSR | S_IRUSR, NULL);
  ASSERT(r >= 0);
  ASSERT(open_req1.result >= 0);
  uv_fs_req_cleanup(&open_req1);

  r = uv_fs_close(NULL, &close_req, open_req1.result, NULL);
  ASSERT(r == 0);
  ASSERT(close_req.result == 0);
  uv_fs_req_cleanup(&close_req);

  r = uv_fs_rename(NULL, &rename_req, "test_file", "test_file2", NULL);
  ASSERT(r == 0);
  ASSERT(rename_req.result == 0);
  uv_fs_req_cleanup(&rename_req);

  r = uv_fs_open(NULL, &open_req1, "test_file2", O_RDONLY, 0, NULL);
  ASSERT(r >= 0);
  ASSERT(open_req1.result >= 0);
  uv_fs_req_cleanup(&open_req1);

  memset(buf, 0, sizeof(buf));
  iov = uv_buf_init(buf, sizeof(buf));
  r = uv_fs_read(NULL, &read_req, open_req1.result, &iov, 1, -1, NULL);
  ASSERT(r >= 0);
  ASSERT(read_req.result >= 0);
  ASSERT(strcmp(buf, test_buf) == 0);
  uv_fs_req_cleanup(&read_req);

  r = uv_fs_close(NULL, &close_req, open_req1.result, NULL);
  ASSERT(r == 0);
  ASSERT(close_req.result == 0);
  uv_fs_req_cleanup(&close_req);

  /* Cleanup */
  unlink("test_file");
  unlink("test_file2");

  MAKE_VALGRIND_HAPPY();
  return 0;
}


static void fs_read_bufs(int add_flags) {
  char scratch[768];
  uv_buf_t bufs[4];

  ASSERT(0 <= uv_fs_open(NULL, &open_req1,
                         "test/fixtures/lorem_ipsum.txt",
                         O_RDONLY | add_flags, 0, NULL));
  ASSERT(open_req1.result >= 0);
  uv_fs_req_cleanup(&open_req1);

  ASSERT(UV_EINVAL == uv_fs_read(NULL, &read_req, open_req1.result,
                                 NULL, 0, 0, NULL));
  ASSERT(UV_EINVAL == uv_fs_read(NULL, &read_req, open_req1.result,
                                 NULL, 1, 0, NULL));
  ASSERT(UV_EINVAL == uv_fs_read(NULL, &read_req, open_req1.result,
                                 bufs, 0, 0, NULL));

  bufs[0] = uv_buf_init(scratch + 0, 256);
  bufs[1] = uv_buf_init(scratch + 256, 256);
  bufs[2] = uv_buf_init(scratch + 512, 128);
  bufs[3] = uv_buf_init(scratch + 640, 128);

  ASSERT(446 == uv_fs_read(NULL,
                           &read_req,
                           open_req1.result,
                           bufs + 0,
                           2,  /* 2x 256 bytes. */
                           0,  /* Positional read. */
                           NULL));
  ASSERT(read_req.result == 446);
  uv_fs_req_cleanup(&read_req);

  ASSERT(190 == uv_fs_read(NULL,
                           &read_req,
                           open_req1.result,
                           bufs + 2,
                           2,  /* 2x 128 bytes. */
                           256,  /* Positional read. */
                           NULL));
  ASSERT(read_req.result == /* 446 - 256 */ 190);
  uv_fs_req_cleanup(&read_req);

  ASSERT(0 == memcmp(bufs[1].base + 0, bufs[2].base, 128));
  ASSERT(0 == memcmp(bufs[1].base + 128, bufs[3].base, 190 - 128));

  ASSERT(0 == uv_fs_close(NULL, &close_req, open_req1.result, NULL));
  ASSERT(close_req.result == 0);
  uv_fs_req_cleanup(&close_req);
}
TEST_IMPL(fs_read_bufs) {
  fs_read_bufs(0);
  fs_read_bufs(UV_FS_O_FILEMAP);

  MAKE_VALGRIND_HAPPY();
  return 0;
}


static void fs_read_file_eof(int add_flags) {
#if defined(__CYGWIN__) || defined(__MSYS__)
  RETURN_SKIP("Cygwin pread at EOF may (incorrectly) return data!");
#endif
  int r;

  /* Setup. */
  unlink("test_file");

  loop = uv_default_loop();

  r = uv_fs_open(NULL, &open_req1, "test_file",
      O_WRONLY | O_CREAT | add_flags, S_IWUSR | S_IRUSR, NULL);
  ASSERT(r >= 0);
  ASSERT(open_req1.result >= 0);
  uv_fs_req_cleanup(&open_req1);

  iov = uv_buf_init(test_buf, sizeof(test_buf));
  r = uv_fs_write(NULL, &write_req, open_req1.result, &iov, 1, -1, NULL);
  ASSERT(r >= 0);
  ASSERT(write_req.result >= 0);
  uv_fs_req_cleanup(&write_req);

  r = uv_fs_close(NULL, &close_req, open_req1.result, NULL);
  ASSERT(r == 0);
  ASSERT(close_req.result == 0);
  uv_fs_req_cleanup(&close_req);

  r = uv_fs_open(NULL, &open_req1, "test_file", O_RDONLY | add_flags, 0,
      NULL);
  ASSERT(r >= 0);
  ASSERT(open_req1.result >= 0);
  uv_fs_req_cleanup(&open_req1);

  memset(buf, 0, sizeof(buf));
  iov = uv_buf_init(buf, sizeof(buf));
  r = uv_fs_read(NULL, &read_req, open_req1.result, &iov, 1, -1, NULL);
  ASSERT(r >= 0);
  ASSERT(read_req.result >= 0);
  ASSERT(strcmp(buf, test_buf) == 0);
  uv_fs_req_cleanup(&read_req);

  iov = uv_buf_init(buf, sizeof(buf));
  r = uv_fs_read(NULL, &read_req, open_req1.result, &iov, 1,
                 read_req.result, NULL);
  ASSERT(r == 0);
  ASSERT(read_req.result == 0);
  uv_fs_req_cleanup(&read_req);

  r = uv_fs_close(NULL, &close_req, open_req1.result, NULL);
  ASSERT(r == 0);
  ASSERT(close_req.result == 0);
  uv_fs_req_cleanup(&close_req);

  /* Cleanup */
  unlink("test_file");
}
TEST_IMPL(fs_read_file_eof) {
  fs_read_file_eof(0);
  fs_read_file_eof(UV_FS_O_FILEMAP);

  MAKE_VALGRIND_HAPPY();
  return 0;
}


static void fs_write_multiple_bufs(int add_flags) {
  uv_buf_t iovs[2];
  int r;

  /* Setup. */
  unlink("test_file");

  loop = uv_default_loop();

  r = uv_fs_open(NULL, &open_req1, "test_file",
      O_WRONLY | O_CREAT | add_flags, S_IWUSR | S_IRUSR, NULL);
  ASSERT(r >= 0);
  ASSERT(open_req1.result >= 0);
  uv_fs_req_cleanup(&open_req1);

  iovs[0] = uv_buf_init(test_buf, sizeof(test_buf));
  iovs[1] = uv_buf_init(test_buf2, sizeof(test_buf2));
  r = uv_fs_write(NULL, &write_req, open_req1.result, iovs, 2, 0, NULL);
  ASSERT(r >= 0);
  ASSERT(write_req.result >= 0);
  uv_fs_req_cleanup(&write_req);

  r = uv_fs_close(NULL, &close_req, open_req1.result, NULL);
  ASSERT(r == 0);
  ASSERT(close_req.result == 0);
  uv_fs_req_cleanup(&close_req);

  r = uv_fs_open(NULL, &open_req1, "test_file", O_RDONLY | add_flags, 0,
      NULL);
  ASSERT(r >= 0);
  ASSERT(open_req1.result >= 0);
  uv_fs_req_cleanup(&open_req1);

  memset(buf, 0, sizeof(buf));
  memset(buf2, 0, sizeof(buf2));
  /* Read the strings back to separate buffers. */
  iovs[0] = uv_buf_init(buf, sizeof(test_buf));
  iovs[1] = uv_buf_init(buf2, sizeof(test_buf2));
  ASSERT(lseek(open_req1.result, 0, SEEK_CUR) == 0);
  r = uv_fs_read(NULL, &read_req, open_req1.result, iovs, 2, -1, NULL);
  ASSERT(r >= 0);
  ASSERT(read_req.result == sizeof(test_buf) + sizeof(test_buf2));
  ASSERT(strcmp(buf, test_buf) == 0);
  ASSERT(strcmp(buf2, test_buf2) == 0);
  uv_fs_req_cleanup(&read_req);

  iov = uv_buf_init(buf, sizeof(buf));
  r = uv_fs_read(NULL, &read_req, open_req1.result, &iov, 1, -1, NULL);
  ASSERT(r == 0);
  ASSERT(read_req.result == 0);
  uv_fs_req_cleanup(&read_req);

  /* Read the strings back to separate buffers. */
  iovs[0] = uv_buf_init(buf, sizeof(test_buf));
  iovs[1] = uv_buf_init(buf2, sizeof(test_buf2));
  r = uv_fs_read(NULL, &read_req, open_req1.result, iovs, 2, 0, NULL);
  ASSERT(r >= 0);
  if (read_req.result == sizeof(test_buf)) {
    /* Infer that preadv is not available. */
    uv_fs_req_cleanup(&read_req);
    r = uv_fs_read(NULL, &read_req, open_req1.result, &iovs[1], 1, read_req.result, NULL);
    ASSERT(r >= 0);
    ASSERT(read_req.result == sizeof(test_buf2));
  } else {
    ASSERT(read_req.result == sizeof(test_buf) + sizeof(test_buf2));
  }
  ASSERT(strcmp(buf, test_buf) == 0);
  ASSERT(strcmp(buf2, test_buf2) == 0);
  uv_fs_req_cleanup(&read_req);

  iov = uv_buf_init(buf, sizeof(buf));
  r = uv_fs_read(NULL, &read_req, open_req1.result, &iov, 1,
                 sizeof(test_buf) + sizeof(test_buf2), NULL);
  ASSERT(r == 0);
  ASSERT(read_req.result == 0);
  uv_fs_req_cleanup(&read_req);

  r = uv_fs_close(NULL, &close_req, open_req1.result, NULL);
  ASSERT(r == 0);
  ASSERT(close_req.result == 0);
  uv_fs_req_cleanup(&close_req);

  /* Cleanup */
  unlink("test_file");
}
TEST_IMPL(fs_write_multiple_bufs) {
  fs_write_multiple_bufs(0);
  fs_write_multiple_bufs(UV_FS_O_FILEMAP);

  MAKE_VALGRIND_HAPPY();
  return 0;
}


static void fs_write_alotof_bufs(int add_flags) {
  size_t iovcount;
  size_t iovmax;
  uv_buf_t* iovs;
  char* buffer;
  size_t index;
  int r;

  iovcount = 54321;

  /* Setup. */
  unlink("test_file");

  loop = uv_default_loop();

  iovs = malloc(sizeof(*iovs) * iovcount);
  ASSERT(iovs != NULL);
  iovmax = uv_test_getiovmax();

  r = uv_fs_open(NULL,
                 &open_req1,
                 "test_file",
                 O_RDWR | O_CREAT | add_flags,
                 S_IWUSR | S_IRUSR,
                 NULL);
  ASSERT(r >= 0);
  ASSERT(open_req1.result >= 0);
  uv_fs_req_cleanup(&open_req1);

  for (index = 0; index < iovcount; ++index)
    iovs[index] = uv_buf_init(test_buf, sizeof(test_buf));

  r = uv_fs_write(NULL,
                  &write_req,
                  open_req1.result,
                  iovs,
                  iovcount,
                  -1,
                  NULL);
  ASSERT(r >= 0);
  ASSERT((size_t)write_req.result == sizeof(test_buf) * iovcount);
  uv_fs_req_cleanup(&write_req);

  /* Read the strings back to separate buffers. */
  buffer = malloc(sizeof(test_buf) * iovcount);
  ASSERT(buffer != NULL);

  for (index = 0; index < iovcount; ++index)
    iovs[index] = uv_buf_init(buffer + index * sizeof(test_buf),
                              sizeof(test_buf));

  r = uv_fs_close(NULL, &close_req, open_req1.result, NULL);
  ASSERT(r == 0);
  ASSERT(close_req.result == 0);
  uv_fs_req_cleanup(&close_req);

  r = uv_fs_open(NULL, &open_req1, "test_file", O_RDONLY | add_flags, 0,
    NULL);
  ASSERT(r >= 0);
  ASSERT(open_req1.result >= 0);
  uv_fs_req_cleanup(&open_req1);

  r = uv_fs_read(NULL, &read_req, open_req1.result, iovs, iovcount, -1, NULL);
  if (iovcount > iovmax)
    iovcount = iovmax;
  ASSERT(r >= 0);
  ASSERT((size_t)read_req.result == sizeof(test_buf) * iovcount);

  for (index = 0; index < iovcount; ++index)
    ASSERT(strncmp(buffer + index * sizeof(test_buf),
                   test_buf,
                   sizeof(test_buf)) == 0);

  uv_fs_req_cleanup(&read_req);
  free(buffer);

  ASSERT(lseek(open_req1.result, write_req.result, SEEK_SET) == write_req.result);
  iov = uv_buf_init(buf, sizeof(buf));
  r = uv_fs_read(NULL,
                 &read_req,
                 open_req1.result,
                 &iov,
                 1,
                 -1,
                 NULL);
  ASSERT(r == 0);
  ASSERT(read_req.result == 0);
  uv_fs_req_cleanup(&read_req);

  r = uv_fs_close(NULL, &close_req, open_req1.result, NULL);
  ASSERT(r == 0);
  ASSERT(close_req.result == 0);
  uv_fs_req_cleanup(&close_req);

  /* Cleanup */
  unlink("test_file");
  free(iovs);
}
TEST_IMPL(fs_write_alotof_bufs) {
  fs_write_alotof_bufs(0);
  fs_write_alotof_bufs(UV_FS_O_FILEMAP);

  MAKE_VALGRIND_HAPPY();
  return 0;
}


static void fs_write_alotof_bufs_with_offset(int add_flags) {
  size_t iovcount;
  size_t iovmax;
  uv_buf_t* iovs;
  char* buffer;
  size_t index;
  int r;
  int64_t offset;
  char* filler;
  int filler_len;

  filler = "0123456789";
  filler_len = strlen(filler);
  iovcount = 54321;

  /* Setup. */
  unlink("test_file");

  loop = uv_default_loop();

  iovs = malloc(sizeof(*iovs) * iovcount);
  ASSERT(iovs != NULL);
  iovmax = uv_test_getiovmax();

  r = uv_fs_open(NULL,
                 &open_req1,
                 "test_file",
                 O_RDWR | O_CREAT | add_flags,
                 S_IWUSR | S_IRUSR,
                 NULL);
  ASSERT(r >= 0);
  ASSERT(open_req1.result >= 0);
  uv_fs_req_cleanup(&open_req1);

  iov = uv_buf_init(filler, filler_len);
  r = uv_fs_write(NULL, &write_req, open_req1.result, &iov, 1, -1, NULL);
  ASSERT(r == filler_len);
  ASSERT(write_req.result == filler_len);
  uv_fs_req_cleanup(&write_req);
  offset = (int64_t)r;

  for (index = 0; index < iovcount; ++index)
    iovs[index] = uv_buf_init(test_buf, sizeof(test_buf));

  r = uv_fs_write(NULL,
                  &write_req,
                  open_req1.result,
                  iovs,
                  iovcount,
                  offset,
                  NULL);
  ASSERT(r >= 0);
  ASSERT((size_t)write_req.result == sizeof(test_buf) * iovcount);
  uv_fs_req_cleanup(&write_req);

  /* Read the strings back to separate buffers. */
  buffer = malloc(sizeof(test_buf) * iovcount);
  ASSERT(buffer != NULL);

  for (index = 0; index < iovcount; ++index)
    iovs[index] = uv_buf_init(buffer + index * sizeof(test_buf),
                              sizeof(test_buf));

  r = uv_fs_read(NULL, &read_req, open_req1.result,
                 iovs, iovcount, offset, NULL);
  ASSERT(r >= 0);
  if (r == sizeof(test_buf))
    iovcount = 1; /* Infer that preadv is not available. */
  else if (iovcount > iovmax)
    iovcount = iovmax;
  ASSERT((size_t)read_req.result == sizeof(test_buf) * iovcount);

  for (index = 0; index < iovcount; ++index)
    ASSERT(strncmp(buffer + index * sizeof(test_buf),
                   test_buf,
                   sizeof(test_buf)) == 0);

  uv_fs_req_cleanup(&read_req);
  free(buffer);

  r = uv_fs_stat(NULL, &stat_req, "test_file", NULL);
  ASSERT(r == 0);
  ASSERT((int64_t)((uv_stat_t*)stat_req.ptr)->st_size ==
         offset + (int64_t)write_req.result);
  uv_fs_req_cleanup(&stat_req);

  iov = uv_buf_init(buf, sizeof(buf));
  r = uv_fs_read(NULL,
                 &read_req,
                 open_req1.result,
                 &iov,
                 1,
                 offset + write_req.result,
                 NULL);
  ASSERT(r == 0);
  ASSERT(read_req.result == 0);
  uv_fs_req_cleanup(&read_req);

  r = uv_fs_close(NULL, &close_req, open_req1.result, NULL);
  ASSERT(r == 0);
  ASSERT(close_req.result == 0);
  uv_fs_req_cleanup(&close_req);

  /* Cleanup */
  unlink("test_file");
  free(iovs);
}
TEST_IMPL(fs_write_alotof_bufs_with_offset) {
  fs_write_alotof_bufs_with_offset(0);
  fs_write_alotof_bufs_with_offset(UV_FS_O_FILEMAP);

  MAKE_VALGRIND_HAPPY();
  return 0;
}

TEST_IMPL(fs_read_dir) {
  int r;
  char buf[2];
  loop = uv_default_loop();

  /* Setup */
  rmdir("test_dir");
  r = uv_fs_mkdir(loop, &mkdir_req, "test_dir", 0755, mkdir_cb);
  ASSERT(r == 0);
  uv_run(loop, UV_RUN_DEFAULT);
  ASSERT(mkdir_cb_count == 1);
  /* Setup Done Here */

  /* Get a file descriptor for the directory */
  r = uv_fs_open(loop,
                 &open_req1,
                 "test_dir",
                 UV_FS_O_RDONLY | UV_FS_O_DIRECTORY,
                 S_IWUSR | S_IRUSR,
                 NULL);
  ASSERT(r >= 0);
  uv_fs_req_cleanup(&open_req1);

  /* Try to read data from the directory */
  iov = uv_buf_init(buf, sizeof(buf));
  r = uv_fs_read(NULL, &read_req, open_req1.result, &iov, 1, 0, NULL);
#if defined(__FreeBSD__)   || \
    defined(__OpenBSD__)   || \
    defined(__NetBSD__)    || \
    defined(__DragonFly__) || \
    defined(_AIX)          || \
    defined(__sun)         || \
    defined(__MVS__)
  /*
   * As of now, these operating systems support reading from a directory,
   * that too depends on the filesystem this temporary test directory is
   * created on. That is why this assertion is a bit lenient.
   */
  ASSERT((r >= 0) || (r == UV_EISDIR));
#else
  ASSERT(r == UV_EISDIR);
#endif
  uv_fs_req_cleanup(&read_req);

  r = uv_fs_close(NULL, &close_req, open_req1.result, NULL);
  ASSERT(r == 0);
  uv_fs_req_cleanup(&close_req);

  /* Cleanup */
  rmdir("test_dir");

  MAKE_VALGRIND_HAPPY();
  return 0;
}

#ifdef _WIN32

TEST_IMPL(fs_partial_read) {
  RETURN_SKIP("Test not implemented on Windows.");
}

TEST_IMPL(fs_partial_write) {
  RETURN_SKIP("Test not implemented on Windows.");
}

#else  /* !_WIN32 */

struct thread_ctx {
  pthread_t pid;
  int fd;
  char* data;
  int size;
  int interval;
  int doread;
};

static void thread_main(void* arg) {
  const struct thread_ctx* ctx;
  int size;
  char* data;

  ctx = (struct thread_ctx*)arg;
  size = ctx->size;
  data = ctx->data;

  while (size > 0) {
    ssize_t result;
    int nbytes;
    nbytes = size < ctx->interval ? size : ctx->interval;
    if (ctx->doread) {
      result = write(ctx->fd, data, nbytes);
      /* Should not see EINTR (or other errors) */
      ASSERT(result == nbytes);
    } else {
      result = read(ctx->fd, data, nbytes);
      /* Should not see EINTR (or other errors),
       * but might get a partial read if we are faster than the writer
       */
      ASSERT(result > 0 && result <= nbytes);
    }

    pthread_kill(ctx->pid, SIGUSR1);
    size -= result;
    data += result;
  }
}

static void sig_func(uv_signal_t* handle, int signum) {
  uv_signal_stop(handle);
}

static size_t uv_test_fs_buf_offset(uv_buf_t* bufs, size_t size) {
  size_t offset;
  /* Figure out which bufs are done */
  for (offset = 0; size > 0 && bufs[offset].len <= size; ++offset)
    size -= bufs[offset].len;

  /* Fix a partial read/write */
  if (size > 0) {
    bufs[offset].base += size;
    bufs[offset].len -= size;
  }
  return offset;
}

static void test_fs_partial(int doread) {
  struct thread_ctx ctx;
  uv_thread_t thread;
  uv_signal_t signal;
  int pipe_fds[2];
  size_t iovcount;
  uv_buf_t* iovs;
  char* buffer;
  size_t index;

  iovcount = 54321;

  iovs = malloc(sizeof(*iovs) * iovcount);
  ASSERT(iovs != NULL);

  ctx.pid = pthread_self();
  ctx.doread = doread;
  ctx.interval = 1000;
  ctx.size = sizeof(test_buf) * iovcount;
  ctx.data = malloc(ctx.size);
  ASSERT(ctx.data != NULL);
  buffer = malloc(ctx.size);
  ASSERT(buffer != NULL);

  for (index = 0; index < iovcount; ++index)
    iovs[index] = uv_buf_init(buffer + index * sizeof(test_buf), sizeof(test_buf));

  loop = uv_default_loop();

  ASSERT(0 == uv_signal_init(loop, &signal));
  ASSERT(0 == uv_signal_start(&signal, sig_func, SIGUSR1));

  ASSERT(0 == pipe(pipe_fds));

  ctx.fd = pipe_fds[doread];
  ASSERT(0 == uv_thread_create(&thread, thread_main, &ctx));

  if (doread) {
    uv_buf_t* read_iovs;
    int nread;
    read_iovs = iovs;
    nread = 0;
    while (nread < ctx.size) {
      int result;
      result = uv_fs_read(loop, &read_req, pipe_fds[0], read_iovs, iovcount, -1, NULL);
      if (result > 0) {
        size_t read_iovcount;
        read_iovcount = uv_test_fs_buf_offset(read_iovs, result);
        read_iovs += read_iovcount;
        iovcount -= read_iovcount;
        nread += result;
      } else {
        ASSERT(result == UV_EINTR);
      }
      uv_fs_req_cleanup(&read_req);
    }
  } else {
    int result;
    result = uv_fs_write(loop, &write_req, pipe_fds[1], iovs, iovcount, -1, NULL);
    ASSERT(write_req.result == result);
    ASSERT(result == ctx.size);
    uv_fs_req_cleanup(&write_req);
  }

  ASSERT(0 == memcmp(buffer, ctx.data, ctx.size));

  ASSERT(0 == uv_thread_join(&thread));
  ASSERT(0 == uv_run(loop, UV_RUN_DEFAULT));

  ASSERT(0 == close(pipe_fds[1]));
  uv_close((uv_handle_t*) &signal, NULL);

  { /* Make sure we read everything that we wrote. */
      int result;
      result = uv_fs_read(loop, &read_req, pipe_fds[0], iovs, 1, -1, NULL);
      ASSERT(result == 0);
      uv_fs_req_cleanup(&read_req);
  }
  ASSERT(0 == close(pipe_fds[0]));

  free(iovs);
  free(buffer);
  free(ctx.data);

  MAKE_VALGRIND_HAPPY();
}

TEST_IMPL(fs_partial_read) {
  test_fs_partial(1);
  return 0;
}

TEST_IMPL(fs_partial_write) {
  test_fs_partial(0);
  return 0;
}

#endif/* _WIN32 */

TEST_IMPL(fs_read_write_null_arguments) {
  int r;

  r = uv_fs_read(NULL, &read_req, 0, NULL, 0, -1, NULL);
  ASSERT(r == UV_EINVAL);
  uv_fs_req_cleanup(&read_req);

  r = uv_fs_write(NULL, &write_req, 0, NULL, 0, -1, NULL);
  /* Validate some memory management on failed input validation before sending
     fs work to the thread pool. */
  ASSERT(r == UV_EINVAL);
  ASSERT(write_req.path == NULL);
  ASSERT(write_req.ptr == NULL);
#ifdef _WIN32
  ASSERT(write_req.file.pathw == NULL);
  ASSERT(write_req.fs.info.new_pathw == NULL);
  ASSERT(write_req.fs.info.bufs == NULL);
#else
  ASSERT(write_req.new_path == NULL);
  ASSERT(write_req.bufs == NULL);
#endif
  uv_fs_req_cleanup(&write_req);

  iov = uv_buf_init(NULL, 0);
  r = uv_fs_read(NULL, &read_req, 0, &iov, 0, -1, NULL);
  ASSERT(r == UV_EINVAL);
  uv_fs_req_cleanup(&read_req);

  iov = uv_buf_init(NULL, 0);
  r = uv_fs_write(NULL, &write_req, 0, &iov, 0, -1, NULL);
  ASSERT(r == UV_EINVAL);
  uv_fs_req_cleanup(&write_req);

  /* If the arguments are invalid, the loop should not be kept open */
  loop = uv_default_loop();

  r = uv_fs_read(loop, &read_req, 0, NULL, 0, -1, fail_cb);
  ASSERT(r == UV_EINVAL);
  uv_run(loop, UV_RUN_DEFAULT);
  uv_fs_req_cleanup(&read_req);

  r = uv_fs_write(loop, &write_req, 0, NULL, 0, -1, fail_cb);
  ASSERT(r == UV_EINVAL);
  uv_run(loop, UV_RUN_DEFAULT);
  uv_fs_req_cleanup(&write_req);

  iov = uv_buf_init(NULL, 0);
  r = uv_fs_read(loop, &read_req, 0, &iov, 0, -1, fail_cb);
  ASSERT(r == UV_EINVAL);
  uv_run(loop, UV_RUN_DEFAULT);
  uv_fs_req_cleanup(&read_req);

  iov = uv_buf_init(NULL, 0);
  r = uv_fs_write(loop, &write_req, 0, &iov, 0, -1, fail_cb);
  ASSERT(r == UV_EINVAL);
  uv_run(loop, UV_RUN_DEFAULT);
  uv_fs_req_cleanup(&write_req);

  return 0;
}


TEST_IMPL(get_osfhandle_valid_handle) {
  int r;
  uv_os_fd_t fd;

  /* Setup. */
  unlink("test_file");

  loop = uv_default_loop();

  r = uv_fs_open(NULL,
                 &open_req1,
                 "test_file",
                 O_RDWR | O_CREAT,
                 S_IWUSR | S_IRUSR,
                 NULL);
  ASSERT(r >= 0);
  ASSERT(open_req1.result >= 0);
  uv_fs_req_cleanup(&open_req1);

  fd = uv_get_osfhandle(open_req1.result);
#ifdef _WIN32
  ASSERT(fd != INVALID_HANDLE_VALUE);
#else
  ASSERT(fd >= 0);
#endif

  r = uv_fs_close(NULL, &close_req, open_req1.result, NULL);
  ASSERT(r == 0);
  ASSERT(close_req.result == 0);
  uv_fs_req_cleanup(&close_req);

  /* Cleanup. */
  unlink("test_file");

  MAKE_VALGRIND_HAPPY();
  return 0;
}

TEST_IMPL(open_osfhandle_valid_handle) {
  int r;
  uv_os_fd_t handle;
  int fd;

  /* Setup. */
  unlink("test_file");

  loop = uv_default_loop();

  r = uv_fs_open(NULL,
                 &open_req1,
                 "test_file",
                 O_RDWR | O_CREAT,
                 S_IWUSR | S_IRUSR,
                 NULL);
  ASSERT(r >= 0);
  ASSERT(open_req1.result >= 0);
  uv_fs_req_cleanup(&open_req1);

  handle = uv_get_osfhandle(open_req1.result);
#ifdef _WIN32
  ASSERT(handle != INVALID_HANDLE_VALUE);
#else
  ASSERT(handle >= 0);
#endif

  fd = uv_open_osfhandle(handle);
#ifdef _WIN32
  ASSERT(fd > 0);
#else
  ASSERT(fd == open_req1.result);
#endif

  r = uv_fs_close(NULL, &close_req, open_req1.result, NULL);
  ASSERT(r == 0);
  ASSERT(close_req.result == 0);
  uv_fs_req_cleanup(&close_req);

  /* Cleanup. */
  unlink("test_file");

  MAKE_VALGRIND_HAPPY();
  return 0;
}

TEST_IMPL(fs_file_pos_after_op_with_offset) {
  int r;

  /* Setup. */
  unlink("test_file");
  loop = uv_default_loop();

  r = uv_fs_open(loop,
                 &open_req1,
                 "test_file",
                 O_RDWR | O_CREAT,
                 S_IWUSR | S_IRUSR,
                 NULL);
  ASSERT(r > 0);
  uv_fs_req_cleanup(&open_req1);

  iov = uv_buf_init(test_buf, sizeof(test_buf));
  r = uv_fs_write(NULL, &write_req, open_req1.result, &iov, 1, 0, NULL);
  ASSERT(r == sizeof(test_buf));
  ASSERT(lseek(open_req1.result, 0, SEEK_CUR) == 0);
  uv_fs_req_cleanup(&write_req);

  iov = uv_buf_init(buf, sizeof(buf));
  r = uv_fs_read(NULL, &read_req, open_req1.result, &iov, 1, 0, NULL);
  ASSERT(r == sizeof(test_buf));
  ASSERT(strcmp(buf, test_buf) == 0);
  ASSERT(lseek(open_req1.result, 0, SEEK_CUR) == 0);
  uv_fs_req_cleanup(&read_req);

  r = uv_fs_close(NULL, &close_req, open_req1.result, NULL);
  ASSERT(r == 0);
  uv_fs_req_cleanup(&close_req);

  /* Cleanup */
  unlink("test_file");

  MAKE_VALGRIND_HAPPY();
  return 0;
}

#ifdef _WIN32
static void fs_file_pos_common(void) {
  int r;

  iov = uv_buf_init("abc", 3);
  r = uv_fs_write(NULL, &write_req, open_req1.result, &iov, 1, -1, NULL);
  ASSERT(r == 3);
  uv_fs_req_cleanup(&write_req);

  /* Read with offset should not change the position */
  iov = uv_buf_init(buf, 1);
  r = uv_fs_read(NULL, &read_req, open_req1.result, &iov, 1, 1, NULL);
  ASSERT(r == 1);
  ASSERT(buf[0] == 'b');
  uv_fs_req_cleanup(&read_req);

  iov = uv_buf_init(buf, sizeof(buf));
  r = uv_fs_read(NULL, &read_req, open_req1.result, &iov, 1, -1, NULL);
  ASSERT(r == 0);
  uv_fs_req_cleanup(&read_req);

  /* Write without offset should change the position */
  iov = uv_buf_init("d", 1);
  r = uv_fs_write(NULL, &write_req, open_req1.result, &iov, 1, -1, NULL);
  ASSERT(r == 1);
  uv_fs_req_cleanup(&write_req);

  iov = uv_buf_init(buf, sizeof(buf));
  r = uv_fs_read(NULL, &read_req, open_req1.result, &iov, 1, -1, NULL);
  ASSERT(r == 0);
  uv_fs_req_cleanup(&read_req);
}

static void fs_file_pos_close_check(const char *contents, int size) {
  int r;

  /* Close */
  r = uv_fs_close(NULL, &close_req, open_req1.result, NULL);
  ASSERT(r == 0);
  uv_fs_req_cleanup(&close_req);

  /* Confirm file contents */
  r = uv_fs_open(NULL, &open_req1, "test_file", O_RDONLY, 0, NULL);
  ASSERT(r >= 0);
  ASSERT(open_req1.result >= 0);
  uv_fs_req_cleanup(&open_req1);

  iov = uv_buf_init(buf, sizeof(buf));
  r = uv_fs_read(NULL, &read_req, open_req1.result, &iov, 1, -1, NULL);
  ASSERT(r == size);
  ASSERT(strncmp(buf, contents, size) == 0);
  uv_fs_req_cleanup(&read_req);

  r = uv_fs_close(NULL, &close_req, open_req1.result, NULL);
  ASSERT(r == 0);
  uv_fs_req_cleanup(&close_req);

  /* Cleanup */
  unlink("test_file");
}

static void fs_file_pos_write(int add_flags) {
  int r;

  /* Setup. */
  unlink("test_file");

  r = uv_fs_open(NULL,
                 &open_req1,
                 "test_file",
                 O_TRUNC | O_CREAT | O_RDWR | add_flags,
                 S_IWUSR | S_IRUSR,
                 NULL);
  ASSERT(r > 0);
  uv_fs_req_cleanup(&open_req1);

  fs_file_pos_common();

  /* Write with offset should not change the position */
  iov = uv_buf_init("e", 1);
  r = uv_fs_write(NULL, &write_req, open_req1.result, &iov, 1, 1, NULL);
  ASSERT(r == 1);
  uv_fs_req_cleanup(&write_req);

  iov = uv_buf_init(buf, sizeof(buf));
  r = uv_fs_read(NULL, &read_req, open_req1.result, &iov, 1, -1, NULL);
  ASSERT(r == 0);
  uv_fs_req_cleanup(&read_req);

  fs_file_pos_close_check("aecd", 4);
}
TEST_IMPL(fs_file_pos_write) {
  fs_file_pos_write(0);
  fs_file_pos_write(UV_FS_O_FILEMAP);

  MAKE_VALGRIND_HAPPY();
  return 0;
}

static void fs_file_pos_append(int add_flags) {
  int r;

  /* Setup. */
  unlink("test_file");

  r = uv_fs_open(NULL,
                 &open_req1,
                 "test_file",
                 O_APPEND | O_CREAT | O_RDWR | add_flags,
                 S_IWUSR | S_IRUSR,
                 NULL);
  ASSERT(r > 0);
  uv_fs_req_cleanup(&open_req1);

  fs_file_pos_common();

  /* Write with offset appends (ignoring offset)
   * but does not change the position */
  iov = uv_buf_init("e", 1);
  r = uv_fs_write(NULL, &write_req, open_req1.result, &iov, 1, 1, NULL);
  ASSERT(r == 1);
  uv_fs_req_cleanup(&write_req);

  iov = uv_buf_init(buf, sizeof(buf));
  r = uv_fs_read(NULL, &read_req, open_req1.result, &iov, 1, -1, NULL);
  ASSERT(r == 1);
  ASSERT(buf[0] == 'e');
  uv_fs_req_cleanup(&read_req);

  fs_file_pos_close_check("abcde", 5);
}
TEST_IMPL(fs_file_pos_append) {
  fs_file_pos_append(0);
  fs_file_pos_append(UV_FS_O_FILEMAP);

  MAKE_VALGRIND_HAPPY();
  return 0;
}
#endif

TEST_IMPL(fs_null_req) {
  /* Verify that all fs functions return UV_EINVAL when the request is NULL. */
  int r;

  r = uv_fs_open(NULL, NULL, NULL, 0, 0, NULL);
  ASSERT(r == UV_EINVAL);

  r = uv_fs_close(NULL, NULL, 0, NULL);
  ASSERT(r == UV_EINVAL);

  r = uv_fs_read(NULL, NULL, 0, NULL, 0, -1, NULL);
  ASSERT(r == UV_EINVAL);

  r = uv_fs_write(NULL, NULL, 0, NULL, 0, -1, NULL);
  ASSERT(r == UV_EINVAL);

  r = uv_fs_unlink(NULL, NULL, NULL, NULL);
  ASSERT(r == UV_EINVAL);

  r = uv_fs_mkdir(NULL, NULL, NULL, 0, NULL);
  ASSERT(r == UV_EINVAL);

  r = uv_fs_mkdtemp(NULL, NULL, NULL, NULL);
  ASSERT(r == UV_EINVAL);

  r = uv_fs_mkstemp(NULL, NULL, NULL, NULL);
  ASSERT(r == UV_EINVAL);

  r = uv_fs_rmdir(NULL, NULL, NULL, NULL);
  ASSERT(r == UV_EINVAL);

  r = uv_fs_scandir(NULL, NULL, NULL, 0, NULL);
  ASSERT(r == UV_EINVAL);

  r = uv_fs_link(NULL, NULL, NULL, NULL, NULL);
  ASSERT(r == UV_EINVAL);

  r = uv_fs_symlink(NULL, NULL, NULL, NULL, 0, NULL);
  ASSERT(r == UV_EINVAL);

  r = uv_fs_readlink(NULL, NULL, NULL, NULL);
  ASSERT(r == UV_EINVAL);

  r = uv_fs_realpath(NULL, NULL, NULL, NULL);
  ASSERT(r == UV_EINVAL);

  r = uv_fs_chown(NULL, NULL, NULL, 0, 0, NULL);
  ASSERT(r == UV_EINVAL);

  r = uv_fs_fchown(NULL, NULL, 0, 0, 0, NULL);
  ASSERT(r == UV_EINVAL);

  r = uv_fs_stat(NULL, NULL, NULL, NULL);
  ASSERT(r == UV_EINVAL);

  r = uv_fs_lstat(NULL, NULL, NULL, NULL);
  ASSERT(r == UV_EINVAL);

  r = uv_fs_fstat(NULL, NULL, 0, NULL);
  ASSERT(r == UV_EINVAL);

  r = uv_fs_rename(NULL, NULL, NULL, NULL, NULL);
  ASSERT(r == UV_EINVAL);

  r = uv_fs_fsync(NULL, NULL, 0, NULL);
  ASSERT(r == UV_EINVAL);

  r = uv_fs_fdatasync(NULL, NULL, 0, NULL);
  ASSERT(r == UV_EINVAL);

  r = uv_fs_ftruncate(NULL, NULL, 0, 0, NULL);
  ASSERT(r == UV_EINVAL);

  r = uv_fs_copyfile(NULL, NULL, NULL, NULL, 0, NULL);
  ASSERT(r == UV_EINVAL);

  r = uv_fs_sendfile(NULL, NULL, 0, 0, 0, 0, NULL);
  ASSERT(r == UV_EINVAL);

  r = uv_fs_access(NULL, NULL, NULL, 0, NULL);
  ASSERT(r == UV_EINVAL);

  r = uv_fs_chmod(NULL, NULL, NULL, 0, NULL);
  ASSERT(r == UV_EINVAL);

  r = uv_fs_fchmod(NULL, NULL, 0, 0, NULL);
  ASSERT(r == UV_EINVAL);

  r = uv_fs_utime(NULL, NULL, NULL, 0.0, 0.0, NULL);
  ASSERT(r == UV_EINVAL);

  r = uv_fs_futime(NULL, NULL, 0, 0.0, 0.0, NULL);
  ASSERT(r == UV_EINVAL);

  r = uv_fs_statfs(NULL, NULL, NULL, NULL);
  ASSERT(r == UV_EINVAL);

  /* This should be a no-op. */
  uv_fs_req_cleanup(NULL);

  return 0;
}

#ifdef _WIN32
TEST_IMPL(fs_exclusive_sharing_mode) {
  int r;

  /* Setup. */
  unlink("test_file");

  ASSERT(UV_FS_O_EXLOCK > 0);

  r = uv_fs_open(NULL,
                 &open_req1,
                 "test_file",
                 O_RDWR | O_CREAT | UV_FS_O_EXLOCK,
                 S_IWUSR | S_IRUSR,
                 NULL);
  ASSERT(r >= 0);
  ASSERT(open_req1.result >= 0);
  uv_fs_req_cleanup(&open_req1);

  r = uv_fs_open(NULL,
                 &open_req2,
                 "test_file",
                 O_RDONLY | UV_FS_O_EXLOCK,
                 S_IWUSR | S_IRUSR,
                 NULL);
  ASSERT(r < 0);
  ASSERT(open_req2.result < 0);
  uv_fs_req_cleanup(&open_req2);

  r = uv_fs_close(NULL, &close_req, open_req1.result, NULL);
  ASSERT(r == 0);
  ASSERT(close_req.result == 0);
  uv_fs_req_cleanup(&close_req);

  r = uv_fs_open(NULL,
                 &open_req2,
                 "test_file",
                 O_RDONLY | UV_FS_O_EXLOCK,
                 S_IWUSR | S_IRUSR,
                 NULL);
  ASSERT(r >= 0);
  ASSERT(open_req2.result >= 0);
  uv_fs_req_cleanup(&open_req2);

  r = uv_fs_close(NULL, &close_req, open_req2.result, NULL);
  ASSERT(r == 0);
  ASSERT(close_req.result == 0);
  uv_fs_req_cleanup(&close_req);

  /* Cleanup */
  unlink("test_file");

  MAKE_VALGRIND_HAPPY();
  return 0;
}
#endif

#ifdef _WIN32
TEST_IMPL(fs_file_flag_no_buffering) {
  int r;

  /* Setup. */
  unlink("test_file");

  ASSERT(UV_FS_O_APPEND > 0);
  ASSERT(UV_FS_O_CREAT > 0);
  ASSERT(UV_FS_O_DIRECT > 0);
  ASSERT(UV_FS_O_RDWR > 0);

  /* FILE_APPEND_DATA must be excluded from FILE_GENERIC_WRITE: */
  r = uv_fs_open(NULL,
                 &open_req1,
                 "test_file",
                 UV_FS_O_RDWR | UV_FS_O_CREAT | UV_FS_O_DIRECT,
                 S_IWUSR | S_IRUSR,
                 NULL);
  ASSERT(r >= 0);
  ASSERT(open_req1.result >= 0);
  uv_fs_req_cleanup(&open_req1);

  r = uv_fs_close(NULL, &close_req, open_req1.result, NULL);
  ASSERT(r == 0);
  ASSERT(close_req.result == 0);
  uv_fs_req_cleanup(&close_req);

  /* FILE_APPEND_DATA and FILE_FLAG_NO_BUFFERING are mutually exclusive: */
  r = uv_fs_open(NULL,
                 &open_req2,
                 "test_file",
                 UV_FS_O_APPEND | UV_FS_O_DIRECT,
                 S_IWUSR | S_IRUSR,
                 NULL);
  ASSERT(r == UV_EINVAL);
  ASSERT(open_req2.result == UV_EINVAL);
  uv_fs_req_cleanup(&open_req2);

  /* Cleanup */
  unlink("test_file");

  MAKE_VALGRIND_HAPPY();
  return 0;
}
#endif

#ifdef _WIN32
int call_icacls(const char* command, ...) {
    char icacls_command[1024];
    va_list args;

    va_start(args, command);
    vsnprintf(icacls_command, ARRAYSIZE(icacls_command), command, args);
    va_end(args);
    return system(icacls_command);
}

TEST_IMPL(fs_open_readonly_acl) {
    uv_passwd_t pwd;
    uv_fs_t req;
    int r;

    /*
        Based on Node.js test from
        https://github.com/nodejs/node/commit/3ba81e34e86a5c32658e218cb6e65b13e8326bc5

        If anything goes wrong, you can delte the test_fle_icacls with:

            icacls test_file_icacls /remove "%USERNAME%" /inheritance:e
            attrib -r test_file_icacls
            del test_file_icacls
    */

    /* Setup - clear the ACL and remove the file */
    loop = uv_default_loop();
    r = uv_os_get_passwd(&pwd);
    ASSERT(r == 0);
    call_icacls("icacls test_file_icacls /remove \"%s\" /inheritance:e",
                pwd.username);
    uv_fs_chmod(loop, &req, "test_file_icacls", S_IWUSR, NULL);
    unlink("test_file_icacls");

    /* Create the file */
    r = uv_fs_open(loop,
                   &open_req1,
                   "test_file_icacls",
                   O_RDONLY | O_CREAT,
                   S_IRUSR,
                   NULL);
    ASSERT(r >= 0);
    ASSERT(open_req1.result >= 0);
    uv_fs_req_cleanup(&open_req1);
    r = uv_fs_close(NULL, &close_req, open_req1.result, NULL);
    ASSERT(r == 0);
    ASSERT(close_req.result == 0);
    uv_fs_req_cleanup(&close_req);

    /* Set up ACL */
    r = call_icacls("icacls test_file_icacls /inheritance:r /remove \"%s\"",
                    pwd.username);
    if (r != 0) {
        goto acl_cleanup;
    }
    r = call_icacls("icacls test_file_icacls /grant \"%s\":RX", pwd.username);
    if (r != 0) {
        goto acl_cleanup;
    }

    /* Try opening the file */
    r = uv_fs_open(NULL, &open_req1, "test_file_icacls", O_RDONLY, 0, NULL);
    if (r < 0) {
        goto acl_cleanup;
    }
    uv_fs_req_cleanup(&open_req1);
    r = uv_fs_close(NULL, &close_req, open_req1.result, NULL);
    if (r != 0) {
        goto acl_cleanup;
    }
    uv_fs_req_cleanup(&close_req);

 acl_cleanup:
    /* Cleanup */
    call_icacls("icacls test_file_icacls /remove \"%s\" /inheritance:e",
                pwd.username);
    unlink("test_file_icacls");
    uv_os_free_passwd(&pwd);
    ASSERT(r == 0);
    MAKE_VALGRIND_HAPPY();
    return 0;
}
#endif

#ifdef _WIN32
TEST_IMPL(fs_fchmod_archive_readonly) {
    uv_fs_t req;
    uv_file file;
    int r;
    /* Test clearing read-only flag from files with Archive flag cleared */

    /* Setup*/
    unlink("test_file");
    r = uv_fs_open(NULL,
                   &req,
                   "test_file",
                   O_WRONLY | O_CREAT,
                   S_IWUSR | S_IRUSR,
                   NULL);
    ASSERT(r >= 0);
    ASSERT(req.result >= 0);
    file = req.result;
    uv_fs_req_cleanup(&req);
    r = uv_fs_close(NULL, &req, file, NULL);
    ASSERT(r == 0);
    uv_fs_req_cleanup(&req);
    /* Make the file read-only and clear archive flag */
    r = SetFileAttributes("test_file", FILE_ATTRIBUTE_READONLY);
    ASSERT(r != 0);
    check_permission("test_file", 0400);
    /* Try fchmod */
    r = uv_fs_open(NULL, &req, "test_file", O_RDONLY, 0, NULL);
    ASSERT(r >= 0);
    ASSERT(req.result >= 0);
    file = req.result;
    uv_fs_req_cleanup(&req);
    r = uv_fs_fchmod(NULL, &req, file, S_IWUSR, NULL);
    ASSERT(r == 0);
    ASSERT(req.result == 0);
    uv_fs_req_cleanup(&req);
    r = uv_fs_close(NULL, &req, file, NULL);
    ASSERT(r == 0);
    uv_fs_req_cleanup(&req);
    check_permission("test_file", S_IWUSR);

    /* Restore Archive flag for rest of the tests */
    r = SetFileAttributes("test_file", FILE_ATTRIBUTE_ARCHIVE);
    ASSERT(r != 0);

    return 0;
}

TEST_IMPL(fs_invalid_mkdir_name) {
  uv_loop_t* loop;
  uv_fs_t req;
  int r;

  loop = uv_default_loop();
  r = uv_fs_mkdir(loop, &req, "invalid>", 0, NULL);
  ASSERT(r == UV_EINVAL);

  return 0;
}
#endif

TEST_IMPL(fs_statfs) {
  uv_fs_t req;
  int r;

  loop = uv_default_loop();

  /* Test the synchronous version. */
  r = uv_fs_statfs(NULL, &req, ".", NULL);
  ASSERT(r == 0);
  statfs_cb(&req);
  ASSERT(statfs_cb_count == 1);

  /* Test the asynchronous version. */
  r = uv_fs_statfs(loop, &req, ".", statfs_cb);
  ASSERT(r == 0);
  uv_run(loop, UV_RUN_DEFAULT);
  ASSERT(statfs_cb_count == 2);

  return 0;
}

TEST_IMPL(fs_get_system_error) {
  uv_fs_t req;
  int r;
  int system_error;

  r = uv_fs_statfs(NULL, &req, "non_existing_file", NULL);
  ASSERT(r != 0);

  system_error = uv_fs_get_system_error(&req);
#ifdef _WIN32
  ASSERT(system_error == ERROR_FILE_NOT_FOUND);
#else
  ASSERT(system_error == ENOENT);
#endif

  return 0;
}<|MERGE_RESOLUTION|>--- conflicted
+++ resolved
@@ -28,17 +28,8 @@
 #include <sys/stat.h>
 #include <limits.h> /* INT_MAX, PATH_MAX, IOV_MAX */
 
-<<<<<<< HEAD
 #ifndef _WIN32
 # include <unistd.h> /* unlink, rmdir, etc. */
-=======
-/* FIXME we shouldn't need to branch in this file */
-#if defined(__unix__) || defined(__POSIX__) || \
-    defined(__APPLE__) || defined(__sun) || \
-    defined(_AIX) || defined(__MVS__) || \
-    defined(__HAIKU__) || defined(__QNX__)
-#include <unistd.h> /* unlink, rmdir, etc. */
->>>>>>> 6c7519e9
 #else
 # include <winioctl.h>
 # include <direct.h>
@@ -317,7 +308,7 @@
     ASSERT(req->result == UV_EINVAL);
 #   elif defined(__PASE__)
     /* On IBMi PASE, there is no root user. uid 0 is user qsecofr.
-     * User may grant qsecofr's privileges, including changing 
+     * User may grant qsecofr's privileges, including changing
      * the file's ownership to uid 0.
      */
     ASSERT(req->result == 0 || req->result == UV_EPERM);
