--- conflicted
+++ resolved
@@ -822,18 +822,12 @@
   return 0;
 }
 
-<<<<<<< HEAD
 
 static void check_utime_ex(const char* path,
                            double btime,
                            double atime,
-                           double mtime) {
-=======
-static void check_utime(const char* path,
-                        double atime,
-                        double mtime,
-                        int test_lutime) {
->>>>>>> e8b989ea
+                           double mtime,
+                           int test_lutime) {
   uv_stat_t* s;
   uv_fs_t req;
   int r;
@@ -870,8 +864,8 @@
 }
 
 
-static void check_utime(const char* path, double atime, double mtime) {
-  check_utime_ex(path, NAN, atime, mtime);
+static void check_utime(const char* path, double atime, double mtime, int test_lutime) {
+  check_utime_ex(path, NAN, atime, mtime, test_lutime);
 }
 
 
@@ -2678,7 +2672,7 @@
   r = uv_fs_stat(NULL, &req, path, NULL);
   ASSERT(r == 0);
   ASSERT(req.result == 0);
-  check_utime_ex(path, btime, atime, mtime);
+  check_utime_ex(path, btime, atime, mtime, 0);
   uv_fs_req_cleanup(&req);
 
   atime = btime = mtime = 1291404900; /* 2010-12-03 20:35:00 - mees <3 */
@@ -2815,7 +2809,6 @@
 }
 
 
-<<<<<<< HEAD
 TEST_IMPL(fs_futime_ex) {
 #if defined(_AIX) && !defined(_AIX71)
   RETURN_SKIP("futime is not implemented for AIX versions below 7.1");
@@ -2851,7 +2844,55 @@
    * platforms support sub-second timestamps, but that support is filesystem-
    * dependent. Notably OS X (HFS Plus) does NOT support sub-second timestamps.
    */
-=======
+
+#ifdef _WIN32
+  mtime += 0.444;            /* 1982-09-10 11:22:33.444 */
+#endif
+
+  r = uv_fs_open(NULL, &req, path, O_RDWR, 0, NULL);
+  ASSERT(r == 0);
+  ASSERT(req.result >= 0);
+  file = (uv_os_fd_t) req.result;
+  uv_fs_req_cleanup(&req);
+
+  r = uv_fs_futime_ex(NULL, &req, file, btime, atime, mtime, NULL);
+#if defined(__CYGWIN__) || defined(__MSYS__)
+  ASSERT(r == UV_ENOSYS);
+  RETURN_SKIP("futime not supported on Cygwin");
+#else
+  ASSERT(r == 0);
+  ASSERT(req.result == 0);
+#endif
+  uv_fs_req_cleanup(&req);
+
+  r = uv_fs_stat(NULL, &req, path, NULL);
+  ASSERT(r == 0);
+  ASSERT(req.result == 0);
+  check_utime_ex(path, btime, atime, mtime, 0);
+  uv_fs_req_cleanup(&req);
+
+  atime = btime = mtime = 1291404900; /* 2010-12-03 20:35:00 - mees <3 */
+
+  checkme.atime = atime;
+  checkme.btime = btime;
+  checkme.mtime = mtime;
+  checkme.path = path;
+
+  /* async futime */
+  futime_req.data = &checkme;
+  r = uv_fs_futime_ex(loop, &futime_req, file, btime, atime, mtime, futime_cb);
+  ASSERT(r == 0);
+  uv_run(loop, UV_RUN_DEFAULT);
+  ASSERT(futime_cb_count == 1);
+
+  /* Cleanup. */
+  unlink(path);
+
+  MAKE_VALGRIND_HAPPY();
+  return 0;
+#endif
+}
+
 TEST_IMPL(fs_lutime) {
   utime_check_t checkme;
   const char* path = "test_file";
@@ -2890,55 +2931,10 @@
   /* Test the synchronous version. */
   atime = mtime = 400497753; /* 1982-09-10 11:22:33 */
 
->>>>>>> e8b989ea
 #ifdef _WIN32
   mtime += 0.444;            /* 1982-09-10 11:22:33.444 */
 #endif
 
-<<<<<<< HEAD
-  r = uv_fs_open(NULL, &req, path, O_RDWR, 0, NULL);
-  ASSERT(r == 0);
-  ASSERT(req.result >= 0);
-  file = (uv_os_fd_t) req.result;
-  uv_fs_req_cleanup(&req);
-
-  r = uv_fs_futime_ex(NULL, &req, file, btime, atime, mtime, NULL);
-#if defined(__CYGWIN__) || defined(__MSYS__)
-  ASSERT(r == UV_ENOSYS);
-  RETURN_SKIP("futime not supported on Cygwin");
-#else
-  ASSERT(r == 0);
-  ASSERT(req.result == 0);
-#endif
-  uv_fs_req_cleanup(&req);
-
-  r = uv_fs_stat(NULL, &req, path, NULL);
-  ASSERT(r == 0);
-  ASSERT(req.result == 0);
-  check_utime_ex(path, btime, atime, mtime);
-  uv_fs_req_cleanup(&req);
-
-  atime = btime = mtime = 1291404900; /* 2010-12-03 20:35:00 - mees <3 */
-
-  checkme.atime = atime;
-  checkme.btime = btime;
-  checkme.mtime = mtime;
-  checkme.path = path;
-
-  /* async futime */
-  futime_req.data = &checkme;
-  r = uv_fs_futime_ex(loop, &futime_req, file, btime, atime, mtime, futime_cb);
-  ASSERT(r == 0);
-  uv_run(loop, UV_RUN_DEFAULT);
-  ASSERT(futime_cb_count == 1);
-
-  /* Cleanup. */
-  unlink(path);
-
-  MAKE_VALGRIND_HAPPY();
-  return 0;
-#endif
-=======
   checkme.atime = atime;
   checkme.mtime = mtime;
   checkme.path = symlink_path;
@@ -2972,7 +2968,6 @@
 
   MAKE_VALGRIND_HAPPY();
   return 0;
->>>>>>> e8b989ea
 }
 
 
