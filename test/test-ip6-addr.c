/* Copyright Joyent, Inc. and other Node contributors. All rights reserved.
 *
 * Permission is hereby granted, free of charge, to any person obtaining a copy
 * of this software and associated documentation files (the "Software"), to
 * deal in the Software without restriction, including without limitation the
 * rights to use, copy, modify, merge, publish, distribute, sublicense, and/or
 * sell copies of the Software, and to permit persons to whom the Software is
 * furnished to do so, subject to the following conditions:
 *
 * The above copyright notice and this permission notice shall be included in
 * all copies or substantial portions of the Software.
 *
 * THE SOFTWARE IS PROVIDED "AS IS", WITHOUT WARRANTY OF ANY KIND, EXPRESS OR
 * IMPLIED, INCLUDING BUT NOT LIMITED TO THE WARRANTIES OF MERCHANTABILITY,
 * FITNESS FOR A PARTICULAR PURPOSE AND NONINFRINGEMENT. IN NO EVENT SHALL THE
 * AUTHORS OR COPYRIGHT HOLDERS BE LIABLE FOR ANY CLAIM, DAMAGES OR OTHER
 * LIABILITY, WHETHER IN AN ACTION OF CONTRACT, TORT OR OTHERWISE, ARISING
 * FROM, OUT OF OR IN CONNECTION WITH THE SOFTWARE OR THE USE OR OTHER DEALINGS
 * IN THE SOFTWARE.
 */

#include "uv.h"
#include "task.h"

#include <stdio.h>
#include <string.h>

#ifdef __linux__
# include <sys/socket.h>
# include <net/if.h>
#endif


TEST_IMPL(ip6_addr_link_local) {
#if defined(__CYGWIN__) || defined(__MSYS__)
  /* FIXME: Does Cygwin support this?  */
  RETURN_SKIP("FIXME: This test needs more investigation on Cygwin");
#endif
  char string_address[INET6_ADDRSTRLEN];
  uv_interface_address_t* addresses;
  uv_interface_address_t* address;
  struct sockaddr_in6 addr;
  unsigned int iface_index;
  const char* device_name;
  /* 40 bytes address, 16 bytes device name, plus reserve. */
  char scoped_addr[128];
  size_t scoped_addr_len;
  char interface_id[UV_IF_NAMESIZE];
  size_t interface_id_len;
  int count;
  int ix;
  int r;

  ASSERT(0 == uv_interface_addresses(&addresses, &count));

  for (ix = 0; ix < count; ix++) {
    address = addresses + ix;

    if (address->address.address6.sin6_family != AF_INET6)
      continue;

    ASSERT(0 == uv_inet_ntop(AF_INET6,
                             &address->address.address6.sin6_addr,
                             string_address,
                             sizeof(string_address)));

    /* Skip addresses that are not link-local. */
    if (strncmp(string_address, "fe80::", 6) != 0)
      continue;

    iface_index = address->address.address6.sin6_scope_id;
    device_name = address->name;

    scoped_addr_len = sizeof(scoped_addr);
    ASSERT(0 == uv_if_indextoname(iface_index, scoped_addr, &scoped_addr_len));
#ifndef _WIN32
    /* This assert fails on Windows, as Windows semantics are different. */
    ASSERT(0 == strcmp(device_name, scoped_addr));
#endif

    interface_id_len = sizeof(interface_id);
    r = uv_if_indextoiid(iface_index, interface_id, &interface_id_len);
    ASSERT(0 == r);
#ifdef _WIN32
    /* On Windows, the interface identifier is the numeric string of the index. */
    ASSERT(strtoul(interface_id, NULL, 10) == iface_index);
#else
    /* On Unix/Linux, the interface identifier is the interface device name. */
    ASSERT(0 == strcmp(device_name, interface_id));
#endif

    snprintf(scoped_addr,
             sizeof(scoped_addr),
             "%s%%%s",
             string_address,
             interface_id);

    fprintf(stderr, "Testing link-local address %s "
            "(iface_index: 0x%02x, device_name: %s)\n",
            scoped_addr,
            iface_index,
            device_name);
    fflush(stderr);

    ASSERT(0 == uv_ip6_addr(scoped_addr, TEST_PORT, &addr));
    fprintf(stderr, "Got scope_id 0x%02x\n", addr.sin6_scope_id);
    fflush(stderr);
    ASSERT(iface_index == addr.sin6_scope_id);
  }

  uv_free_interface_addresses(addresses, count);

  scoped_addr_len = sizeof(scoped_addr);
  ASSERT(0 != uv_if_indextoname((unsigned int)-1, scoped_addr, &scoped_addr_len));

  MAKE_VALGRIND_HAPPY();
  return 0;
}


#define GOOD_ADDR_LIST(X)                                                     \
    X("::")                                                                   \
    X("::1")                                                                  \
    X("fe80::1")                                                              \
    X("fe80::")                                                               \
    X("fe80::2acf:daff:fedd:342a")                                            \
    X("fe80:0:0:0:2acf:daff:fedd:342a")                                       \
    X("fe80:0:0:0:2acf:daff:1.2.3.4")                                         \
    X("ffff:ffff:ffff:ffff:ffff:ffff:255.255.255.255")                        \

#define BAD_ADDR_LIST(X)                                                      \
    X(":::1")                                                                 \
    X("abcde::1")                                                             \
    X("fe80:0:0:0:2acf:daff:fedd:342a:5678")                                  \
    X("fe80:0:0:0:2acf:daff:abcd:1.2.3.4")                                    \
    X("fe80:0:0:2acf:daff:1.2.3.4.5")                                         \
    X("ffff:ffff:ffff:ffff:ffff:ffff:255.255.255.255.255")                    \

#define TEST_GOOD(ADDR)                                                       \
    ASSERT(0 == uv_inet_pton(AF_INET6, ADDR, &addr));                         \
    ASSERT(0 == uv_inet_pton(AF_INET6, ADDR "%en1", &addr));                  \
    ASSERT(0 == uv_inet_pton(AF_INET6, ADDR "%%%%", &addr));                  \
    ASSERT(0 == uv_inet_pton(AF_INET6, ADDR "%en1:1.2.3.4", &addr));          \

#define TEST_BAD(ADDR)                                                        \
    ASSERT(0 != uv_inet_pton(AF_INET6, ADDR, &addr));                         \
    ASSERT(0 != uv_inet_pton(AF_INET6, ADDR "%en1", &addr));                  \
    ASSERT(0 != uv_inet_pton(AF_INET6, ADDR "%%%%", &addr));                  \
    ASSERT(0 != uv_inet_pton(AF_INET6, ADDR "%en1:1.2.3.4", &addr));          \

TEST_IMPL(ip6_pton) {
  struct in6_addr addr;

  GOOD_ADDR_LIST(TEST_GOOD)
  BAD_ADDR_LIST(TEST_BAD)

  MAKE_VALGRIND_HAPPY();
  return 0;
}

#undef GOOD_ADDR_LIST
#undef BAD_ADDR_LIST

<<<<<<< HEAD
#ifndef _WIN32
TEST_IMPL(ip6_invalid_interface) {
  struct sockaddr_in6 s;
  int r;

  r = uv_ip6_addr("::0%bad", 0, &s);
  ASSERT(r < 0);
  return 0;
}
#endif

#ifdef SIN6_LEN
=======
>>>>>>> e8b7eb69
TEST_IMPL(ip6_sin6_len) {
  struct sockaddr_in6 s;
  ASSERT_EQ(0, uv_ip6_addr("::", 0, &s));
#ifdef SIN6_LEN
  ASSERT(s.sin6_len == sizeof(s));
#endif
  return 0;
}<|MERGE_RESOLUTION|>--- conflicted
+++ resolved
@@ -161,7 +161,6 @@
 #undef GOOD_ADDR_LIST
 #undef BAD_ADDR_LIST
 
-<<<<<<< HEAD
 #ifndef _WIN32
 TEST_IMPL(ip6_invalid_interface) {
   struct sockaddr_in6 s;
@@ -173,9 +172,6 @@
 }
 #endif
 
-#ifdef SIN6_LEN
-=======
->>>>>>> e8b7eb69
 TEST_IMPL(ip6_sin6_len) {
   struct sockaddr_in6 s;
   ASSERT_EQ(0, uv_ip6_addr("::", 0, &s));
