/* Copyright libuv project contributors. All rights reserved.
 *
 * Permission is hereby granted, free of charge, to any person obtaining a copy
 * of this software and associated documentation files (the "Software"), to
 * deal in the Software without restriction, including without limitation the
 * rights to use, copy, modify, merge, publish, distribute, sublicense, and/or
 * sell copies of the Software, and to permit persons to whom the Software is
 * furnished to do so, subject to the following conditions:
 *
 * The above copyright notice and this permission notice shall be included in
 * all copies or substantial portions of the Software.
 *
 * THE SOFTWARE IS PROVIDED "AS IS", WITHOUT WARRANTY OF ANY KIND, EXPRESS OR
 * IMPLIED, INCLUDING BUT NOT LIMITED TO THE WARRANTIES OF MERCHANTABILITY,
 * FITNESS FOR A PARTICULAR PURPOSE AND NONINFRINGEMENT. IN NO EVENT SHALL THE
 * AUTHORS OR COPYRIGHT HOLDERS BE LIABLE FOR ANY CLAIM, DAMAGES OR OTHER
 * LIABILITY, WHETHER IN AN ACTION OF CONTRACT, TORT OR OTHERWISE, ARISING
 * FROM, OUT OF OR IN CONNECTION WITH THE SOFTWARE OR THE USE OR OTHER DEALINGS
 * IN THE SOFTWARE.
 */

#if defined(_WIN32) && !defined(USING_UV_SHARED)

#include "uv.h"
#include "task.h"

#include "../src/win/fs-fd-hash-inl.h"


#define HASH_MAX 1000000000
#define HASH_INC (1000 * UV__FD_HASH_SIZE + 2)
#define BUCKET_MAX (UV__FD_HASH_SIZE * UV__FD_HASH_GROUP_SIZE * 10)
#define BUCKET_INC UV__FD_HASH_SIZE
#define FD_DIFF 9


void assert_nonexistent(uv_os_fd_t fd) {
  struct uv__fd_info_s info = { 0 };
  ASSERT(!uv__fd_hash_get(fd, &info));
  ASSERT(!uv__fd_hash_remove(fd, &info));
}

void assert_existent(uv_os_fd_t fd) {
  struct uv__fd_info_s info = { 0 };
  ASSERT(uv__fd_hash_get(fd, &info));
<<<<<<< HEAD
  ASSERT(info.flags == (intptr_t) fd + FD_DIFF);
=======
  ASSERT_EQ(info.flags, fd + FD_DIFF);
>>>>>>> be6b81a3
}

void assert_insertion(uv_os_fd_t fd) {
  struct uv__fd_info_s info = { 0 };
  assert_nonexistent(fd);
  info.flags = (intptr_t) fd + FD_DIFF;
  uv__fd_hash_add(fd, &info);
  assert_existent(fd);
}

void assert_removal(uv_os_fd_t fd) {
  struct uv__fd_info_s info = { 0 };
  assert_existent(fd);
  uv__fd_hash_remove(fd, &info);
<<<<<<< HEAD
  ASSERT(info.flags == (intptr_t) fd + FD_DIFF);
=======
  ASSERT_EQ(info.flags, fd + FD_DIFF);
>>>>>>> be6b81a3
  assert_nonexistent(fd);
}


/* Run a function for a set of values up to a very high number */
#define RUN_HASH(function)                                                   \
  do {                                                                       \
    for (fd = 0; fd < HASH_MAX; fd += HASH_INC) {                            \
      function((uv_os_fd_t) fd);                                             \
    }                                                                        \
  } while (0)

/* Run a function for a set of values that will cause many collisions */
#define RUN_COLLISIONS(function)                                             \
  do {                                                                       \
    for (fd = 1; fd < BUCKET_MAX; fd += BUCKET_INC) {                        \
      function((uv_os_fd_t) fd);                                             \
    }                                                                        \
  } while (0)


TEST_IMPL(fs_fd_hash) {
  uintptr_t fd;

  uv__fd_hash_init();

  /* Empty table */
  RUN_HASH(assert_nonexistent);
  RUN_COLLISIONS(assert_nonexistent);

  /* Fill up */
  RUN_HASH(assert_insertion);
  RUN_COLLISIONS(assert_insertion);

  /* Full */
  RUN_HASH(assert_existent);
  RUN_COLLISIONS(assert_existent);

  /* Update */
  {
    struct uv__fd_info_s info = { 0 };
    info.flags = FD_DIFF + FD_DIFF;
    uv__fd_hash_add(0, &info);
  }
  {
    struct uv__fd_info_s info = { 0 };
<<<<<<< HEAD
    ASSERT(uv__fd_hash_get((uv_os_fd_t) 0, &info));
    ASSERT(info.flags == FD_DIFF + FD_DIFF);
=======
    ASSERT(uv__fd_hash_get(0, &info));
    ASSERT_EQ(info.flags, FD_DIFF + FD_DIFF);
>>>>>>> be6b81a3
  }
  {
    /* Leave as it was, will be again tested below */
    struct uv__fd_info_s info = { 0 };
    info.flags = FD_DIFF;
    uv__fd_hash_add(0, &info);
  }

  /* Remove all */
  RUN_HASH(assert_removal);
  RUN_COLLISIONS(assert_removal);

  /* Empty table */
  RUN_HASH(assert_nonexistent);
  RUN_COLLISIONS(assert_nonexistent);
  
  return 0;
}

#else

typedef int file_has_no_tests;  /* ISO C forbids an empty translation unit. */

#endif  /* ifndef _WIN32 */<|MERGE_RESOLUTION|>--- conflicted
+++ resolved
@@ -43,11 +43,7 @@
 void assert_existent(uv_os_fd_t fd) {
   struct uv__fd_info_s info = { 0 };
   ASSERT(uv__fd_hash_get(fd, &info));
-<<<<<<< HEAD
-  ASSERT(info.flags == (intptr_t) fd + FD_DIFF);
-=======
-  ASSERT_EQ(info.flags, fd + FD_DIFF);
->>>>>>> be6b81a3
+  ASSERT_EQ(info.flags, (intptr_t) fd + FD_DIFF);
 }
 
 void assert_insertion(uv_os_fd_t fd) {
@@ -62,11 +58,7 @@
   struct uv__fd_info_s info = { 0 };
   assert_existent(fd);
   uv__fd_hash_remove(fd, &info);
-<<<<<<< HEAD
-  ASSERT(info.flags == (intptr_t) fd + FD_DIFF);
-=======
-  ASSERT_EQ(info.flags, fd + FD_DIFF);
->>>>>>> be6b81a3
+  ASSERT_EQ(info.flags, (intptr_t) fd + FD_DIFF);
   assert_nonexistent(fd);
 }
 
@@ -113,13 +105,8 @@
   }
   {
     struct uv__fd_info_s info = { 0 };
-<<<<<<< HEAD
     ASSERT(uv__fd_hash_get((uv_os_fd_t) 0, &info));
-    ASSERT(info.flags == FD_DIFF + FD_DIFF);
-=======
-    ASSERT(uv__fd_hash_get(0, &info));
     ASSERT_EQ(info.flags, FD_DIFF + FD_DIFF);
->>>>>>> be6b81a3
   }
   {
     /* Leave as it was, will be again tested below */
