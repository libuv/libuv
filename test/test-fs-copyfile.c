--- conflicted
+++ resolved
@@ -79,13 +79,8 @@
   r = uv_fs_open(NULL, &req, name, O_WRONLY | O_CREAT | O_TRUNC,
                  S_IWUSR | S_IRUSR, NULL);
   uv_fs_req_cleanup(&req);
-<<<<<<< HEAD
-  ASSERT(r == 0);
+  ASSERT_EQ(r, 0);
   file = (uv_os_fd_t) req.result;
-=======
-  ASSERT_GE(r, 0);
-  file = r;
->>>>>>> be6b81a3
 
   buf = uv_buf_init("a", 1);
 
