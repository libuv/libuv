--- conflicted
+++ resolved
@@ -77,24 +77,16 @@
   uv_write_t write_req;
 #endif
 
-<<<<<<< HEAD
-  ASSERT(0 == uv_pipe_init(uv_default_loop(), &pipe_handle, 0));
-  ASSERT(0 == uv_pipe(fd, 0, 0));
-  ASSERT(0 == uv_pipe_open(&pipe_handle, fd[1]));
-  ASSERT(0 == uv_stream_set_blocking((uv_stream_t*) &pipe_handle, 1));
+  ASSERT_OK(uv_pipe_init(uv_default_loop(), &pipe_handle, 0));
+  ASSERT_OK(uv_pipe(fd, 0, 0));
+  ASSERT_OK(uv_pipe_open(&pipe_handle, fd[1]));
+  ASSERT_OK(uv_stream_set_blocking((uv_stream_t*) &pipe_handle, 1));
   /* fd[1] is owned by pipe_handle now. */
 #ifdef _WIN32
   fd[1] = INVALID_HANDLE_VALUE;
 #else
   fd[1] = -1;
 #endif
-=======
-  ASSERT_OK(uv_pipe_init(uv_default_loop(), &pipe_handle, 0));
-  ASSERT_OK(uv_pipe(fd, 0, 0));
-  ASSERT_OK(uv_pipe_open(&pipe_handle, fd[1]));
-  ASSERT_OK(uv_stream_set_blocking((uv_stream_t*) &pipe_handle, 1));
-  fd[1] = -1; /* fd[1] is owned by pipe_handle now. */
->>>>>>> be6b81a3
 
   ctx.fd = fd[0];
   ASSERT_OK(uv_barrier_init(&ctx.barrier, 2));
@@ -132,17 +124,10 @@
 
   ASSERT_OK(uv_thread_join(&thread));
 #ifdef _WIN32
-<<<<<<< HEAD
-  ASSERT(0 != CloseHandle(fd[0]));  /* fd[1] is closed by uv_close(). */
+  ASSERT_NE(0, CloseHandle(fd[0]));  /* fd[1] is closed by uv_close(). */
   fd[0] = INVALID_HANDLE_VALUE;
 #else
-  ASSERT(0 == close(fd[0]));  /* fd[1] is closed by uv_close(). */
-=======
-  ASSERT_OK(_close(fd[0]));  /* fd[1] is closed by uv_close(). */
-#else
   ASSERT_OK(close(fd[0]));  /* fd[1] is closed by uv_close(). */
-#endif
->>>>>>> be6b81a3
   fd[0] = -1;
 #endif
   uv_barrier_destroy(&ctx.barrier);
