--- conflicted
+++ resolved
@@ -27,18 +27,9 @@
 #include <stdio.h>
 #include <stddef.h>
 #include <stdlib.h>
-<<<<<<< HEAD
 #include <stdint.h>
-=======
 #include <string.h>
 #include <inttypes.h>
-
-#if defined(_MSC_VER) && _MSC_VER < 1600
-# include "uv/stdint-msvc2008.h"
-#else
-# include <stdint.h>
-#endif
->>>>>>> e8b989ea
 
 #if !defined(_WIN32)
 # include <sys/time.h>
