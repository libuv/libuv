/* Copyright Joyent, Inc. and other Node contributors. All rights reserved.
 *
 * Permission is hereby granted, free of charge, to any person obtaining a copy
 * of this software and associated documentation files (the "Software"), to
 * deal in the Software without restriction, including without limitation the
 * rights to use, copy, modify, merge, publish, distribute, sublicense, and/or
 * sell copies of the Software, and to permit persons to whom the Software is
 * furnished to do so, subject to the following conditions:
 *
 * The above copyright notice and this permission notice shall be included in
 * all copies or substantial portions of the Software.
 *
 * THE SOFTWARE IS PROVIDED "AS IS", WITHOUT WARRANTY OF ANY KIND, EXPRESS OR
 * IMPLIED, INCLUDING BUT NOT LIMITED TO THE WARRANTIES OF MERCHANTABILITY,
 * FITNESS FOR A PARTICULAR PURPOSE AND NONINFRINGEMENT. IN NO EVENT SHALL THE
 * AUTHORS OR COPYRIGHT HOLDERS BE LIABLE FOR ANY CLAIM, DAMAGES OR OTHER
 * LIABILITY, WHETHER IN AN ACTION OF CONTRACT, TORT OR OTHERWISE, ARISING
 * FROM, OUT OF OR IN CONNECTION WITH THE SOFTWARE OR THE USE OR OTHER DEALINGS
 * IN THE SOFTWARE.
 */

#ifndef TASK_H_
#define TASK_H_

#include "uv.h"

#include <stdio.h>
#include <stddef.h>
#include <stdlib.h>
#include <stdint.h>
#include <string.h>
#include <inttypes.h>
<<<<<<< HEAD
=======
#include <stdint.h>
>>>>>>> 96e05543

#if !defined(_WIN32)
# include <sys/time.h>
# include <sys/resource.h>  /* setrlimit() */
#endif

#define TEST_PORT 9123
#define TEST_PORT_2 9124
#define TEST_PORT_3 9125

#ifdef _WIN32
# define TEST_PIPENAME "\\\\.\\pipe\\uv-test"
# define TEST_PIPENAME_2 "\\\\.\\pipe\\uv-test2"
# define TEST_PIPENAME_3 "\\\\.\\pipe\\uv-test3"
#else
# define TEST_PIPENAME "/tmp/uv-test-sock"
# define TEST_PIPENAME_2 "/tmp/uv-test-sock2"
# define TEST_PIPENAME_3 "/tmp/uv-test-sock3"
#endif

#ifdef _WIN32
# include <sys/stat.h>
# ifndef S_IRUSR
#  define S_IRUSR _S_IREAD
# endif
# ifndef S_IWUSR
#  define S_IWUSR _S_IWRITE
# endif
#endif

#define ARRAY_SIZE(a) (sizeof(a) / sizeof((a)[0]))

#define container_of(ptr, type, member) \
  ((type *) ((char *) (ptr) - offsetof(type, member)))

typedef enum {
  TCP = 0,
  UDP,
  PIPE
} stream_type;

/* Die with fatal error. */
#define FATAL(msg)                                        \
  do {                                                    \
    fprintf(stderr,                                       \
            "Fatal error in %s on line %d: %s\n",         \
            __FILE__,                                     \
            __LINE__,                                     \
            msg);                                         \
    fflush(stderr);                                       \
    abort();                                              \
  } while (0)

/* Have our own assert, so we are sure it does not get optimized away in
 * a release build.
 */
#define ASSERT(expr)                                      \
 do {                                                     \
  if (!(expr)) {                                          \
    fprintf(stderr,                                       \
            "Assertion failed in %s on line %d: %s\n",    \
            __FILE__,                                     \
            __LINE__,                                     \
            #expr);                                       \
    abort();                                              \
  }                                                       \
 } while (0)

#define ASSERT_BASE(a, operator, b, type, conv)              \
 do {                                                        \
  volatile type eval_a = (type) (a);                         \
  volatile type eval_b = (type) (b);                         \
  if (!(eval_a operator eval_b)) {                           \
    fprintf(stderr,                                          \
            "Assertion failed in %s on line %d: `%s %s %s` " \
            "(%"conv" %s %"conv")\n",                        \
            __FILE__,                                        \
            __LINE__,                                        \
            #a,                                              \
            #operator,                                       \
            #b,                                              \
            eval_a,                                          \
            #operator,                                       \
            eval_b);                                         \
    abort();                                                 \
  }                                                          \
 } while (0)

#define ASSERT_BASE_STR(expr, a, operator, b, type, conv)      \
 do {                                                          \
  if (!(expr)) {                                               \
    fprintf(stderr,                                            \
            "Assertion failed in %s on line %d: `%s %s %s` "   \
            "(%"conv" %s %"conv")\n",                          \
            __FILE__,                                          \
            __LINE__,                                          \
            #a,                                                \
            #operator,                                         \
            #b,                                                \
            (type)a,                                           \
            #operator,                                         \
            (type)b);                                          \
    abort();                                                   \
  }                                                            \
 } while (0)

#define ASSERT_BASE_LEN(expr, a, operator, b, conv, len)     \
 do {                                                        \
  if (!(expr)) {                                             \
    fprintf(stderr,                                          \
            "Assertion failed in %s on line %d: `%s %s %s` " \
            "(%.*"#conv" %s %.*"#conv")\n",                  \
            __FILE__,                                        \
            __LINE__,                                        \
            #a,                                              \
            #operator,                                       \
            #b,                                              \
            (int)len,                                        \
            a,                                               \
            #operator,                                       \
            (int)len,                                        \
            b);                                              \
    abort();                                                 \
  }                                                          \
 } while (0)

#define ASSERT_BASE_HEX(expr, a, operator, b, size)            \
 do {                                                          \
  if (!(expr)) {                                               \
    int i;                                                     \
    unsigned char* a_ = (unsigned char*)a;                     \
    unsigned char* b_ = (unsigned char*)b;                     \
    fprintf(stderr,                                            \
            "Assertion failed in %s on line %d: `%s %s %s` (", \
            __FILE__,                                          \
            __LINE__,                                          \
            #a,                                                \
            #operator,                                         \
            #b);                                               \
    for (i = 0; i < size; ++i) {                               \
      if (i > 0) fprintf(stderr, ":");                         \
      fprintf(stderr, "%02X", a_[i]);                          \
    }                                                          \
    fprintf(stderr, " %s ", #operator);                        \
    for (i = 0; i < size; ++i) {                               \
      if (i > 0) fprintf(stderr, ":");                         \
      fprintf(stderr, "%02X", b_[i]);                          \
    }                                                          \
    fprintf(stderr, ")\n");                                    \
    abort();                                                   \
  }                                                            \
 } while (0)

#define ASSERT_EQ(a, b) ASSERT_BASE(a, ==, b, int64_t, PRId64)
#define ASSERT_GE(a, b) ASSERT_BASE(a, >=, b, int64_t, PRId64)
#define ASSERT_GT(a, b) ASSERT_BASE(a, >, b, int64_t, PRId64)
#define ASSERT_LE(a, b) ASSERT_BASE(a, <=, b, int64_t, PRId64)
#define ASSERT_LT(a, b) ASSERT_BASE(a, <, b, int64_t, PRId64)
#define ASSERT_NE(a, b) ASSERT_BASE(a, !=, b, int64_t, PRId64)
#define ASSERT_OK(a) ASSERT_BASE(a, ==, 0, int64_t, PRId64)

#define ASSERT_UINT64_EQ(a, b) ASSERT_BASE(a, ==, b, uint64_t, PRIu64)
#define ASSERT_UINT64_GE(a, b) ASSERT_BASE(a, >=, b, uint64_t, PRIu64)
#define ASSERT_UINT64_GT(a, b) ASSERT_BASE(a, >, b, uint64_t, PRIu64)
#define ASSERT_UINT64_LE(a, b) ASSERT_BASE(a, <=, b, uint64_t, PRIu64)
#define ASSERT_UINT64_LT(a, b) ASSERT_BASE(a, <, b, uint64_t, PRIu64)
#define ASSERT_UINT64_NE(a, b) ASSERT_BASE(a, !=, b, uint64_t, PRIu64)

#define ASSERT_DOUBLE_EQ(a, b) ASSERT_BASE(a, ==, b, double, "f")
#define ASSERT_DOUBLE_GE(a, b) ASSERT_BASE(a, >=, b, double, "f")
#define ASSERT_DOUBLE_GT(a, b) ASSERT_BASE(a, >, b, double, "f")
#define ASSERT_DOUBLE_LE(a, b) ASSERT_BASE(a, <=, b, double, "f")
#define ASSERT_DOUBLE_LT(a, b) ASSERT_BASE(a, <, b, double, "f")
#define ASSERT_DOUBLE_NE(a, b) ASSERT_BASE(a, !=, b, double, "f")

#define ASSERT_STR_EQ(a, b) \
  ASSERT_BASE_STR(strcmp(a, b) == 0, a, == , b, char*, "s")

#define ASSERT_STR_NE(a, b) \
  ASSERT_BASE_STR(strcmp(a, b) != 0, a, !=, b, char*, "s")

#define ASSERT_MEM_EQ(a, b, size) \
  ASSERT_BASE_LEN(memcmp(a, b, size) == 0, a, ==, b, s, size)

#define ASSERT_MEM_NE(a, b, size) \
  ASSERT_BASE_LEN(memcmp(a, b, size) != 0, a, !=, b, s, size)

#define ASSERT_MEM_HEX_EQ(a, b, size) \
  ASSERT_BASE_HEX(memcmp(a, b, size) == 0, a, ==, b, size)

#define ASSERT_MEM_HEX_NE(a, b, size) \
  ASSERT_BASE_HEX(memcmp(a, b, size) != 0, a, !=, b, size)

#define ASSERT_NULL(a) \
  ASSERT_BASE(a, ==, NULL, void*, "p")

#define ASSERT_NOT_NULL(a) \
  ASSERT_BASE(a, !=, NULL, void*, "p")

#define ASSERT_PTR_EQ(a, b) \
  ASSERT_BASE(a, ==, b, void*, "p")

#define ASSERT_PTR_NE(a, b) \
  ASSERT_BASE(a, !=, b, void*, "p")

/* This macro cleans up the event loop. This is used to avoid valgrind
 * warnings about memory being "leaked" by the event loop.
 */
#define MAKE_VALGRIND_HAPPY(loop)                   \
  do {                                              \
    close_loop(loop);                               \
    ASSERT(0 == uv_loop_close(loop));               \
    uv_library_shutdown();                          \
  } while (0)

/* Just sugar for wrapping the main() for a task or helper. */
#define TEST_IMPL(name)                                                       \
  int run_test_##name(void);                                                  \
  int run_test_##name(void)

#define BENCHMARK_IMPL(name)                                                  \
  int run_benchmark_##name(void);                                             \
  int run_benchmark_##name(void)

#define HELPER_IMPL(name)                                                     \
  int run_helper_##name(void);                                                \
  int run_helper_##name(void)

/* Format big numbers nicely. */
char* fmt(char (*buf)[32], double d);

/* Reserved test exit codes. */
enum test_status {
  TEST_OK = 0,
  TEST_SKIP = 7
};

#define RETURN_OK()                                                           \
  do {                                                                        \
    return TEST_OK;                                                           \
  } while (0)

#define RETURN_SKIP(explanation)                                              \
  do {                                                                        \
    fprintf(stderr, "%s\n", explanation);                                     \
    fflush(stderr);                                                           \
    return TEST_SKIP;                                                         \
  } while (0)

#if !defined(_WIN32)

# define TEST_FILE_LIMIT(num)                                                 \
    do {                                                                      \
      struct rlimit lim;                                                      \
      lim.rlim_cur = (num);                                                   \
      lim.rlim_max = lim.rlim_cur;                                            \
      if (setrlimit(RLIMIT_NOFILE, &lim))                                     \
        RETURN_SKIP("File descriptor limit too low.");                        \
    } while (0)

#else  /* defined(_WIN32) */

# define TEST_FILE_LIMIT(num) do {} while (0)

#endif

#if defined(__clang__) ||                                \
    defined(__GNUC__) ||                                 \
    defined(__INTEL_COMPILER)
# define UNUSED __attribute__((unused))
#else
# define UNUSED
#endif

#if defined(_WIN32)
#define notify_parent_process() ((void) 0)
#else
extern void notify_parent_process(void);
#endif

/* Fully close a loop */
static void close_walk_cb(uv_handle_t* handle, void* arg) {
  if (!uv_is_closing(handle))
    uv_close(handle, NULL);
}

UNUSED static void close_loop(uv_loop_t* loop) {
  uv_walk(loop, close_walk_cb, NULL);
  uv_run(loop, UV_RUN_DEFAULT);
}

UNUSED static int can_ipv6(void) {
  uv_interface_address_t* addr;
  int supported;
  int count;
  int i;

  if (uv_interface_addresses(&addr, &count))
    return 0;  /* Assume no IPv6 support on failure. */

  supported = 0;
  for (i = 0; supported == 0 && i < count; i += 1)
    supported = (AF_INET6 == addr[i].address.address6.sin6_family);

  uv_free_interface_addresses(addr, count);
  return supported;
}

#if defined(__CYGWIN__) || defined(__MSYS__) || defined(__PASE__)
# define NO_FS_EVENTS "Filesystem watching not supported on this platform."
#endif

#if defined(__MSYS__)
# define NO_SEND_HANDLE_ON_PIPE \
  "MSYS2 runtime does not support sending handles on pipes."
#elif defined(__CYGWIN__)
# define NO_SEND_HANDLE_ON_PIPE \
  "Cygwin runtime does not support sending handles on pipes."
#endif

#if defined(__MSYS__)
# define NO_SELF_CONNECT \
  "MSYS2 runtime hangs on listen+connect in same process."
#elif defined(__CYGWIN__)
# define NO_SELF_CONNECT \
  "Cygwin runtime hangs on listen+connect in same process."
#endif

#if !defined(__linux__) && \
<<<<<<< HEAD
    !defined(__FreeBSD__) && \
=======
    !(defined(__FreeBSD__) && __FreeBSD_version >= 1301000) && \
>>>>>>> 96e05543
    !defined(_WIN32)
# define NO_CPU_AFFINITY \
  "affinity not supported on this platform."
#endif

#endif /* TASK_H_ */<|MERGE_RESOLUTION|>--- conflicted
+++ resolved
@@ -27,13 +27,9 @@
 #include <stdio.h>
 #include <stddef.h>
 #include <stdlib.h>
-#include <stdint.h>
 #include <string.h>
 #include <inttypes.h>
-<<<<<<< HEAD
-=======
 #include <stdint.h>
->>>>>>> 96e05543
 
 #if !defined(_WIN32)
 # include <sys/time.h>
@@ -363,11 +359,7 @@
 #endif
 
 #if !defined(__linux__) && \
-<<<<<<< HEAD
-    !defined(__FreeBSD__) && \
-=======
     !(defined(__FreeBSD__) && __FreeBSD_version >= 1301000) && \
->>>>>>> 96e05543
     !defined(_WIN32)
 # define NO_CPU_AFFINITY \
   "affinity not supported on this platform."
