/* Copyright Joyent, Inc. and other Node contributors. All rights reserved.
 *
 * Permission is hereby granted, free of charge, to any person obtaining a copy
 * of this software and associated documentation files (the "Software"), to
 * deal in the Software without restriction, including without limitation the
 * rights to use, copy, modify, merge, publish, distribute, sublicense, and/or
 * sell copies of the Software, and to permit persons to whom the Software is
 * furnished to do so, subject to the following conditions:
 *
 * The above copyright notice and this permission notice shall be included in
 * all copies or substantial portions of the Software.
 *
 * THE SOFTWARE IS PROVIDED "AS IS", WITHOUT WARRANTY OF ANY KIND, EXPRESS OR
 * IMPLIED, INCLUDING BUT NOT LIMITED TO THE WARRANTIES OF MERCHANTABILITY,
 * FITNESS FOR A PARTICULAR PURPOSE AND NONINFRINGEMENT. IN NO EVENT SHALL THE
 * AUTHORS OR COPYRIGHT HOLDERS BE LIABLE FOR ANY CLAIM, DAMAGES OR OTHER
 * LIABILITY, WHETHER IN AN ACTION OF CONTRACT, TORT OR OTHERWISE, ARISING
 * FROM, OUT OF OR IN CONNECTION WITH THE SOFTWARE OR THE USE OR OTHER DEALINGS
 * IN THE SOFTWARE.
 */

#include "uv.h"
#include "task.h"

#include <stdio.h>
#include <stdlib.h>
#include <string.h>


#define CHECK_HANDLE(handle) \
  ASSERT_NE((uv_udp_t*)(handle) == &server || (uv_udp_t*)(handle) == &client, 0)

#if defined(__APPLE__)          || \
    defined(_AIX)               || \
<<<<<<< HEAD
=======
    defined(__MVS__)            || \
    defined(__FreeBSD__)        || \
>>>>>>> 8fb9cb91
    defined(__NetBSD__)         || \
    defined(__OpenBSD__)
  #define MULTICAST_ADDR "ff02::1%lo0"
  #define INTERFACE_ADDR "::1%lo0"
#elif defined(__MVS__)
  #define MULTICAST_ADDR "ff02::1%LOOPBACK6"
  #define INTERFACE_ADDR "::1%LOOPBACK6"
#else
  #define MULTICAST_ADDR "ff02::1"
  #define INTERFACE_ADDR NULL
#endif

static uv_udp_t server;
static uv_udp_t client;
static uv_udp_send_t req;
static uv_udp_send_t req_ss;

static int cl_recv_cb_called;

static int sv_send_cb_called;

static int close_cb_called;

static void alloc_cb(uv_handle_t* handle,
                     size_t suggested_size,
                     uv_buf_t* buf) {
  static char slab[65536];
  CHECK_HANDLE(handle);
  ASSERT_LE(suggested_size, sizeof(slab));
  buf->base = slab;
  buf->len = sizeof(slab);
}


static void close_cb(uv_handle_t* handle) {
  CHECK_HANDLE(handle);
  close_cb_called++;
}


static void sv_send_cb(uv_udp_send_t* req, int status) {
  ASSERT_NOT_NULL(req);
  ASSERT_OK(status);
  CHECK_HANDLE(req->handle);

  sv_send_cb_called++;

  if (sv_send_cb_called == 2)
    uv_close((uv_handle_t*) req->handle, close_cb);
}


static int do_send(uv_udp_send_t* send_req) {
  uv_buf_t buf;
  struct sockaddr_in6 addr;
  
  buf = uv_buf_init("PING", 4);

  ASSERT_OK(uv_ip6_addr(MULTICAST_ADDR, TEST_PORT, &addr));

  /* client sends "PING" */
  return uv_udp_send(send_req,
                     &client,
                     &buf,
                     1,
                     (const struct sockaddr*) &addr,
                     sv_send_cb);
}


static void cl_recv_cb(uv_udp_t* handle,
                       ssize_t nread,
                       const uv_buf_t* buf,
                       const struct sockaddr* addr,
                       unsigned flags) {
  CHECK_HANDLE(handle);
  ASSERT_OK(flags);

  if (nread < 0) {
    ASSERT(0 && "unexpected error");
  }

  if (nread == 0) {
    /* Returning unused buffer. Don't count towards cl_recv_cb_called */
    ASSERT_NULL(addr);
    return;
  }

  ASSERT_NOT_NULL(addr);
  ASSERT_EQ(4, nread);
  ASSERT(!memcmp("PING", buf->base, nread));

  cl_recv_cb_called++;

  if (cl_recv_cb_called == 2) {
    /* we are done with the server handle, we can close it */
    uv_close((uv_handle_t*) &server, close_cb);
  } else {
    int r;
    char source_addr[64];

    r = uv_ip6_name((const struct sockaddr_in6*)addr, source_addr, sizeof(source_addr));
    ASSERT_OK(r);

    r = uv_udp_set_membership(&server, MULTICAST_ADDR, INTERFACE_ADDR, UV_LEAVE_GROUP);
    ASSERT_OK(r);

    r = uv_udp_set_source_membership(&server, MULTICAST_ADDR, INTERFACE_ADDR, source_addr, UV_JOIN_GROUP);
    ASSERT_OK(r);

    r = do_send(&req_ss);
    ASSERT_OK(r);
  }
}


static int can_ipv6_external(void) {
  uv_interface_address_t* addr;
  int supported;
  int count;
  int i;

  if (uv_interface_addresses(&addr, &count))
    return 0;  /* Assume no IPv6 support on failure. */

  supported = 0;
  for (i = 0; supported == 0 && i < count; i += 1)
    supported = (AF_INET6 == addr[i].address.address6.sin6_family &&
                 !addr[i].is_internal);

  uv_free_interface_addresses(addr, count);
  return supported;
}


TEST_IMPL(udp_multicast_join6) {
  int r;
  struct sockaddr_in6 addr;

  if (!can_ipv6_external())
    RETURN_SKIP("No external IPv6 interface available");

  ASSERT_OK(uv_ip6_addr("::", TEST_PORT, &addr));

  r = uv_udp_init(uv_default_loop(), &server);
  ASSERT_OK(r);

  r = uv_udp_init(uv_default_loop(), &client);
  ASSERT_OK(r);

  /* bind to the desired port */
  r = uv_udp_bind(&server, (const struct sockaddr*) &addr, 0);
  ASSERT_OK(r);

  r = uv_udp_set_membership(&server, MULTICAST_ADDR, INTERFACE_ADDR, UV_JOIN_GROUP);

 #if defined(__MVS__)
  if (r == UV_EADDRNOTAVAIL) {
#else
  if (r == UV_ENODEV) {
#endif
    MAKE_VALGRIND_HAPPY(uv_default_loop());
    RETURN_SKIP("No ipv6 multicast route");
  }

  ASSERT_OK(r);

#if defined(__ANDROID__)
  /* It returns an ENOSYS error */
  RETURN_SKIP("Test does not currently work in ANDROID");
#endif

/* TODO(gengjiawen): Fix test on QEMU. */
#if defined(__QEMU__)
  RETURN_SKIP("Test does not currently work in QEMU");
#endif
  r = uv_udp_recv_start(&server, alloc_cb, cl_recv_cb);
  ASSERT_OK(r);
  
  r = do_send(&req);
  ASSERT_OK(r);

  ASSERT_OK(close_cb_called);
  ASSERT_OK(cl_recv_cb_called);
  ASSERT_OK(sv_send_cb_called);

  /* run the loop till all events are processed */
  uv_run(uv_default_loop(), UV_RUN_DEFAULT);

  ASSERT_EQ(2, cl_recv_cb_called);
  ASSERT_EQ(2, sv_send_cb_called);
  ASSERT_EQ(2, close_cb_called);

  MAKE_VALGRIND_HAPPY(uv_default_loop());
  return 0;
}<|MERGE_RESOLUTION|>--- conflicted
+++ resolved
@@ -32,11 +32,7 @@
 
 #if defined(__APPLE__)          || \
     defined(_AIX)               || \
-<<<<<<< HEAD
-=======
-    defined(__MVS__)            || \
     defined(__FreeBSD__)        || \
->>>>>>> 8fb9cb91
     defined(__NetBSD__)         || \
     defined(__OpenBSD__)
   #define MULTICAST_ADDR "ff02::1%lo0"
