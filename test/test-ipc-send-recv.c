/* Copyright Joyent, Inc. and other Node contributors. All rights reserved.
 *
 * Permission is hereby granted, free of charge, to any person obtaining a copy
 * of this software and associated documentation files (the "Software"), to
 * deal in the Software without restriction, including without limitation the
 * rights to use, copy, modify, merge, publish, distribute, sublicense, and/or
 * sell copies of the Software, and to permit persons to whom the Software is
 * furnished to do so, subject to the following conditions:
 *
 * The above copyright notice and this permission notice shall be included in
 * all copies or substantial portions of the Software.
 *
 * THE SOFTWARE IS PROVIDED "AS IS", WITHOUT WARRANTY OF ANY KIND, EXPRESS OR
 * IMPLIED, INCLUDING BUT NOT LIMITED TO THE WARRANTIES OF MERCHANTABILITY,
 * FITNESS FOR A PARTICULAR PURPOSE AND NONINFRINGEMENT. IN NO EVENT SHALL THE
 * AUTHORS OR COPYRIGHT HOLDERS BE LIABLE FOR ANY CLAIM, DAMAGES OR OTHER
 * LIABILITY, WHETHER IN AN ACTION OF CONTRACT, TORT OR OTHERWISE, ARISING
 * FROM, OUT OF OR IN CONNECTION WITH THE SOFTWARE OR THE USE OR OTHER DEALINGS
 * IN THE SOFTWARE.
 */

#include "uv.h"
#include "task.h"

#include <stdio.h>
#include <string.h>

/* See test-ipc.c */
void spawn_helper(uv_pipe_t* channel,
                  uv_process_t* process,
                  const char* helper);

void ipc_send_recv_helper_threadproc(void* arg);

union handles {
  uv_handle_t handle;
  uv_stream_t stream;
  uv_pipe_t pipe;
  uv_tcp_t tcp;
  uv_tty_t tty;
};

struct test_ctx {
  uv_pipe_t channel;
  uv_connect_t connect_req;
  uv_write_t write_req;
  uv_write_t write_req2;
  uv_handle_type expected_type;
  union handles send;
  union handles send2;
  union handles recv;
  union handles recv2;
};

struct echo_ctx {
  uv_pipe_t listen;
  uv_pipe_t channel;
  uv_write_t write_req;
  uv_write_t write_req2;
  uv_handle_type expected_type;
  union handles recv;
  union handles recv2;
};

static struct test_ctx ctx;
static struct echo_ctx ctx2;

/* Used in write2_cb to decide if we need to cleanup or not */
static int is_child_process;
static int is_in_process;
static int read_cb_count;
static int recv_cb_count;
static int write2_cb_called;


static void alloc_cb(uv_handle_t* handle,
                     size_t suggested_size,
                     uv_buf_t* buf) {
  /* We're not actually reading anything so a small buffer is okay
   * but it needs to be heap-allocated to appease TSan.
   */
  buf->len = 8;
  buf->base = malloc(buf->len);
  ASSERT_NOT_NULL(buf->base);
}


static void recv_cb(uv_stream_t* handle,
                    ssize_t nread,
                    const uv_buf_t* buf) {
  uv_handle_type pending;
  uv_pipe_t* pipe;
  int r;
  union handles* recv;

  free(buf->base);

  pipe = (uv_pipe_t*) handle;
  ASSERT_PTR_EQ(pipe, &ctx.channel);

  do {
    if (++recv_cb_count == 1) {
      recv = &ctx.recv;
    } else {
      recv = &ctx.recv2;
    }

    /* Depending on the OS, the final recv_cb can be called after
     * the child process has terminated which can result in nread
     * being UV_EOF instead of the number of bytes read.  Since
     * the other end of the pipe has closed this UV_EOF is an
     * acceptable value. */
    if (nread == UV_EOF) {
      /* UV_EOF is only acceptable for the final recv_cb call */
      ASSERT_EQ(2, recv_cb_count);
    } else {
      ASSERT_GE(nread, 0);
      ASSERT_GT(uv_pipe_pending_count(pipe), 0);

      pending = uv_pipe_pending_type(pipe);
      ASSERT_EQ(pending, ctx.expected_type);

      if (pending == UV_NAMED_PIPE)
        r = uv_pipe_init(ctx.channel.loop, &recv->pipe, 0);
      else if (pending == UV_TCP)
        r = uv_tcp_init(ctx.channel.loop, &recv->tcp);
      else
        abort();
      ASSERT_OK(r);

      r = uv_accept(handle, &recv->stream);
      ASSERT_OK(r);
    }
  } while (uv_pipe_pending_count(pipe) > 0);

  /* Close after two writes received */
  if (recv_cb_count == 2) {
    uv_close((uv_handle_t*)&ctx.channel, NULL);
  }
}

static void connect_cb(uv_connect_t* req, int status) {
  int r;
  uv_buf_t buf;

  ASSERT_PTR_EQ(req, &ctx.connect_req);
  ASSERT_OK(status);

  buf = uv_buf_init(".", 1);
  r = uv_write2(&ctx.write_req,
                (uv_stream_t*)&ctx.channel,
                &buf, 1,
                &ctx.send.stream,
                NULL);
  ASSERT_OK(r);

  /* Perform two writes to the same pipe to make sure that on Windows we are
   * not running into issue 505:
   *   https://github.com/libuv/libuv/issues/505 */
  buf = uv_buf_init(".", 1);
  r = uv_write2(&ctx.write_req2,
                (uv_stream_t*)&ctx.channel,
                &buf, 1,
                &ctx.send2.stream,
                NULL);
  ASSERT_OK(r);

  r = uv_read_start((uv_stream_t*)&ctx.channel, alloc_cb, recv_cb);
  ASSERT_OK(r);
}

static int run_test(int inprocess) {
  uv_process_t process;
  uv_thread_t tid;
  int r;

  if (inprocess) {
    r = uv_thread_create(&tid, ipc_send_recv_helper_threadproc, (void *) 42);
    ASSERT_OK(r);

    uv_sleep(1000);

    r = uv_pipe_init(uv_default_loop(), &ctx.channel, 1);
    ASSERT_OK(r);

    uv_pipe_connect(&ctx.connect_req, &ctx.channel, TEST_PIPENAME_3, connect_cb);
  } else {
    spawn_helper(&ctx.channel, &process, "ipc_send_recv_helper");

    connect_cb(&ctx.connect_req, 0);
  }

  r = uv_run(uv_default_loop(), UV_RUN_DEFAULT);
  ASSERT_OK(r);

  ASSERT_EQ(2, recv_cb_count);

  if (inprocess) {
    r = uv_thread_join(&tid);
    ASSERT_OK(r);
  }

  return 0;
}

static int run_ipc_send_recv_pipe(int inprocess) {
  int r;

  ctx.expected_type = UV_NAMED_PIPE;

  r = uv_pipe_init(uv_default_loop(), &ctx.send.pipe, 1);
  ASSERT_OK(r);

  r = uv_pipe_bind(&ctx.send.pipe, TEST_PIPENAME);
  ASSERT_OK(r);

  r = uv_pipe_init(uv_default_loop(), &ctx.send2.pipe, 1);
  ASSERT_OK(r);

  r = uv_pipe_bind(&ctx.send2.pipe, TEST_PIPENAME_2);
  ASSERT_OK(r);

  r = run_test(inprocess);
  ASSERT_OK(r);

  MAKE_VALGRIND_HAPPY(uv_default_loop());
  return 0;
}

TEST_IMPL(ipc_send_recv_pipe) {
#if defined(NO_SEND_HANDLE_ON_PIPE)
  RETURN_SKIP(NO_SEND_HANDLE_ON_PIPE);
#endif
  return run_ipc_send_recv_pipe(0);
}

TEST_IMPL(ipc_send_recv_pipe_inprocess) {
#if defined(NO_SEND_HANDLE_ON_PIPE)
  RETURN_SKIP(NO_SEND_HANDLE_ON_PIPE);
#endif
  return run_ipc_send_recv_pipe(1);
}

static int run_ipc_send_recv_tcp(int inprocess) {
  struct sockaddr_in addr;
  int r;

  ASSERT_OK(uv_ip4_addr("127.0.0.1", TEST_PORT, &addr));

  ctx.expected_type = UV_TCP;

  r = uv_tcp_init(uv_default_loop(), &ctx.send.tcp);
  ASSERT_OK(r);

  r = uv_tcp_init(uv_default_loop(), &ctx.send2.tcp);
  ASSERT_OK(r);

  r = uv_tcp_bind(&ctx.send.tcp, (const struct sockaddr*) &addr, 0);
  ASSERT_OK(r);

  r = uv_tcp_bind(&ctx.send2.tcp, (const struct sockaddr*) &addr, 0);
  ASSERT_OK(r);

  r = run_test(inprocess);
  ASSERT_OK(r);

  MAKE_VALGRIND_HAPPY(uv_default_loop());
  return 0;
}

TEST_IMPL(ipc_send_recv_tcp) {
#if defined(NO_SEND_HANDLE_ON_PIPE)
  RETURN_SKIP(NO_SEND_HANDLE_ON_PIPE);
#endif
  return run_ipc_send_recv_tcp(0);
}

TEST_IMPL(ipc_send_recv_tcp_inprocess) {
#if defined(NO_SEND_HANDLE_ON_PIPE)
  RETURN_SKIP(NO_SEND_HANDLE_ON_PIPE);
#endif
  return run_ipc_send_recv_tcp(1);
}


/* Everything here runs in a child process or second thread. */

static void write2_cb(uv_write_t* req, int status) {
  ASSERT_OK(status);

  /* After two successful writes in the child process, allow the child
   * process to be closed. */
  if (++write2_cb_called == 2 && (is_child_process || is_in_process)) {
    uv_close(&ctx2.recv.handle, NULL);
    uv_close(&ctx2.recv2.handle, NULL);
    uv_close((uv_handle_t*)&ctx2.channel, NULL);
    uv_close((uv_handle_t*)&ctx2.listen, NULL);
  }
}

static void read_cb(uv_stream_t* handle,
                    ssize_t nread,
                    const uv_buf_t* rdbuf) {
  uv_buf_t wrbuf;
  uv_pipe_t* pipe;
  uv_handle_type pending;
  int r;
  union handles* recv;
  uv_write_t* write_req;

  free(rdbuf->base);

  if (nread == UV_EOF || nread == UV_ECONNABORTED) {
    return;
  }

  ASSERT_GE(nread, 0);

  pipe = (uv_pipe_t*) handle;
  ASSERT_PTR_EQ(pipe, &ctx2.channel);

  while (uv_pipe_pending_count(pipe) > 0) {
    if (++read_cb_count == 2) {
      recv = &ctx2.recv;
      write_req = &ctx2.write_req;
    } else {
      recv = &ctx2.recv2;
      write_req = &ctx2.write_req2;
    }

    pending = uv_pipe_pending_type(pipe);
    ASSERT(pending == UV_NAMED_PIPE || pending == UV_TCP);

    if (pending == UV_NAMED_PIPE)
      r = uv_pipe_init(ctx2.channel.loop, &recv->pipe, 0);
    else if (pending == UV_TCP)
      r = uv_tcp_init(ctx2.channel.loop, &recv->tcp);
    else
      abort();
    ASSERT_OK(r);

    r = uv_accept(handle, &recv->stream);
    ASSERT_OK(r);

    wrbuf = uv_buf_init(".", 1);
    r = uv_write2(write_req,
                  (uv_stream_t*)&ctx2.channel,
                  &wrbuf,
                  1,
                  &recv->stream,
                  write2_cb);
    ASSERT_OK(r);
  }
}

static void send_recv_start(void) {
  int r;
  ASSERT_EQ(1, uv_is_readable((uv_stream_t*)&ctx2.channel));
  ASSERT_EQ(1, uv_is_writable((uv_stream_t*)&ctx2.channel));
  ASSERT_OK(uv_is_closing((uv_handle_t*)&ctx2.channel));

  r = uv_read_start((uv_stream_t*)&ctx2.channel, alloc_cb, read_cb);
  ASSERT_OK(r);
}

static void listen_cb(uv_stream_t* handle, int status) {
  int r;
  ASSERT_PTR_EQ(handle, (uv_stream_t*)&ctx2.listen);
  ASSERT_OK(status);

  r = uv_accept((uv_stream_t*)&ctx2.listen, (uv_stream_t*)&ctx2.channel);
  ASSERT_OK(r);

  send_recv_start();
}

int run_ipc_send_recv_helper(uv_loop_t* loop, int inprocess) {
  int r;

  is_in_process = inprocess;

  memset(&ctx2, 0, sizeof(ctx2));

  r = uv_pipe_init(loop, &ctx2.listen, 0);
  ASSERT_OK(r);

  r = uv_pipe_init(loop, &ctx2.channel, 1);
  ASSERT_OK(r);

  if (inprocess) {
    r = uv_pipe_bind(&ctx2.listen, TEST_PIPENAME_3);
    ASSERT_OK(r);

    r = uv_listen((uv_stream_t*)&ctx2.listen, SOMAXCONN, listen_cb);
    ASSERT_OK(r);
  } else {
<<<<<<< HEAD
    uv_os_fd_t stdin_handle = uv_convert_fd_to_handle(0);
    r = uv_pipe_open(&ctx2.channel, stdin_handle);
    ASSERT(r == 0);
=======
    r = uv_pipe_open(&ctx2.channel, 0);
    ASSERT_OK(r);
>>>>>>> be6b81a3

    send_recv_start();
  }

  notify_parent_process();
  r = uv_run(loop, UV_RUN_DEFAULT);
  ASSERT_OK(r);

  return 0;
}

/* stdin is a duplex channel over which a handle is sent.
 * We receive it and send it back where it came from.
 */
int ipc_send_recv_helper(void) {
  int r;

  r = run_ipc_send_recv_helper(uv_default_loop(), 0);
  ASSERT_OK(r);

  MAKE_VALGRIND_HAPPY(uv_default_loop());
  return 0;
}

void ipc_send_recv_helper_threadproc(void* arg) {
  int r;
  uv_loop_t loop;

  r = uv_loop_init(&loop);
  ASSERT_OK(r);

  r = run_ipc_send_recv_helper(&loop, 1);
  ASSERT_OK(r);

  r = uv_loop_close(&loop);
  ASSERT_OK(r);
}<|MERGE_RESOLUTION|>--- conflicted
+++ resolved
@@ -394,14 +394,9 @@
     r = uv_listen((uv_stream_t*)&ctx2.listen, SOMAXCONN, listen_cb);
     ASSERT_OK(r);
   } else {
-<<<<<<< HEAD
     uv_os_fd_t stdin_handle = uv_convert_fd_to_handle(0);
     r = uv_pipe_open(&ctx2.channel, stdin_handle);
-    ASSERT(r == 0);
-=======
-    r = uv_pipe_open(&ctx2.channel, 0);
-    ASSERT_OK(r);
->>>>>>> be6b81a3
+    ASSERT_OK(r);
 
     send_recv_start();
   }
