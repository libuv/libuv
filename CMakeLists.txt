# TODO: determine CMAKE_SYSTEM_NAME on OS/390.  Currently assumes "OS/390".
cmake_minimum_required(VERSION 3.4)
project(libuv LANGUAGES C)

include(CMakePackageConfigHelpers)
include(CMakeDependentOption)
include(GNUInstallDirs)
include(CTest)

cmake_dependent_option(LIBUV_BUILD_TESTS
  "Build the unit tests when BUILD_TESTING is enabled and we are the root project" ON
  "BUILD_TESTING;CMAKE_SOURCE_DIR STREQUAL PROJECT_SOURCE_DIR" OFF)

if(MSVC)
  list(APPEND uv_cflags /W4)
elseif(CMAKE_C_COMPILER_ID MATCHES "AppleClang|Clang|GNU")
  list(APPEND uv_cflags -fvisibility=hidden --std=gnu89)
  list(APPEND uv_cflags -Wall -Wextra -Wstrict-prototypes)
  list(APPEND uv_cflags -Wno-unused-parameter)
endif()

set(uv_sources
    src/fs-poll.c
    src/idna.c
    src/inet.c
<<<<<<< HEAD
    src/loop-watcher.c
=======
    src/random.c
>>>>>>> f868c9ab
    src/strscpy.c
    src/threadpool.c
    src/timer.c
    src/uv-common.c
    src/uv-data-getter-setters.c
    src/version.c)

set(uv_test_sources
    test/blackhole-server.c
    test/echo-server.c
    test/run-tests.c
    test/runner.c
    test/test-active.c
    test/test-async-null-cb.c
    test/test-async.c
    test/test-barrier.c
    test/test-buf.c
    test/test-callback-order.c
    test/test-callback-stack.c
    test/test-close-fd.c
    test/test-close-order.c
    test/test-condvar.c
    test/test-connect-unspecified.c
    test/test-connection-fail.c
    test/test-cwd-and-chdir.c
    test/test-default-loop-close.c
    test/test-delayed-accept.c
    test/test-dlerror.c
    test/test-eintr-handling.c
    test/test-embed.c
    test/test-emfile.c
    test/test-env-vars.c
    test/test-error.c
    test/test-fail-always.c
    test/test-fork.c
    test/test-fs-copyfile.c
    test/test-fs-event.c
    test/test-fs-poll.c
    test/test-fs.c
    test/test-fs-readdir.c
    test/test-fs-fd-hash.c
    test/test-fs-open-flags.c
    test/test-get-currentexe.c
    test/test-get-loadavg.c
    test/test-get-memory.c
    test/test-get-passwd.c
    test/test-getaddrinfo.c
    test/test-gethostname.c
    test/test-getnameinfo.c
    test/test-getsockname.c
    test/test-getters-setters.c
    test/test-gettimeofday.c
    test/test-handle-fileno.c
    test/test-homedir.c
    test/test-hrtime.c
    test/test-idle.c
    test/test-idna.c
    test/test-ip4-addr.c
    test/test-ip6-addr.c
    test/test-ipc-heavy-traffic-deadlock-bug.c
    test/test-ipc-send-recv.c
    test/test-ipc.c
    test/test-loop-alive.c
    test/test-loop-close.c
    test/test-loop-configure.c
    test/test-loop-handles.c
    test/test-loop-stop.c
    test/test-loop-time.c
    test/test-multiple-listen.c
    test/test-mutexes.c
    test/test-osx-select.c
    test/test-pass-always.c
    test/test-ping-pong.c
    test/test-pipe-bind-error.c
    test/test-pipe-close-stdout-read-stdin.c
    test/test-pipe-connect-error.c
    test/test-pipe-connect-multiple.c
    test/test-pipe-connect-prepare.c
    test/test-pipe-getsockname.c
    test/test-pipe-pending-instances.c
    test/test-pipe-sendmsg.c
    test/test-pipe-server-close.c
    test/test-pipe-set-fchmod.c
    test/test-pipe-set-non-blocking.c
    test/test-platform-output.c
    test/test-poll-close-doesnt-corrupt-stack.c
    test/test-poll-close.c
    test/test-poll-closesocket.c
    test/test-poll-oob.c
    test/test-poll.c
    test/test-process-priority.c
    test/test-process-title-threadsafe.c
    test/test-process-title.c
    test/test-queue-foreach-delete.c
    test/test-random.c
    test/test-ref.c
    test/test-run-nowait.c
    test/test-run-once.c
    test/test-semaphore.c
    test/test-shutdown-close.c
    test/test-shutdown-eof.c
    test/test-shutdown-twice.c
    test/test-signal-multiple-loops.c
    test/test-signal-pending-on-close.c
    test/test-signal.c
    test/test-socket-buffer-size.c
    test/test-spawn.c
    test/test-stdio-over-pipes.c
    test/test-strscpy.c
    test/test-tcp-alloc-cb-fail.c
    test/test-tcp-bind-error.c
    test/test-tcp-bind6-error.c
    test/test-tcp-close-accept.c
    test/test-tcp-close-while-connecting.c
    test/test-tcp-close.c
    test/test-tcp-close-reset.c
    test/test-tcp-connect-error-after-write.c
    test/test-tcp-connect-error.c
    test/test-tcp-connect-timeout.c
    test/test-tcp-connect6-error.c
    test/test-tcp-create-socket-early.c
    test/test-tcp-flags.c
    test/test-tcp-oob.c
    test/test-tcp-open.c
    test/test-tcp-read-stop.c
    test/test-tcp-shutdown-after-write.c
    test/test-tcp-try-write.c
    test/test-tcp-try-write-error.c
    test/test-tcp-unexpected-read.c
    test/test-tcp-write-after-connect.c
    test/test-tcp-write-fail.c
    test/test-tcp-write-queue-order.c
    test/test-tcp-write-to-half-open-connection.c
    test/test-tcp-writealot.c
    test/test-thread-equal.c
    test/test-thread.c
    test/test-thread-affinity.c
    test/test-threadpool-cancel.c
    test/test-threadpool.c
    test/test-timer-again.c
    test/test-timer-from-check.c
    test/test-timer.c
    test/test-tmpdir.c
    test/test-tty-duplicate-key.c
    test/test-tty.c
    test/test-udp-alloc-cb-fail.c
    test/test-udp-bind.c
    test/test-udp-connect.c
    test/test-udp-create-socket-early.c
    test/test-udp-dgram-too-big.c
    test/test-udp-ipv6.c
    test/test-udp-multicast-interface.c
    test/test-udp-multicast-interface6.c
    test/test-udp-multicast-join.c
    test/test-udp-multicast-join6.c
    test/test-udp-multicast-ttl.c
    test/test-udp-open.c
    test/test-udp-options.c
    test/test-udp-send-and-recv.c
    test/test-udp-send-hang-loop.c
    test/test-udp-send-immediate.c
    test/test-udp-send-unreachable.c
    test/test-udp-try-send.c
    test/test-uname.c
    test/test-walk-handles.c
    test/test-watcher-cross-stop.c)

if(WIN32)
  list(APPEND uv_defines WIN32_LEAN_AND_MEAN _WIN32_WINNT=0x0600)
  list(APPEND uv_libraries
       advapi32
       iphlpapi
       psapi
       secur32
       shell32
       user32
       userenv
       ws2_32)
  list(APPEND uv_sources
       src/win/async.c
       src/win/core.c
       src/win/detect-wakeup.c
       src/win/dl.c
       src/win/error.c
       src/win/fs.c
       src/win/fs-event.c
       src/win/getaddrinfo.c
       src/win/getnameinfo.c
       src/win/handle.c
       src/win/pipe.c
       src/win/thread.c
       src/win/poll.c
       src/win/process.c
       src/win/process-stdio.c
       src/win/signal.c
       src/win/stream.c
       src/win/tcp.c
       src/win/tty.c
       src/win/udp.c
       src/win/util.c
       src/win/winapi.c
       src/win/winsock.c)
  list(APPEND uv_test_libraries ws2_32)
  list(APPEND uv_test_sources test/runner-win.c)
else()
  list(APPEND uv_defines _FILE_OFFSET_BITS=64 _LARGEFILE_SOURCE)
  if(NOT CMAKE_SYSTEM_NAME STREQUAL "Android")
    # Android has pthread as part of its c library, not as a separate
    # libpthread.so.
    list(APPEND uv_libraries pthread)
  endif()
  list(APPEND uv_sources
       src/unix/async.c
       src/unix/core.c
       src/unix/dl.c
       src/unix/fs.c
       src/unix/getaddrinfo.c
       src/unix/getnameinfo.c
       src/unix/loop.c
       src/unix/pipe.c
       src/unix/poll.c
       src/unix/process.c
       src/unix/random-devurandom.c
       src/unix/signal.c
       src/unix/stream.c
       src/unix/tcp.c
       src/unix/thread.c
       src/unix/tty.c
       src/unix/udp.c)
  list(APPEND uv_test_sources test/runner-unix.c)
endif()

if(CMAKE_SYSTEM_NAME STREQUAL "AIX")
  list(APPEND uv_defines
       _ALL_SOURCE
       _LINUX_SOURCE_COMPAT
       _THREAD_SAFE
       _XOPEN_SOURCE=500)
  list(APPEND uv_libraries perfstat)
  list(APPEND uv_sources src/unix/aix.c)
endif()

if(CMAKE_SYSTEM_NAME STREQUAL "Android")
  list(APPEND uv_libs dl)
  list(APPEND uv_sources
       src/unix/android-ifaddrs.c
       src/unix/linux-core.c
       src/unix/linux-inotify.c
       src/unix/linux-syscalls.c
       src/unix/procfs-exepath.c
       src/unix/pthread-fixes.c
       src/unix/random-getrandom.c
       src/unix/random-sysctl-linux.c
       src/unix/sysinfo-loadavg.c)
endif()

if(APPLE OR CMAKE_SYSTEM_NAME MATCHES "Android|Linux|OS/390")
  list(APPEND uv_sources src/unix/proctitle.c)
endif()

if(CMAKE_SYSTEM_NAME MATCHES "DragonFly|FreeBSD")
  list(APPEND uv_sources src/unix/freebsd.c)
endif()

if(CMAKE_SYSTEM_NAME MATCHES "DragonFly|FreeBSD|NetBSD|OpenBSD")
  list(APPEND uv_sources src/unix/posix-hrtime.c src/unix/bsd-proctitle.c)
  list(APPEND uv_libraries kvm)
endif()

if(APPLE OR CMAKE_SYSTEM_NAME MATCHES "DragonFly|FreeBSD|NetBSD|OpenBSD")
  list(APPEND uv_sources src/unix/bsd-ifaddrs.c src/unix/kqueue.c)
endif()

if(CMAKE_SYSTEM_NAME MATCHES "FreeBSD")
  list(APPEND uv_sources src/unix/random-getrandom.c)
endif()

if(APPLE OR CMAKE_SYSTEM_NAME STREQUAL "OpenBSD")
  list(APPEND uv_sources src/unix/random-getentropy.c)
endif()

if(APPLE)
  list(APPEND uv_defines _DARWIN_UNLIMITED_SELECT=1 _DARWIN_USE_64_BIT_INODE=1)
  list(APPEND uv_sources
       src/unix/darwin-proctitle.c
       src/unix/darwin.c
       src/unix/fsevents.c)
endif()

if(CMAKE_SYSTEM_NAME STREQUAL "Linux")
  list(APPEND uv_defines _GNU_SOURCE _POSIX_C_SOURCE=200112)
  list(APPEND uv_libraries dl rt)
  list(APPEND uv_sources
       src/unix/linux-core.c
       src/unix/linux-inotify.c
       src/unix/linux-syscalls.c
       src/unix/procfs-exepath.c
       src/unix/random-getrandom.c
       src/unix/random-sysctl-linux.c
       src/unix/sysinfo-loadavg.c)
endif()

if(CMAKE_SYSTEM_NAME STREQUAL "NetBSD")
  list(APPEND uv_sources src/unix/netbsd.c)
endif()

if(CMAKE_SYSTEM_NAME STREQUAL "OpenBSD")
  list(APPEND uv_sources src/unix/openbsd.c)
endif()

if(CMAKE_SYSTEM_NAME STREQUAL "OS/390")
  list(APPEND uv_defines PATH_MAX=255)
  list(APPEND uv_defines _AE_BIMODAL)
  list(APPEND uv_defines _ALL_SOURCE)
  list(APPEND uv_defines _LARGE_TIME_API)
  list(APPEND uv_defines _OPEN_MSGQ_EXT)
  list(APPEND uv_defines _OPEN_SYS_FILE_EXT)
  list(APPEND uv_defines _OPEN_SYS_IF_EXT)
  list(APPEND uv_defines _OPEN_SYS_SOCK_EXT3)
  list(APPEND uv_defines _OPEN_SYS_SOCK_IPV6)
  list(APPEND uv_defines _UNIX03_SOURCE)
  list(APPEND uv_defines _UNIX03_THREADS)
  list(APPEND uv_defines _UNIX03_WITHDRAWN)
  list(APPEND uv_defines _XOPEN_SOURCE_EXTENDED)
  list(APPEND uv_sources
       src/unix/pthread-fixes.c
       src/unix/pthread-barrier.c
       src/unix/os390.c
       src/unix/os390-syscalls.c)
endif()

if(CMAKE_SYSTEM_NAME STREQUAL "SunOS")
  list(APPEND uv_defines __EXTENSIONS__ _XOPEN_SOURCE=500)
  list(APPEND uv_libraries kstat nsl sendfile socket)
  list(APPEND uv_sources src/unix/no-proctitle.c src/unix/sunos.c)
endif()

if(APPLE OR CMAKE_SYSTEM_NAME MATCHES "DragonFly|FreeBSD|Linux|NetBSD|OpenBSD")
  list(APPEND uv_test_libraries util)
endif()

add_library(uv SHARED ${uv_sources})
target_compile_definitions(uv
                           INTERFACE USING_UV_SHARED=1
                           PRIVATE ${uv_defines} BUILDING_UV_SHARED=1)
target_compile_options(uv PRIVATE ${uv_cflags})
target_include_directories(uv PUBLIC include PRIVATE src)
target_link_libraries(uv ${uv_libraries})

add_library(uv_a STATIC ${uv_sources})
target_compile_definitions(uv_a PRIVATE ${uv_defines})
target_compile_options(uv_a PRIVATE ${uv_cflags})
target_include_directories(uv_a PUBLIC include PRIVATE src)
target_link_libraries(uv_a ${uv_libraries})

if(LIBUV_BUILD_TESTS)
  add_executable(uv_run_tests ${uv_test_sources})
  target_compile_definitions(uv_run_tests
                             PRIVATE ${uv_defines} USING_UV_SHARED=1)
  target_compile_options(uv_run_tests PRIVATE ${uv_cflags})
  target_link_libraries(uv_run_tests uv ${uv_test_libraries})
  add_test(NAME uv_test
           COMMAND uv_run_tests
           WORKING_DIRECTORY ${CMAKE_CURRENT_SOURCE_DIR})
  add_executable(uv_run_tests_a ${uv_test_sources})
  target_compile_definitions(uv_run_tests_a PRIVATE ${uv_defines})
  target_compile_options(uv_run_tests_a PRIVATE ${uv_cflags})
  target_link_libraries(uv_run_tests_a uv_a ${uv_test_libraries})
  add_test(NAME uv_test_a
           COMMAND uv_run_tests_a
           WORKING_DIRECTORY ${CMAKE_CURRENT_SOURCE_DIR})
endif()

if(UNIX)
  # Now for some gibbering horrors from beyond the stars...
  foreach(x ${uv_libraries})
    set(LIBS "${LIBS} -l${x}")
  endforeach(x)
  file(STRINGS configure.ac configure_ac REGEX ^AC_INIT)
  string(REGEX MATCH [0-9]+[.][0-9]+[.][0-9]+ PACKAGE_VERSION "${configure_ac}")
  string(REGEX MATCH ^[0-9]+ UV_VERSION_MAJOR "${PACKAGE_VERSION}")
  # The version in the filename is mirroring the behaviour of autotools.
  set_target_properties(uv PROPERTIES VERSION ${UV_VERSION_MAJOR}.0.0
				      SOVERSION ${UV_VERSION_MAJOR})
  set(includedir ${CMAKE_INSTALL_PREFIX}/${CMAKE_INSTALL_INCLUDEDIR})
  set(libdir ${CMAKE_INSTALL_PREFIX}/${CMAKE_INSTALL_LIBDIR})
  set(prefix ${CMAKE_INSTALL_PREFIX})
  configure_file(libuv.pc.in ${CMAKE_CURRENT_BINARY_DIR}/libuv.pc @ONLY)

  install(DIRECTORY include/ DESTINATION ${CMAKE_INSTALL_INCLUDEDIR})
  install(FILES LICENSE DESTINATION ${CMAKE_INSTALL_DOCDIR})
  install(FILES ${CMAKE_CURRENT_BINARY_DIR}/libuv.pc
          DESTINATION ${CMAKE_INSTALL_LIBDIR}/pkgconfig)
  install(TARGETS uv LIBRARY DESTINATION ${CMAKE_INSTALL_LIBDIR})
  install(TARGETS uv_a ARCHIVE DESTINATION ${CMAKE_INSTALL_LIBDIR})
endif()

if(WIN32)
  install(DIRECTORY include/ DESTINATION include)
  install(FILES LICENSE DESTINATION .)
  install(TARGETS uv uv_a
          RUNTIME DESTINATION lib/$<CONFIG>
          ARCHIVE DESTINATION lib/$<CONFIG>)
endif()<|MERGE_RESOLUTION|>--- conflicted
+++ resolved
@@ -23,11 +23,8 @@
     src/fs-poll.c
     src/idna.c
     src/inet.c
-<<<<<<< HEAD
     src/loop-watcher.c
-=======
     src/random.c
->>>>>>> f868c9ab
     src/strscpy.c
     src/threadpool.c
     src/timer.c
