cmake_minimum_required(VERSION 3.4)
project(libuv LANGUAGES C)

cmake_policy(SET CMP0057 NEW) # Enable IN_LIST operator
cmake_policy(SET CMP0064 NEW) # Support if (TEST) operator

list(APPEND CMAKE_MODULE_PATH "${PROJECT_SOURCE_DIR}/cmake")

include(CMakePackageConfigHelpers)
include(CMakeDependentOption)
include(CheckCCompilerFlag)
include(GNUInstallDirs)
include(CTest)

set(CMAKE_C_VISIBILITY_PRESET hidden)
set(CMAKE_C_STANDARD_REQUIRED ON)
set(CMAKE_C_EXTENSIONS ON)
set(CMAKE_C_STANDARD 90)

cmake_dependent_option(LIBUV_BUILD_TESTS
  "Build the unit tests when BUILD_TESTING is enabled and we are the root project" ON
  "BUILD_TESTING;CMAKE_SOURCE_DIR STREQUAL PROJECT_SOURCE_DIR" OFF)
cmake_dependent_option(LIBUV_BUILD_BENCH
  "Build the benchmarks when building unit tests and we are the root project" ON
  "LIBUV_BUILD_TESTS" OFF)

# Qemu Build
option(QEMU "build for qemu" OFF)
if(QEMU)
  add_definitions(-D__QEMU__=1)
endif()

# Compiler check
string(CONCAT is-msvc $<OR:
  $<C_COMPILER_ID:MSVC>,
  $<STREQUAL:${CMAKE_C_COMPILER_FRONTEND_VARIANT},MSVC>
>)

check_c_compiler_flag(/W4 UV_LINT_W4)
check_c_compiler_flag(/wd4100 UV_LINT_NO_UNUSED_PARAMETER_MSVC)
check_c_compiler_flag(/wd4127 UV_LINT_NO_CONDITIONAL_CONSTANT_MSVC)
check_c_compiler_flag(/wd4201 UV_LINT_NO_NONSTANDARD_MSVC)
check_c_compiler_flag(/wd4206 UV_LINT_NO_NONSTANDARD_EMPTY_TU_MSVC)
check_c_compiler_flag(/wd4210 UV_LINT_NO_NONSTANDARD_FILE_SCOPE_MSVC)
check_c_compiler_flag(/wd4232 UV_LINT_NO_NONSTANDARD_NONSTATIC_DLIMPORT_MSVC)
check_c_compiler_flag(/wd4456 UV_LINT_NO_HIDES_LOCAL)
check_c_compiler_flag(/wd4457 UV_LINT_NO_HIDES_PARAM)
check_c_compiler_flag(/wd4459 UV_LINT_NO_HIDES_GLOBAL)
check_c_compiler_flag(/wd4706 UV_LINT_NO_CONDITIONAL_ASSIGNMENT_MSVC)
check_c_compiler_flag(/wd4996 UV_LINT_NO_UNSAFE_MSVC)

check_c_compiler_flag(-Wall UV_LINT_WALL) # DO NOT use this under MSVC

# TODO: Place these into its own function
check_c_compiler_flag(-Wno-unused-parameter UV_LINT_NO_UNUSED_PARAMETER)
check_c_compiler_flag(-Wstrict-prototypes UV_LINT_STRICT_PROTOTYPES)
check_c_compiler_flag(-Wextra UV_LINT_EXTRA)

check_c_compiler_flag(/utf-8 UV_LINT_UTF8_MSVC)

set(lint-no-unused-parameter $<$<BOOL:${UV_LINT_NO_UNUSED_PARAMETER}>:-Wno-unused-parameter>)
set(lint-strict-prototypes $<$<BOOL:${UV_LINT_STRICT_PROTOTYPES}>:-Wstrict-prototypes>)
set(lint-extra $<$<BOOL:${UV_LINT_EXTRA}>:-Wextra>)
set(lint-w4 $<$<BOOL:${UV_LINT_W4}>:/W4>)
set(lint-no-unused-parameter-msvc $<$<BOOL:${UV_LINT_NO_UNUSED_PARAMETER_MSVC}>:/wd4100>)
set(lint-no-conditional-constant-msvc $<$<BOOL:${UV_LINT_NO_CONDITIONAL_CONSTANT_MSVC}>:/wd4127>)
set(lint-no-nonstandard-msvc $<$<BOOL:${UV_LINT_NO_NONSTANDARD_MSVC}>:/wd4201>)
set(lint-no-nonstandard-empty-tu-msvc $<$<BOOL:${UV_LINT_NO_NONSTANDARD_EMPTY_TU_MSVC}>:/wd4206>)
set(lint-no-nonstandard-file-scope-msvc $<$<BOOL:${UV_LINT_NO_NONSTANDARD_FILE_SCOPE_MSVC}>:/wd4210>)
set(lint-no-nonstandard-nonstatic-dlimport-msvc $<$<BOOL:${UV_LINT_NO_NONSTANDARD_NONSTATIC_DLIMPORT_MSVC}>:/wd4232>)
set(lint-no-hides-local-msvc $<$<BOOL:${UV_LINT_NO_HIDES_LOCAL}>:/wd4456>)
set(lint-no-hides-param-msvc $<$<BOOL:${UV_LINT_NO_HIDES_PARAM}>:/wd4457>)
set(lint-no-hides-global-msvc $<$<BOOL:${UV_LINT_NO_HIDES_GLOBAL}>:/wd4459>)
set(lint-no-conditional-assignment-msvc $<$<BOOL:${UV_LINT_NO_CONDITIONAL_ASSIGNMENT_MSVC}>:/wd4706>)
set(lint-no-unsafe-msvc $<$<BOOL:${UV_LINT_NO_UNSAFE_MSVC}>:/wd4996>)
# Unfortunately, this one is complicated because MSVC and clang-cl support -Wall
# but using it is like calling -Weverything
string(CONCAT lint-default $<
  $<AND:$<BOOL:${UV_LINT_WALL}>,$<NOT:${is-msvc}>>:-Wall
>)
set(lint-utf8-msvc $<$<BOOL:${UV_LINT_UTF8_MSVC}>:/utf-8>)

list(APPEND uv_cflags ${lint-strict-prototypes} ${lint-extra} ${lint-default} ${lint-w4})
list(APPEND uv_cflags ${lint-no-unused-parameter})
list(APPEND uv_cflags ${lint-no-unused-parameter-msvc})
list(APPEND uv_cflags ${lint-no-conditional-constant-msvc})
list(APPEND uv_cflags ${lint-no-nonstandard-msvc})
list(APPEND uv_cflags ${lint-no-nonstandard-empty-tu-msvc})
list(APPEND uv_cflags ${lint-no-nonstandard-file-scope-msvc})
list(APPEND uv_cflags ${lint-no-nonstandard-nonstatic-dlimport-msvc})
list(APPEND uv_cflags ${lint-no-hides-local-msvc})
list(APPEND uv_cflags ${lint-no-hides-param-msvc})
list(APPEND uv_cflags ${lint-no-hides-global-msvc})
list(APPEND uv_cflags ${lint-no-conditional-assignment-msvc})
list(APPEND uv_cflags ${lint-no-unsafe-msvc})
list(APPEND uv_cflags ${lint-utf8-msvc} )

set(uv_sources
    src/fs-poll.c
    src/idna.c
    src/inet.c
    src/loop-watcher.c
    src/random.c
    src/strscpy.c
    src/threadpool.c
    src/timer.c
    src/uv-common.c
    src/uv-data-getter-setters.c
    src/version.c)

if(WIN32)
  list(APPEND uv_defines WIN32_LEAN_AND_MEAN _WIN32_WINNT=0x0600)
  list(APPEND uv_libraries
       psapi
<<<<<<< HEAD
       secur32
=======
       user32
       advapi32
>>>>>>> 25f4b8b8
       iphlpapi
       userenv
       ws2_32)
  list(APPEND uv_sources
       src/win/async.c
       src/win/core.c
       src/win/detect-wakeup.c
       src/win/dl.c
       src/win/error.c
       src/win/fs.c
       src/win/fs-event.c
       src/win/getaddrinfo.c
       src/win/getnameinfo.c
       src/win/handle.c
       src/win/pipe.c
       src/win/thread.c
       src/win/poll.c
       src/win/process.c
       src/win/process-stdio.c
       src/win/signal.c
       src/win/stream.c
       src/win/tcp.c
       src/win/tty.c
       src/win/udp.c
       src/win/util.c
       src/win/winapi.c
       src/win/winsock.c)
  list(APPEND uv_test_libraries ws2_32)
  list(APPEND uv_test_sources test/runner-win.c)
else()
  list(APPEND uv_defines _FILE_OFFSET_BITS=64 _LARGEFILE_SOURCE)
  if(NOT CMAKE_SYSTEM_NAME MATCHES "Android|OS390")
    # TODO: This should be replaced with find_package(Threads) if possible
    # Android has pthread as part of its c library, not as a separate
    # libpthread.so.
    list(APPEND uv_libraries pthread)
  endif()
  list(APPEND uv_sources
       src/unix/async.c
       src/unix/core.c
       src/unix/dl.c
       src/unix/fs.c
       src/unix/getaddrinfo.c
       src/unix/getnameinfo.c
       src/unix/loop.c
       src/unix/pipe.c
       src/unix/poll.c
       src/unix/process.c
       src/unix/random-devurandom.c
       src/unix/signal.c
       src/unix/stream.c
       src/unix/tcp.c
       src/unix/thread.c
       src/unix/tty.c
       src/unix/udp.c)
  list(APPEND uv_test_sources test/runner-unix.c)
endif()

if(CMAKE_SYSTEM_NAME STREQUAL "AIX")
  list(APPEND uv_defines
       _ALL_SOURCE
       _LINUX_SOURCE_COMPAT
       _THREAD_SAFE
       _XOPEN_SOURCE=500
       HAVE_SYS_AHAFS_EVPRODS_H)
  list(APPEND uv_libraries perfstat)
  list(APPEND uv_sources
       src/unix/aix.c
       src/unix/aix-common.c)
endif()

if(CMAKE_SYSTEM_NAME STREQUAL "Android")
  list(APPEND uv_defines _GNU_SOURCE)
  list(APPEND uv_libraries dl)
  list(APPEND uv_sources
       src/unix/android-ifaddrs.c
       src/unix/linux-core.c
       src/unix/linux-inotify.c
       src/unix/linux-syscalls.c
       src/unix/procfs-exepath.c
       src/unix/pthread-fixes.c
       src/unix/random-getentropy.c
       src/unix/random-getrandom.c
       src/unix/random-sysctl-linux.c)
endif()

if(APPLE OR CMAKE_SYSTEM_NAME MATCHES "Android|Linux|OS390")
  list(APPEND uv_sources src/unix/proctitle.c)
endif()

if(CMAKE_SYSTEM_NAME MATCHES "DragonFly|FreeBSD")
  list(APPEND uv_sources src/unix/freebsd.c)
endif()

if(CMAKE_SYSTEM_NAME MATCHES "DragonFly|FreeBSD|NetBSD|OpenBSD")
  list(APPEND uv_sources src/unix/posix-hrtime.c src/unix/bsd-proctitle.c)
endif()

if(APPLE OR CMAKE_SYSTEM_NAME MATCHES "DragonFly|FreeBSD|NetBSD|OpenBSD")
  list(APPEND uv_sources src/unix/bsd-ifaddrs.c src/unix/kqueue.c)
endif()

if(CMAKE_SYSTEM_NAME MATCHES "FreeBSD")
  list(APPEND uv_sources src/unix/random-getrandom.c)
endif()

if(APPLE OR CMAKE_SYSTEM_NAME STREQUAL "OpenBSD")
  list(APPEND uv_sources src/unix/random-getentropy.c)
endif()

if(APPLE)
  list(APPEND uv_defines _DARWIN_UNLIMITED_SELECT=1 _DARWIN_USE_64_BIT_INODE=1)
  list(APPEND uv_sources
       src/unix/darwin-proctitle.c
       src/unix/darwin.c
       src/unix/fsevents.c)
endif()

if(CMAKE_SYSTEM_NAME STREQUAL "Linux")
  list(APPEND uv_defines _GNU_SOURCE _POSIX_C_SOURCE=200112)
  list(APPEND uv_libraries dl rt)
  list(APPEND uv_sources
       src/unix/linux-core.c
       src/unix/linux-inotify.c
       src/unix/linux-syscalls.c
       src/unix/procfs-exepath.c
       src/unix/random-getrandom.c
       src/unix/random-sysctl-linux.c)
endif()

if(CMAKE_SYSTEM_NAME STREQUAL "NetBSD")
  list(APPEND uv_sources src/unix/netbsd.c)
  list(APPEND uv_libraries kvm)
endif()

if(CMAKE_SYSTEM_NAME STREQUAL "OpenBSD")
  list(APPEND uv_sources src/unix/openbsd.c)
endif()

if(CMAKE_SYSTEM_NAME STREQUAL "OS390")
  list(APPEND uv_defines PATH_MAX=255)
  list(APPEND uv_defines _AE_BIMODAL)
  list(APPEND uv_defines _ALL_SOURCE)
  list(APPEND uv_defines _ISOC99_SOURCE)
  list(APPEND uv_defines _LARGE_TIME_API)
  list(APPEND uv_defines _OPEN_MSGQ_EXT)
  list(APPEND uv_defines _OPEN_SYS_FILE_EXT)
  list(APPEND uv_defines _OPEN_SYS_IF_EXT)
  list(APPEND uv_defines _OPEN_SYS_SOCK_EXT3)
  list(APPEND uv_defines _OPEN_SYS_SOCK_IPV6)
  list(APPEND uv_defines _UNIX03_SOURCE)
  list(APPEND uv_defines _UNIX03_THREADS)
  list(APPEND uv_defines _UNIX03_WITHDRAWN)
  list(APPEND uv_defines _XOPEN_SOURCE_EXTENDED)
  list(APPEND uv_sources
       src/unix/pthread-fixes.c
       src/unix/os390.c
       src/unix/os390-syscalls.c)
  list(APPEND uv_cflags -Wc,DLL -Wc,exportall -Wc,xplink)
  list(APPEND uv_libraries -Wl,xplink)
  list(APPEND uv_test_libraries -Wl,xplink)
endif()

if(CMAKE_SYSTEM_NAME STREQUAL "OS400")
  list(APPEND uv_defines
       _ALL_SOURCE
       _LINUX_SOURCE_COMPAT
       _THREAD_SAFE
       _XOPEN_SOURCE=500)
  list(APPEND uv_sources
    src/unix/aix-common.c
    src/unix/ibmi.c
    src/unix/no-fsevents.c
    src/unix/posix-poll.c)
endif()

if(CMAKE_SYSTEM_NAME STREQUAL "SunOS")
  list(APPEND uv_defines __EXTENSIONS__ _XOPEN_SOURCE=500)
  list(APPEND uv_libraries kstat nsl sendfile socket)
  list(APPEND uv_sources src/unix/no-proctitle.c src/unix/sunos.c)
endif()

if(APPLE OR CMAKE_SYSTEM_NAME MATCHES "DragonFly|FreeBSD|Linux|NetBSD|OpenBSD")
  list(APPEND uv_test_libraries util)
endif()

add_library(uv SHARED ${uv_sources})
target_compile_definitions(uv
  INTERFACE
    USING_UV_SHARED=1
  PRIVATE
    BUILDING_UV_SHARED=1
    ${uv_defines})
target_compile_options(uv PRIVATE ${uv_cflags})
target_include_directories(uv
  PUBLIC
    $<BUILD_INTERFACE:${PROJECT_SOURCE_DIR}/include>
    $<INSTALL_INTERFACE:${CMAKE_INSTALL_INCLUDEDIR}>
  PRIVATE
    $<BUILD_INTERFACE:${PROJECT_SOURCE_DIR}/src>)
target_link_libraries(uv ${uv_libraries})

add_library(uv_a STATIC ${uv_sources})
target_compile_definitions(uv_a PRIVATE ${uv_defines})
target_compile_options(uv_a PRIVATE ${uv_cflags})
target_include_directories(uv_a
  PUBLIC
    $<BUILD_INTERFACE:${PROJECT_SOURCE_DIR}/include>
    $<INSTALL_INTERFACE:${CMAKE_INSTALL_INCLUDEDIR}>
  PRIVATE
    $<BUILD_INTERFACE:${PROJECT_SOURCE_DIR}/src>)
target_link_libraries(uv_a ${uv_libraries})

if(LIBUV_BUILD_TESTS)
  # Small hack: use ${uv_test_sources} now to get the runner skeleton,
  # before the actual tests are added.
  add_executable(
    uv_run_benchmarks_a
    ${uv_test_sources}
    test/benchmark-async-pummel.c
    test/benchmark-async.c
    test/benchmark-fs-stat.c
    test/benchmark-getaddrinfo.c
    test/benchmark-loop-count.c
    test/benchmark-million-async.c
    test/benchmark-million-timers.c
    test/benchmark-multi-accept.c
    test/benchmark-ping-pongs.c
    test/benchmark-ping-udp.c
    test/benchmark-pound.c
    test/benchmark-pump.c
    test/benchmark-sizes.c
    test/benchmark-spawn.c
    test/benchmark-tcp-write-batch.c
    test/benchmark-thread.c
    test/benchmark-udp-pummel.c
    test/blackhole-server.c
    test/dns-server.c
    test/echo-server.c
    test/run-benchmarks.c
    test/runner.c)
  target_compile_definitions(uv_run_benchmarks_a PRIVATE ${uv_defines})
  target_compile_options(uv_run_benchmarks_a PRIVATE ${uv_cflags})
  target_link_libraries(uv_run_benchmarks_a uv_a ${uv_test_libraries})

  list(APPEND uv_test_sources
       test/blackhole-server.c
       test/echo-server.c
       test/run-tests.c
       test/runner.c
       test/test-active.c
       test/test-async-multi.c
       test/test-async-null-cb.c
       test/test-async.c
       test/test-barrier.c
       test/test-buf.c
       test/test-callback-order.c
       test/test-callback-stack.c
       test/test-close-fd.c
       test/test-close-order.c
       test/test-condvar.c
       test/test-connect-unspecified.c
       test/test-connection-fail.c
       test/test-cwd-and-chdir.c
       test/test-default-loop-close.c
       test/test-delayed-accept.c
       test/test-dlerror.c
       test/test-eintr-handling.c
       test/test-embed.c
       test/test-emfile.c
       test/test-env-vars.c
       test/test-error.c
       test/test-fail-always.c
       test/test-fork.c
       test/test-fs-copyfile.c
       test/test-fs-event.c
       test/test-fs-fd-hash.c
       test/test-fs-open-flags.c
       test/test-fs-poll.c
       test/test-fs-readdir.c
       test/test-fs.c
       test/test-get-currentexe.c
       test/test-get-loadavg.c
       test/test-get-memory.c
       test/test-get-passwd.c
       test/test-getaddrinfo.c
       test/test-gethostname.c
       test/test-getnameinfo.c
       test/test-getsockname.c
       test/test-getters-setters.c
       test/test-gettimeofday.c
       test/test-handle-fileno.c
       test/test-homedir.c
       test/test-hrtime.c
       test/test-idle.c
       test/test-idna.c
       test/test-ip4-addr.c
       test/test-ip6-addr.c
       test/test-ipc-heavy-traffic-deadlock-bug.c
       test/test-ipc-send-recv.c
       test/test-ipc.c
       test/test-loop-alive.c
       test/test-loop-close.c
       test/test-loop-configure.c
       test/test-loop-handles.c
       test/test-loop-stop.c
       test/test-loop-time.c
       test/test-metrics.c
       test/test-multiple-listen.c
       test/test-mutexes.c
       test/test-osx-select.c
       test/test-pass-always.c
       test/test-ping-pong.c
       test/test-pipe-bind-error.c
       test/test-pipe-close-stdout-read-stdin.c
       test/test-pipe-connect-error.c
       test/test-pipe-connect-multiple.c
       test/test-pipe-connect-prepare.c
       test/test-pipe-getsockname.c
       test/test-pipe-pending-instances.c
       test/test-pipe-sendmsg.c
       test/test-pipe-server-close.c
       test/test-pipe-set-fchmod.c
       test/test-pipe-set-non-blocking.c
       test/test-platform-output.c
       test/test-poll-close-doesnt-corrupt-stack.c
       test/test-poll-close.c
       test/test-poll-closesocket.c
       test/test-poll-oob.c
       test/test-poll.c
       test/test-process-priority.c
       test/test-process-title-threadsafe.c
       test/test-process-title.c
       test/test-queue-foreach-delete.c
       test/test-random.c
       test/test-ref.c
       test/test-run-nowait.c
       test/test-run-once.c
       test/test-semaphore.c
       test/test-shutdown-close.c
       test/test-shutdown-eof.c
       test/test-shutdown-twice.c
       test/test-signal-multiple-loops.c
       test/test-signal-pending-on-close.c
       test/test-signal.c
       test/test-socket-buffer-size.c
       test/test-spawn.c
       test/test-stdio-over-pipes.c
       test/test-strscpy.c
       test/test-tcp-alloc-cb-fail.c
       test/test-tcp-bind-error.c
       test/test-tcp-bind6-error.c
       test/test-tcp-close-accept.c
       test/test-tcp-close-reset.c
       test/test-tcp-close-while-connecting.c
       test/test-tcp-close.c
       test/test-tcp-connect-error-after-write.c
       test/test-tcp-connect-error.c
       test/test-tcp-connect-timeout.c
       test/test-tcp-connect6-error.c
       test/test-tcp-create-socket-early.c
       test/test-tcp-flags.c
       test/test-tcp-oob.c
       test/test-tcp-open.c
       test/test-tcp-read-stop.c
       test/test-tcp-read-stop-start.c
       test/test-tcp-shutdown-after-write.c
       test/test-tcp-try-write-error.c
       test/test-tcp-try-write.c
       test/test-tcp-unexpected-read.c
       test/test-tcp-write-after-connect.c
       test/test-tcp-write-fail.c
       test/test-tcp-write-queue-order.c
       test/test-tcp-write-to-half-open-connection.c
       test/test-tcp-writealot.c
<<<<<<< HEAD
       test/test-thread-affinity.c
=======
       test/test-test-macros.c
>>>>>>> 25f4b8b8
       test/test-thread-equal.c
       test/test-thread.c
       test/test-threadpool-cancel.c
       test/test-threadpool.c
       test/test-timer-again.c
       test/test-timer-from-check.c
       test/test-timer.c
       test/test-tmpdir.c
       test/test-tty-duplicate-key.c
       test/test-tty-escape-sequence-processing.c
       test/test-tty.c
       test/test-udp-alloc-cb-fail.c
       test/test-udp-bind.c
       test/test-udp-connect.c
       test/test-udp-create-socket-early.c
       test/test-udp-dgram-too-big.c
       test/test-udp-ipv6.c
       test/test-udp-mmsg.c
       test/test-udp-multicast-interface.c
       test/test-udp-multicast-interface6.c
       test/test-udp-multicast-join.c
       test/test-udp-multicast-join6.c
       test/test-udp-multicast-ttl.c
       test/test-udp-open.c
       test/test-udp-options.c
       test/test-udp-send-and-recv.c
       test/test-udp-send-hang-loop.c
       test/test-udp-send-immediate.c
       test/test-udp-send-unreachable.c
       test/test-udp-sendmmsg-error.c
       test/test-udp-try-send.c
       test/test-uname.c
       test/test-walk-handles.c
       test/test-watcher-cross-stop.c)

  add_executable(uv_run_tests ${uv_test_sources} uv_win_longpath.manifest)
  target_compile_definitions(uv_run_tests
                             PRIVATE ${uv_defines} USING_UV_SHARED=1)
  target_compile_options(uv_run_tests PRIVATE ${uv_cflags})
  target_link_libraries(uv_run_tests uv ${uv_test_libraries})
  add_test(NAME uv_test
           COMMAND uv_run_tests
           WORKING_DIRECTORY ${CMAKE_CURRENT_SOURCE_DIR})
  if(CMAKE_SYSTEM_NAME STREQUAL "OS390")
    set_tests_properties(uv_test PROPERTIES ENVIRONMENT
                         "LIBPATH=${CMAKE_BINARY_DIR}:$ENV{LIBPATH}")
  endif()
  add_executable(uv_run_tests_a ${uv_test_sources} uv_win_longpath.manifest)
  target_compile_definitions(uv_run_tests_a PRIVATE ${uv_defines})
  target_compile_options(uv_run_tests_a PRIVATE ${uv_cflags})
  if(QEMU)
    target_link_libraries(uv_run_tests_a uv_a ${uv_test_libraries} -static)
  else()
    target_link_libraries(uv_run_tests_a uv_a ${uv_test_libraries})
  endif()
  add_test(NAME uv_test_a
           COMMAND uv_run_tests_a
           WORKING_DIRECTORY ${CMAKE_CURRENT_SOURCE_DIR})
endif()

if(UNIX OR MINGW)
  # Now for some gibbering horrors from beyond the stars...
  foreach(lib IN LISTS uv_libraries)
    list(APPEND LIBS "-l${lib}")
  endforeach()
  string(REPLACE ";" " " LIBS "${LIBS}")
  # Consider setting project version via project() call?
  file(STRINGS configure.ac configure_ac REGEX ^AC_INIT)
  string(REGEX MATCH "([0-9]+)[.][0-9]+[.][0-9]+" PACKAGE_VERSION "${configure_ac}")
  set(UV_VERSION_MAJOR "${CMAKE_MATCH_1}")
  # The version in the filename is mirroring the behaviour of autotools.
  set_target_properties(uv PROPERTIES
    VERSION ${UV_VERSION_MAJOR}.0.0
    SOVERSION ${UV_VERSION_MAJOR})
  set(includedir ${CMAKE_INSTALL_PREFIX}/${CMAKE_INSTALL_INCLUDEDIR})
  set(libdir ${CMAKE_INSTALL_PREFIX}/${CMAKE_INSTALL_LIBDIR})
  set(prefix ${CMAKE_INSTALL_PREFIX})
  configure_file(libuv.pc.in libuv.pc @ONLY)

  install(DIRECTORY include/ DESTINATION ${CMAKE_INSTALL_INCLUDEDIR})
  install(FILES LICENSE DESTINATION ${CMAKE_INSTALL_DOCDIR})
  install(FILES ${PROJECT_BINARY_DIR}/libuv.pc
          DESTINATION ${CMAKE_INSTALL_LIBDIR}/pkgconfig)
  install(TARGETS uv LIBRARY DESTINATION ${CMAKE_INSTALL_LIBDIR})
  install(TARGETS uv_a ARCHIVE DESTINATION ${CMAKE_INSTALL_LIBDIR})
endif()

if(MSVC)
  install(DIRECTORY include/ DESTINATION include)
  install(FILES LICENSE DESTINATION .)
  install(TARGETS uv uv_a
          RUNTIME DESTINATION lib/$<CONFIG>
          ARCHIVE DESTINATION lib/$<CONFIG>)
endif()

message(STATUS "summary of build options:
    Install prefix:  ${CMAKE_INSTALL_PREFIX}
    Target system:   ${CMAKE_SYSTEM_NAME}
    Compiler:
      C compiler:    ${CMAKE_C_COMPILER}
      CFLAGS:        ${CMAKE_C_FLAGS_${_build_type}} ${CMAKE_C_FLAGS}
")<|MERGE_RESOLUTION|>--- conflicted
+++ resolved
@@ -112,12 +112,9 @@
   list(APPEND uv_defines WIN32_LEAN_AND_MEAN _WIN32_WINNT=0x0600)
   list(APPEND uv_libraries
        psapi
-<<<<<<< HEAD
        secur32
-=======
        user32
        advapi32
->>>>>>> 25f4b8b8
        iphlpapi
        userenv
        ws2_32)
@@ -493,11 +490,8 @@
        test/test-tcp-write-queue-order.c
        test/test-tcp-write-to-half-open-connection.c
        test/test-tcp-writealot.c
-<<<<<<< HEAD
+       test/test-test-macros.c
        test/test-thread-affinity.c
-=======
-       test/test-test-macros.c
->>>>>>> 25f4b8b8
        test/test-thread-equal.c
        test/test-thread.c
        test/test-threadpool-cancel.c
