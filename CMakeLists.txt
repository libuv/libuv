--- conflicted
+++ resolved
@@ -660,11 +660,9 @@
 install(FILES LICENSE DESTINATION ${CMAKE_INSTALL_DOCDIR})
 install(FILES ${PROJECT_BINARY_DIR}/libuv.pc ${PROJECT_BINARY_DIR}/libuv-static.pc
         DESTINATION ${CMAKE_INSTALL_LIBDIR}/pkgconfig)
-<<<<<<< HEAD
-install(TARGETS uv RUNTIME DESTINATION ${CMAKE_INSTALL_LIBDIR} LIBRARY DESTINATION ${CMAKE_INSTALL_LIBDIR})
-=======
-install(TARGETS uv EXPORT libuvConfig LIBRARY DESTINATION ${CMAKE_INSTALL_LIBDIR})
->>>>>>> 26b2e5db
+install(TARGETS uv EXPORT libuvConfig
+        RUNTIME DESTINATION ${CMAKE_INSTALL_LIBDIR}
+        LIBRARY DESTINATION ${CMAKE_INSTALL_LIBDIR})
 install(TARGETS uv_a ARCHIVE DESTINATION ${CMAKE_INSTALL_LIBDIR})
 install(EXPORT libuvConfig DESTINATION ${CMAKE_INSTALL_LIBDIR}/cmake/libuv)
 
