--- conflicted
+++ resolved
@@ -464,11 +464,7 @@
        test/test-async-null-cb.c
        test/test-async.c
        test/test-barrier.c
-<<<<<<< HEAD
        test/test-buf.c
-       test/test-callback-order.c
-=======
->>>>>>> 0c1fa696
        test/test-callback-stack.c
        test/test-close-fd.c
        test/test-close-order.c
@@ -572,11 +568,8 @@
        test/test-tcp-bind-error.c
        test/test-tcp-bind6-error.c
        test/test-tcp-close-accept.c
-<<<<<<< HEAD
+       test/test-tcp-close-after-read-timeout.c
        test/test-tcp-close-reset.c
-=======
-       test/test-tcp-close-after-read-timeout.c
->>>>>>> 0c1fa696
        test/test-tcp-close-while-connecting.c
        test/test-tcp-close.c
        test/test-tcp-connect-error-after-write.c
