cmake_minimum_required(VERSION 3.4)

if(POLICY CMP0091)
  cmake_policy(SET CMP0091 NEW) # Enable MSVC_RUNTIME_LIBRARY setting
endif()
if(POLICY CMP0092)
  cmake_policy(SET CMP0092 NEW) # disable /W3 warning, if possible
endif()

project(libuv LANGUAGES C)

list(APPEND CMAKE_MODULE_PATH "${PROJECT_SOURCE_DIR}/cmake")

include(CMakePackageConfigHelpers)
include(CMakeDependentOption)
include(CheckCCompilerFlag)
include(GNUInstallDirs)
include(CTest)

set(CMAKE_C_VISIBILITY_PRESET hidden)
set(CMAKE_C_STANDARD_REQUIRED ON)
set(CMAKE_C_EXTENSIONS ON)
set(CMAKE_C_STANDARD 90)

set(CMAKE_EXPORT_COMPILE_COMMANDS ON)

option(LIBUV_BUILD_SHARED "Build shared lib" ON)

cmake_dependent_option(LIBUV_BUILD_TESTS
  "Build the unit tests when BUILD_TESTING is enabled and we are the root project" ON
  "BUILD_TESTING;LIBUV_BUILD_SHARED;CMAKE_SOURCE_DIR STREQUAL PROJECT_SOURCE_DIR" OFF)
cmake_dependent_option(LIBUV_BUILD_BENCH
  "Build the benchmarks when building unit tests and we are the root project" ON
  "LIBUV_BUILD_TESTS" OFF)

# Qemu Build
option(QEMU "build for qemu" OFF)
if(QEMU)
  list(APPEND uv_defines __QEMU__=1)
endif()

# Note: these are mutually exclusive.
option(ASAN "Enable AddressSanitizer (ASan)" OFF)
option(MSAN "Enable MemorySanitizer (MSan)" OFF)
option(TSAN "Enable ThreadSanitizer (TSan)" OFF)
option(UBSAN "Enable UndefinedBehaviorSanitizer (UBSan)" OFF)

if(MSAN AND NOT CMAKE_C_COMPILER_ID MATCHES "AppleClang|Clang")
  message(SEND_ERROR "MemorySanitizer requires clang. Try again with -DCMAKE_C_COMPILER=clang")
endif()

if(ASAN)
  list(APPEND uv_defines __ASAN__=1)
  if(CMAKE_C_COMPILER_ID MATCHES "AppleClang|GNU|Clang")
    set (CMAKE_C_FLAGS "${CMAKE_C_FLAGS} -fno-omit-frame-pointer -fsanitize=address")
    set (CMAKE_SHARED_LINKER_FLAGS "${CMAKE_SHARED_LINKER_FLAGS} -fno-omit-frame-pointer -fsanitize=address")
    set (CMAKE_EXE_LINKER_FLAGS "${CMAKE_EXE_LINKER_FLAGS} -fno-omit-frame-pointer -fsanitize=address")
  elseif(MSVC)
    set (CMAKE_C_FLAGS "${CMAKE_C_FLAGS} /fsanitize=address")
  else()
    message(SEND_ERROR "AddressSanitizer support requires clang, gcc, or msvc. Try again with -DCMAKE_C_COMPILER.")
  endif()
endif()

if(MSAN)
  list(APPEND uv_defines __MSAN__=1)
  set (CMAKE_C_FLAGS "${CMAKE_C_FLAGS} -fno-omit-frame-pointer -fsanitize=memory")
  set (CMAKE_SHARED_LINKER_FLAGS "${CMAKE_SHARED_LINKER_FLAGS} -fno-omit-frame-pointer -fsanitize=memory")
  set (CMAKE_EXE_LINKER_FLAGS "${CMAKE_EXE_LINKER_FLAGS} -fno-omit-frame-pointer -fsanitize=memory")
endif()

if(TSAN)
  list(APPEND uv_defines __TSAN__=1)
  if(CMAKE_C_COMPILER_ID MATCHES "AppleClang|GNU|Clang")
    set (CMAKE_C_FLAGS "${CMAKE_C_FLAGS} -fno-omit-frame-pointer -fsanitize=thread")
    set (CMAKE_SHARED_LINKER_FLAGS "${CMAKE_SHARED_LINKER_FLAGS} -fno-omit-frame-pointer -fsanitize=thread")
    set (CMAKE_EXE_LINKER_FLAGS "${CMAKE_EXE_LINKER_FLAGS} -fno-omit-frame-pointer -fsanitize=thread")
  else()
    message(SEND_ERROR "ThreadSanitizer support requires clang or gcc. Try again with -DCMAKE_C_COMPILER.")
  endif()
endif()

if(UBSAN)
  list(APPEND uv_defines __UBSAN__=1)
  if(CMAKE_C_COMPILER_ID MATCHES "AppleClang|GNU|Clang")
    set (CMAKE_C_FLAGS "${CMAKE_C_FLAGS} -fno-omit-frame-pointer -fsanitize=undefined")
    set (CMAKE_SHARED_LINKER_FLAGS "${CMAKE_SHARED_LINKER_FLAGS} -fno-omit-frame-pointer -fsanitize=undefined")
    set (CMAKE_EXE_LINKER_FLAGS "${CMAKE_EXE_LINKER_FLAGS} -fno-omit-frame-pointer -fsanitize=undefined")
  elseif(MSVC)
    set (CMAKE_C_FLAGS "${CMAKE_C_FLAGS} /fsanitize=undefined")
  else()
    message(SEND_ERROR "UndefinedBehaviorSanitizer support requires clang, gcc, or msvc. Try again with -DCMAKE_C_COMPILER.")
  endif()
endif()

# Compiler check
string(CONCAT is-msvc $<OR:
  $<C_COMPILER_ID:MSVC>,
  $<STREQUAL:${CMAKE_C_COMPILER_FRONTEND_VARIANT},MSVC>
>)

check_c_compiler_flag(/W4 UV_LINT_W4)
check_c_compiler_flag(/wd4100 UV_LINT_NO_UNUSED_PARAMETER_MSVC)
check_c_compiler_flag(/wd4127 UV_LINT_NO_CONDITIONAL_CONSTANT_MSVC)
check_c_compiler_flag(/wd4201 UV_LINT_NO_NONSTANDARD_MSVC)
check_c_compiler_flag(/wd4206 UV_LINT_NO_NONSTANDARD_EMPTY_TU_MSVC)
check_c_compiler_flag(/wd4210 UV_LINT_NO_NONSTANDARD_FILE_SCOPE_MSVC)
check_c_compiler_flag(/wd4232 UV_LINT_NO_NONSTANDARD_NONSTATIC_DLIMPORT_MSVC)
check_c_compiler_flag(/wd4456 UV_LINT_NO_HIDES_LOCAL)
check_c_compiler_flag(/wd4457 UV_LINT_NO_HIDES_PARAM)
check_c_compiler_flag(/wd4459 UV_LINT_NO_HIDES_GLOBAL)
check_c_compiler_flag(/wd4706 UV_LINT_NO_CONDITIONAL_ASSIGNMENT_MSVC)
check_c_compiler_flag(/wd4996 UV_LINT_NO_UNSAFE_MSVC)

check_c_compiler_flag(-Wall UV_LINT_WALL) # DO NOT use this under MSVC

# TODO: Place these into its own function
check_c_compiler_flag(-Wno-unused-parameter UV_LINT_NO_UNUSED_PARAMETER)
check_c_compiler_flag(-Wstrict-prototypes UV_LINT_STRICT_PROTOTYPES)
check_c_compiler_flag(-Wextra UV_LINT_EXTRA)

check_c_compiler_flag(/utf-8 UV_LINT_UTF8_MSVC)

set(lint-no-unused-parameter $<$<BOOL:${UV_LINT_NO_UNUSED_PARAMETER}>:-Wno-unused-parameter>)
set(lint-strict-prototypes $<$<BOOL:${UV_LINT_STRICT_PROTOTYPES}>:-Wstrict-prototypes>)
set(lint-extra $<$<BOOL:${UV_LINT_EXTRA}>:-Wextra>)
set(lint-w4 $<$<BOOL:${UV_LINT_W4}>:/W4>)
set(lint-no-unused-parameter-msvc $<$<BOOL:${UV_LINT_NO_UNUSED_PARAMETER_MSVC}>:/wd4100>)
set(lint-no-conditional-constant-msvc $<$<BOOL:${UV_LINT_NO_CONDITIONAL_CONSTANT_MSVC}>:/wd4127>)
set(lint-no-nonstandard-msvc $<$<BOOL:${UV_LINT_NO_NONSTANDARD_MSVC}>:/wd4201>)
set(lint-no-nonstandard-empty-tu-msvc $<$<BOOL:${UV_LINT_NO_NONSTANDARD_EMPTY_TU_MSVC}>:/wd4206>)
set(lint-no-nonstandard-file-scope-msvc $<$<BOOL:${UV_LINT_NO_NONSTANDARD_FILE_SCOPE_MSVC}>:/wd4210>)
set(lint-no-nonstandard-nonstatic-dlimport-msvc $<$<BOOL:${UV_LINT_NO_NONSTANDARD_NONSTATIC_DLIMPORT_MSVC}>:/wd4232>)
set(lint-no-hides-local-msvc $<$<BOOL:${UV_LINT_NO_HIDES_LOCAL}>:/wd4456>)
set(lint-no-hides-param-msvc $<$<BOOL:${UV_LINT_NO_HIDES_PARAM}>:/wd4457>)
set(lint-no-hides-global-msvc $<$<BOOL:${UV_LINT_NO_HIDES_GLOBAL}>:/wd4459>)
set(lint-no-conditional-assignment-msvc $<$<BOOL:${UV_LINT_NO_CONDITIONAL_ASSIGNMENT_MSVC}>:/wd4706>)
set(lint-no-unsafe-msvc $<$<BOOL:${UV_LINT_NO_UNSAFE_MSVC}>:/wd4996>)
# Unfortunately, this one is complicated because MSVC and clang-cl support -Wall
# but using it is like calling -Weverything
string(CONCAT lint-default $<
  $<AND:$<BOOL:${UV_LINT_WALL}>,$<NOT:${is-msvc}>>:-Wall
>)
set(lint-utf8-msvc $<$<BOOL:${UV_LINT_UTF8_MSVC}>:/utf-8>)

list(APPEND uv_cflags ${lint-strict-prototypes} ${lint-extra} ${lint-default} ${lint-w4})
list(APPEND uv_cflags ${lint-no-unused-parameter})
list(APPEND uv_cflags ${lint-no-unused-parameter-msvc})
list(APPEND uv_cflags ${lint-no-conditional-constant-msvc})
list(APPEND uv_cflags ${lint-no-nonstandard-msvc})
list(APPEND uv_cflags ${lint-no-nonstandard-empty-tu-msvc})
list(APPEND uv_cflags ${lint-no-nonstandard-file-scope-msvc})
list(APPEND uv_cflags ${lint-no-nonstandard-nonstatic-dlimport-msvc})
list(APPEND uv_cflags ${lint-no-hides-local-msvc})
list(APPEND uv_cflags ${lint-no-hides-param-msvc})
list(APPEND uv_cflags ${lint-no-hides-global-msvc})
list(APPEND uv_cflags ${lint-no-conditional-assignment-msvc})
list(APPEND uv_cflags ${lint-no-unsafe-msvc})
list(APPEND uv_cflags ${lint-utf8-msvc} )

check_c_compiler_flag(-fno-strict-aliasing UV_F_STRICT_ALIASING)
list(APPEND uv_cflags $<$<BOOL:${UV_F_STRICT_ALIASING}>:-fno-strict-aliasing>)

set(uv_sources
    src/fs-poll.c
    src/idna.c
    src/inet.c
    src/loop-watcher.c
    src/random.c
    src/strscpy.c
    src/strtok.c
    src/thread-common.c
    src/threadpool.c
    src/timer.c
    src/uv-common.c
    src/uv-data-getter-setters.c
    src/version.c)

if(WIN32)
  list(APPEND uv_defines WIN32_LEAN_AND_MEAN _WIN32_WINNT=0x0602)
  list(APPEND uv_libraries
       psapi
       secur32
       user32
       advapi32
       iphlpapi
       userenv
       ws2_32
       dbghelp
       ole32
       uuid)
  list(APPEND uv_sources
       src/win/async.c
       src/win/core.c
       src/win/detect-wakeup.c
       src/win/dl.c
       src/win/error.c
       src/win/fs.c
       src/win/fs-event.c
       src/win/getaddrinfo.c
       src/win/getnameinfo.c
       src/win/handle.c
       src/win/pipe.c
       src/win/thread.c
       src/win/poll.c
       src/win/process.c
       src/win/process-stdio.c
       src/win/signal.c
       src/win/stream.c
       src/win/tcp.c
       src/win/tty.c
       src/win/udp.c
       src/win/util.c
       src/win/winapi.c
       src/win/winsock.c)
  list(APPEND uv_test_libraries ws2_32)
  list(APPEND uv_test_sources test/runner-win.c)
else()
  list(APPEND uv_defines _FILE_OFFSET_BITS=64 _LARGEFILE_SOURCE)
  if(NOT CMAKE_SYSTEM_NAME MATCHES "Android|OS390|QNX")
    # TODO: This should be replaced with find_package(Threads) if possible
    # Android has pthread as part of its c library, not as a separate
    # libpthread.so.
    list(APPEND uv_libraries pthread)
  endif()
  list(APPEND uv_sources
       src/unix/async.c
       src/unix/core.c
       src/unix/dl.c
       src/unix/fs.c
       src/unix/getaddrinfo.c
       src/unix/getnameinfo.c
       src/unix/loop.c
       src/unix/pipe.c
       src/unix/poll.c
       src/unix/process.c
       src/unix/random-devurandom.c
       src/unix/signal.c
       src/unix/stream.c
       src/unix/tcp.c
       src/unix/thread.c
       src/unix/tty.c
       src/unix/udp.c)
  list(APPEND uv_test_sources test/runner-unix.c)
endif()

if(CMAKE_SYSTEM_NAME STREQUAL "AIX")
  list(APPEND uv_defines
       _ALL_SOURCE
       _LINUX_SOURCE_COMPAT
       _THREAD_SAFE
       _XOPEN_SOURCE=500
       HAVE_SYS_AHAFS_EVPRODS_H)
  list(APPEND uv_libraries perfstat)
  list(APPEND uv_sources
       src/unix/aix.c
       src/unix/aix-common.c)
endif()

if(CMAKE_SYSTEM_NAME STREQUAL "Android")
  list(APPEND uv_defines _GNU_SOURCE)
  list(APPEND uv_libraries dl)
  list(APPEND uv_sources
       src/unix/linux.c
       src/unix/procfs-exepath.c
       src/unix/random-getentropy.c
       src/unix/random-getrandom.c
       src/unix/random-sysctl-linux.c)
endif()

if(APPLE OR CMAKE_SYSTEM_NAME MATCHES "Android|Linux")
  list(APPEND uv_sources src/unix/proctitle.c)
endif()

if(CMAKE_SYSTEM_NAME MATCHES "DragonFly|FreeBSD")
  list(APPEND uv_sources src/unix/freebsd.c)
endif()

if(CMAKE_SYSTEM_NAME MATCHES "DragonFly|FreeBSD|NetBSD|OpenBSD")
  list(APPEND uv_sources src/unix/posix-hrtime.c src/unix/bsd-proctitle.c)
endif()

if(APPLE OR CMAKE_SYSTEM_NAME MATCHES "DragonFly|FreeBSD|NetBSD|OpenBSD")
  list(APPEND uv_sources src/unix/bsd-ifaddrs.c src/unix/kqueue.c)
endif()

if(CMAKE_SYSTEM_NAME MATCHES "FreeBSD")
  list(APPEND uv_sources src/unix/random-getrandom.c)
endif()

if(APPLE OR CMAKE_SYSTEM_NAME STREQUAL "OpenBSD")
  list(APPEND uv_sources src/unix/random-getentropy.c)
endif()

if(APPLE)
  list(APPEND uv_defines _DARWIN_UNLIMITED_SELECT=1 _DARWIN_USE_64_BIT_INODE=1)
  list(APPEND uv_sources
       src/unix/darwin-proctitle.c
       src/unix/darwin.c
       src/unix/fsevents.c)
endif()

if(CMAKE_SYSTEM_NAME STREQUAL "GNU")
  list(APPEND uv_libraries dl)
  list(APPEND uv_sources
       src/unix/bsd-ifaddrs.c
       src/unix/no-fsevents.c
       src/unix/no-proctitle.c
       src/unix/posix-hrtime.c
       src/unix/posix-poll.c
       src/unix/hurd.c)
endif()

if(CMAKE_SYSTEM_NAME STREQUAL "Linux")
  list(APPEND uv_defines _GNU_SOURCE _POSIX_C_SOURCE=200112)
  list(APPEND uv_libraries dl rt)
  list(APPEND uv_sources
       src/unix/linux.c
       src/unix/procfs-exepath.c
       src/unix/random-getrandom.c
       src/unix/random-sysctl-linux.c)
endif()

if(CMAKE_SYSTEM_NAME STREQUAL "NetBSD")
  list(APPEND uv_sources src/unix/netbsd.c)
  list(APPEND uv_libraries kvm)
endif()

if(CMAKE_SYSTEM_NAME STREQUAL "OpenBSD")
  list(APPEND uv_sources src/unix/openbsd.c)
endif()

if(CMAKE_SYSTEM_NAME STREQUAL "OS390")
  enable_language(CXX)
  list(APPEND uv_defines PATH_MAX=1024)
  list(APPEND uv_defines _AE_BIMODAL)
  list(APPEND uv_defines _ALL_SOURCE)
  list(APPEND uv_defines _ENHANCED_ASCII_EXT=0xFFFFFFFF)
  list(APPEND uv_defines _ISOC99_SOURCE)
  list(APPEND uv_defines _LARGE_TIME_API)
  list(APPEND uv_defines _OPEN_MSGQ_EXT)
  list(APPEND uv_defines _OPEN_SYS_FILE_EXT)
  list(APPEND uv_defines _OPEN_SYS_IF_EXT)
  list(APPEND uv_defines _OPEN_SYS_SOCK_EXT3)
  list(APPEND uv_defines _OPEN_SYS_SOCK_IPV6)
  list(APPEND uv_defines _UNIX03_SOURCE)
  list(APPEND uv_defines _UNIX03_THREADS)
  list(APPEND uv_defines _UNIX03_WITHDRAWN)
  list(APPEND uv_defines _XOPEN_SOURCE=600)
  list(APPEND uv_defines _XOPEN_SOURCE_EXTENDED)
  list(APPEND uv_sources
       src/unix/os390.c
       src/unix/os390-syscalls.c
       src/unix/os390-proctitle.c)
  list(APPEND uv_cflags
       -q64
       -qascii
       -qexportall
       -qgonumber
       -qlongname
       -qlibansi
       -qfloat=IEEE
       -qtune=10
       -qarch=10
       -qasm
       -qasmlib=sys1.maclib:sys1.modgen)
  find_library(ZOSLIB
    NAMES zoslib
    PATHS ${ZOSLIB_DIR}
    PATH_SUFFIXES lib
  )
  list(APPEND uv_libraries ${ZOSLIB})
endif()

if(CMAKE_SYSTEM_NAME STREQUAL "OS400")
  list(APPEND uv_defines
       _ALL_SOURCE
       _LINUX_SOURCE_COMPAT
       _THREAD_SAFE
       _XOPEN_SOURCE=500)
  list(APPEND uv_sources
    src/unix/aix-common.c
    src/unix/ibmi.c
    src/unix/no-fsevents.c
    src/unix/posix-poll.c)
endif()

if(CMAKE_SYSTEM_NAME STREQUAL "SunOS")
  if(CMAKE_SYSTEM_VERSION STREQUAL "5.10")
    list(APPEND uv_defines SUNOS_NO_IFADDRS)
    list(APPEND uv_libraries rt)
  endif()
  list(APPEND uv_defines __EXTENSIONS__ _XOPEN_SOURCE=500 _REENTRANT)
  list(APPEND uv_libraries kstat nsl sendfile socket)
  list(APPEND uv_sources
       src/unix/no-proctitle.c
       src/unix/sunos.c)
endif()

if(CMAKE_SYSTEM_NAME STREQUAL "Haiku")
  list(APPEND uv_defines _BSD_SOURCE)
  list(APPEND uv_libraries bsd network)
  list(APPEND uv_sources
	  src/unix/haiku.c
	  src/unix/bsd-ifaddrs.c
	  src/unix/no-fsevents.c
	  src/unix/no-proctitle.c
	  src/unix/posix-hrtime.c
	  src/unix/posix-poll.c)
endif()

if(CMAKE_SYSTEM_NAME STREQUAL "QNX")
  list(APPEND uv_sources
    src/unix/posix-hrtime.c
    src/unix/posix-poll.c
    src/unix/qnx.c
    src/unix/bsd-ifaddrs.c
    src/unix/no-proctitle.c
    src/unix/no-fsevents.c)
  list(APPEND uv_libraries socket)
endif()

if(APPLE OR CMAKE_SYSTEM_NAME MATCHES "DragonFly|FreeBSD|Linux|NetBSD|OpenBSD")
  list(APPEND uv_test_libraries util)
endif()

if(CYGWIN OR MSYS)
  list(APPEND uv_defines _GNU_SOURCE)
  list(APPEND uv_sources
       src/unix/cygwin.c
       src/unix/bsd-ifaddrs.c
       src/unix/no-fsevents.c
       src/unix/no-proctitle.c
       src/unix/posix-hrtime.c
       src/unix/posix-poll.c
       src/unix/procfs-exepath.c
       src/unix/sysinfo-loadavg.c
       src/unix/sysinfo-memory.c)
endif()

if(LIBUV_BUILD_SHARED)
  add_library(uv SHARED ${uv_sources})
  target_compile_definitions(uv
    INTERFACE
      USING_UV_SHARED=1
    PRIVATE
      BUILDING_UV_SHARED=1
      ${uv_defines})
  target_compile_options(uv PRIVATE ${uv_cflags})
  target_include_directories(uv
    PUBLIC
      $<BUILD_INTERFACE:${PROJECT_SOURCE_DIR}/include>
      $<INSTALL_INTERFACE:${CMAKE_INSTALL_INCLUDEDIR}>
    PRIVATE
      $<BUILD_INTERFACE:${PROJECT_SOURCE_DIR}/src>)
  if(CMAKE_SYSTEM_NAME STREQUAL "OS390")
    target_include_directories(uv PUBLIC $<BUILD_INTERFACE:${ZOSLIB_DIR}/include>)
    set_target_properties(uv PROPERTIES LINKER_LANGUAGE CXX)
  endif()
  target_link_libraries(uv ${uv_libraries})
  set_target_properties(uv PROPERTIES OUTPUT_NAME "uv")
endif()

add_library(uv_a STATIC ${uv_sources})
target_compile_definitions(uv_a PRIVATE ${uv_defines})
target_compile_options(uv_a PRIVATE ${uv_cflags})
target_include_directories(uv_a
  PUBLIC
    $<BUILD_INTERFACE:${PROJECT_SOURCE_DIR}/include>
    $<INSTALL_INTERFACE:${CMAKE_INSTALL_INCLUDEDIR}>
  PRIVATE
    $<BUILD_INTERFACE:${PROJECT_SOURCE_DIR}/src>)
if(CMAKE_SYSTEM_NAME STREQUAL "OS390")
  target_include_directories(uv_a PUBLIC $<BUILD_INTERFACE:${ZOSLIB_DIR}/include>)
  set_target_properties(uv_a PROPERTIES LINKER_LANGUAGE CXX)
endif()
target_link_libraries(uv_a ${uv_libraries})
set_target_properties(uv_a PROPERTIES OUTPUT_NAME "uv")
if(MSVC)
  set_target_properties(uv_a PROPERTIES PREFIX "lib")
endif()

if(LIBUV_BUILD_TESTS)
  # Small hack: use ${uv_test_sources} now to get the runner skeleton,
  # before the actual tests are added.
  add_executable(
    uv_run_benchmarks_a
    ${uv_test_sources}
    test/benchmark-async-pummel.c
    test/benchmark-async.c
    test/benchmark-fs-stat.c
    test/benchmark-getaddrinfo.c
    test/benchmark-loop-count.c
    test/benchmark-queue-work.c
    test/benchmark-million-async.c
    test/benchmark-million-timers.c
    test/benchmark-multi-accept.c
    test/benchmark-ping-pongs.c
    test/benchmark-ping-udp.c
    test/benchmark-pound.c
    test/benchmark-pump.c
    test/benchmark-sizes.c
    test/benchmark-spawn.c
    test/benchmark-tcp-write-batch.c
    test/benchmark-thread.c
    test/benchmark-udp-pummel.c
    test/blackhole-server.c
    test/echo-server.c
    test/run-benchmarks.c
    test/runner.c)
  target_compile_definitions(uv_run_benchmarks_a PRIVATE ${uv_defines})
  target_compile_options(uv_run_benchmarks_a PRIVATE ${uv_cflags})
  target_link_libraries(uv_run_benchmarks_a uv_a ${uv_test_libraries})

  list(APPEND uv_test_sources
       test/blackhole-server.c
       test/echo-server.c
       test/run-tests.c
       test/runner.c
       test/test-active.c
       test/test-async-multi.c
       test/test-async-null-cb.c
       test/test-async.c
       test/test-barrier.c
       test/test-buf.c
       test/test-callback-stack.c
       test/test-close-fd.c
       test/test-close-order.c
       test/test-condvar.c
       test/test-connect-unspecified.c
       test/test-connection-fail.c
       test/test-cwd-and-chdir.c
       test/test-default-loop-close.c
       test/test-delayed-accept.c
       test/test-dlerror.c
       test/test-eintr-handling.c
       test/test-embed.c
       test/test-emfile.c
       test/test-env-vars.c
       test/test-error.c
       test/test-fail-always.c
       test/test-fork.c
       test/test-fs-copyfile.c
       test/test-fs-event.c
       test/test-fs-fd-hash.c
       test/test-fs-open-flags.c
       test/test-fs-poll.c
       test/test-fs-readdir.c
       test/test-fs.c
       test/test-get-currentexe.c
       test/test-get-loadavg.c
       test/test-get-memory.c
       test/test-get-passwd.c
       test/test-getaddrinfo.c
       test/test-gethostname.c
       test/test-getnameinfo.c
       test/test-getsockname.c
       test/test-getters-setters.c
       test/test-gettimeofday.c
       test/test-handle-fileno.c
       test/test-homedir.c
       test/test-hrtime.c
       test/test-idle.c
       test/test-idna.c
       test/test-ip4-addr.c
       test/test-ip6-addr.c
       test/test-ip-name.c
       test/test-ipc-heavy-traffic-deadlock-bug.c
       test/test-ipc-send-recv.c
       test/test-ipc.c
       test/test-loop-alive.c
       test/test-loop-close.c
       test/test-loop-configure.c
       test/test-loop-handles.c
       test/test-loop-stop.c
       test/test-loop-time.c
       test/test-metrics.c
       test/test-multiple-listen.c
       test/test-mutexes.c
       test/test-not-readable-nor-writable-on-read-error.c
       test/test-not-writable-after-shutdown.c
       test/test-osx-select.c
       test/test-pass-always.c
       test/test-ping-pong.c
       test/test-pipe-bind-error.c
       test/test-pipe-close-stdout-read-stdin.c
       test/test-pipe-connect-error.c
       test/test-pipe-connect-multiple.c
       test/test-pipe-connect-prepare.c
       test/test-pipe-getsockname.c
       test/test-pipe-pending-instances.c
       test/test-pipe-sendmsg.c
       test/test-pipe-server-close.c
       test/test-pipe-set-fchmod.c
       test/test-pipe-set-non-blocking.c
       test/test-platform-output.c
       test/test-poll-close-doesnt-corrupt-stack.c
       test/test-poll-close.c
       test/test-poll-closesocket.c
       test/test-poll-multiple-handles.c
       test/test-poll-oob.c
       test/test-poll.c
       test/test-process-priority.c
       test/test-process-title-threadsafe.c
       test/test-process-title.c
       test/test-queue-foreach-delete.c
       test/test-random.c
       test/test-readable-on-eof.c
       test/test-ref.c
       test/test-run-nowait.c
       test/test-run-once.c
       test/test-semaphore.c
       test/test-shutdown-close.c
       test/test-shutdown-eof.c
       test/test-shutdown-simultaneous.c
       test/test-shutdown-twice.c
       test/test-signal-multiple-loops.c
       test/test-signal-pending-on-close.c
       test/test-signal.c
       test/test-socket-buffer-size.c
       test/test-spawn.c
       test/test-stdio-over-pipes.c
       test/test-strscpy.c
       test/test-strtok.c
       test/test-tcp-alloc-cb-fail.c
       test/test-tcp-bind-error.c
       test/test-tcp-bind6-error.c
       test/test-tcp-close-accept.c
       test/test-tcp-close-after-read-timeout.c
       test/test-tcp-close-reset.c
       test/test-tcp-close-while-connecting.c
       test/test-tcp-close.c
       test/test-tcp-connect-error-after-write.c
       test/test-tcp-connect-error.c
       test/test-tcp-connect-timeout.c
       test/test-tcp-connect6-error.c
       test/test-tcp-create-socket-early.c
       test/test-tcp-flags.c
       test/test-tcp-oob.c
       test/test-tcp-open.c
       test/test-tcp-read-stop.c
       test/test-tcp-read-stop-start.c
       test/test-tcp-rst.c
       test/test-tcp-shutdown-after-write.c
<<<<<<< HEAD
=======
       test/test-tcp-try-write.c
       test/test-tcp-write-in-a-row.c
>>>>>>> 96e05543
       test/test-tcp-try-write-error.c
       test/test-tcp-try-write.c
       test/test-tcp-unexpected-read.c
       test/test-tcp-write-after-connect.c
       test/test-tcp-write-fail.c
       test/test-tcp-write-queue-order.c
       test/test-tcp-write-to-half-open-connection.c
       test/test-tcp-writealot.c
       test/test-test-macros.c
       test/test-thread-affinity.c
       test/test-thread-equal.c
       test/test-thread.c
       test/test-threadpool-cancel.c
       test/test-threadpool.c
       test/test-timer-again.c
       test/test-timer-from-check.c
       test/test-timer.c
       test/test-tmpdir.c
       test/test-tty-duplicate-key.c
       test/test-tty-escape-sequence-processing.c
       test/test-tty.c
       test/test-udp-alloc-cb-fail.c
       test/test-udp-bind.c
       test/test-udp-connect.c
       test/test-udp-connect6.c
       test/test-udp-create-socket-early.c
       test/test-udp-dgram-too-big.c
       test/test-udp-ipv6.c
       test/test-udp-mmsg.c
       test/test-udp-multicast-interface.c
       test/test-udp-multicast-interface6.c
       test/test-udp-multicast-join.c
       test/test-udp-multicast-join6.c
       test/test-udp-multicast-ttl.c
       test/test-udp-open.c
       test/test-udp-options.c
       test/test-udp-send-and-recv.c
       test/test-udp-send-hang-loop.c
       test/test-udp-send-immediate.c
       test/test-udp-send-unreachable.c
       test/test-udp-sendmmsg-error.c
       test/test-udp-try-send.c
       test/test-udp-recv-in-a-row.c
       test/test-uname.c
       test/test-walk-handles.c
       test/test-watcher-cross-stop.c)

  add_executable(uv_run_tests ${uv_test_sources} uv_win_longpath.manifest)
  target_compile_definitions(uv_run_tests
                             PRIVATE ${uv_defines} USING_UV_SHARED=1)
  target_compile_options(uv_run_tests PRIVATE ${uv_cflags})
  target_link_libraries(uv_run_tests uv ${uv_test_libraries})
  add_test(NAME uv_test
           COMMAND uv_run_tests
           WORKING_DIRECTORY ${CMAKE_CURRENT_SOURCE_DIR})
  if(CMAKE_SYSTEM_NAME STREQUAL "OS390")
    set_tests_properties(uv_test PROPERTIES ENVIRONMENT
                         "LIBPATH=${CMAKE_BINARY_DIR}:$ENV{LIBPATH}")
  endif()
  add_executable(uv_run_tests_a ${uv_test_sources} uv_win_longpath.manifest)
  target_compile_definitions(uv_run_tests_a PRIVATE ${uv_defines})
  target_compile_options(uv_run_tests_a PRIVATE ${uv_cflags})
  if(QEMU)
    target_link_libraries(uv_run_tests_a uv_a ${uv_test_libraries} -static)
  else()
    target_link_libraries(uv_run_tests_a uv_a ${uv_test_libraries})
  endif()
  add_test(NAME uv_test_a
           COMMAND uv_run_tests_a
           WORKING_DIRECTORY ${CMAKE_CURRENT_SOURCE_DIR})
  if(CMAKE_SYSTEM_NAME STREQUAL "OS390")
    set_target_properties(uv_run_benchmarks_a PROPERTIES LINKER_LANGUAGE CXX)
    set_target_properties(uv_run_tests PROPERTIES LINKER_LANGUAGE CXX)
    set_target_properties(uv_run_tests_a PROPERTIES LINKER_LANGUAGE CXX)
  endif()
endif()

# Now for some gibbering horrors from beyond the stars...
foreach(lib IN LISTS uv_libraries)
  list(APPEND LIBS "-l${lib}")
endforeach()
string(REPLACE ";" " " LIBS "${LIBS}")
# Consider setting project version via project() call?
file(STRINGS configure.ac configure_ac REGEX ^AC_INIT)
string(REGEX MATCH "([0-9]+)[.][0-9]+[.][0-9]+" PACKAGE_VERSION "${configure_ac}")
set(UV_VERSION_MAJOR "${CMAKE_MATCH_1}")

set(includedir ${CMAKE_INSTALL_PREFIX}/${CMAKE_INSTALL_INCLUDEDIR})
set(libdir ${CMAKE_INSTALL_PREFIX}/${CMAKE_INSTALL_LIBDIR})
set(prefix ${CMAKE_INSTALL_PREFIX})
configure_file(libuv-static.pc.in libuv-static.pc @ONLY)

install(DIRECTORY include/ DESTINATION ${CMAKE_INSTALL_INCLUDEDIR})
install(FILES LICENSE DESTINATION ${CMAKE_INSTALL_DOCDIR})
install(FILES LICENSE-extra DESTINATION ${CMAKE_INSTALL_DOCDIR})
install(FILES ${PROJECT_BINARY_DIR}/libuv-static.pc
        DESTINATION ${CMAKE_INSTALL_LIBDIR}/pkgconfig)
install(TARGETS uv_a EXPORT libuvConfig
        ARCHIVE DESTINATION ${CMAKE_INSTALL_LIBDIR})
install(EXPORT libuvConfig
	DESTINATION ${CMAKE_INSTALL_LIBDIR}/cmake/libuv
	NAMESPACE libuv::)

if(LIBUV_BUILD_SHARED)
  # The version in the filename is mirroring the behaviour of autotools.
  set_target_properties(uv PROPERTIES
          VERSION ${UV_VERSION_MAJOR}.0.0
          SOVERSION ${UV_VERSION_MAJOR})
  configure_file(libuv.pc.in libuv.pc @ONLY)
  install(FILES ${PROJECT_BINARY_DIR}/libuv.pc
          DESTINATION ${CMAKE_INSTALL_LIBDIR}/pkgconfig)
  install(TARGETS uv EXPORT libuvConfig
          RUNTIME DESTINATION ${CMAKE_INSTALL_BINDIR}
          LIBRARY DESTINATION ${CMAKE_INSTALL_LIBDIR}
          ARCHIVE DESTINATION ${CMAKE_INSTALL_LIBDIR})
endif()

if(MSVC)
  set(CMAKE_DEBUG_POSTFIX d)
endif()

message(STATUS "summary of build options:
    Install prefix:  ${CMAKE_INSTALL_PREFIX}
    Target system:   ${CMAKE_SYSTEM_NAME}
    Compiler:
      C compiler:    ${CMAKE_C_COMPILER} (${CMAKE_C_COMPILER_ID})
      CFLAGS:        ${CMAKE_C_FLAGS_${_build_type}} ${CMAKE_C_FLAGS}
")<|MERGE_RESOLUTION|>--- conflicted
+++ resolved
@@ -642,13 +642,9 @@
        test/test-tcp-read-stop-start.c
        test/test-tcp-rst.c
        test/test-tcp-shutdown-after-write.c
-<<<<<<< HEAD
-=======
        test/test-tcp-try-write.c
        test/test-tcp-write-in-a-row.c
->>>>>>> 96e05543
        test/test-tcp-try-write-error.c
-       test/test-tcp-try-write.c
        test/test-tcp-unexpected-read.c
        test/test-tcp-write-after-connect.c
        test/test-tcp-write-fail.c
