cmake_minimum_required(VERSION 2.8)
project(libuv C)

option(LIBUV_BUILD_TESTS "builds libuv tests and benchmarks if set to ON" OFF)

set(LIBUVDIR ${CMAKE_CURRENT_SOURCE_DIR} CACHE INTERNAL "libuv library" FORCE)

include_directories(${LIBUVDIR}/include ${LIBUVDIR}/src)
set(SOURCES
    ${LIBUVDIR}/include/uv.h
    ${LIBUVDIR}/include/uv/tree.h
    ${LIBUVDIR}/include/uv/errno.h
    ${LIBUVDIR}/include/uv/threadpool.h
    ${LIBUVDIR}/include/uv/version.h
    ${LIBUVDIR}/src/fs-poll.c
    ${LIBUVDIR}/src/heap-inl.h
    ${LIBUVDIR}/src/idna.c
    ${LIBUVDIR}/src/idna.h
    ${LIBUVDIR}/src/inet.c
    ${LIBUVDIR}/src/queue.h
    ${LIBUVDIR}/src/strscpy.c
    ${LIBUVDIR}/src/strscpy.h
    ${LIBUVDIR}/src/threadpool.c
    ${LIBUVDIR}/src/timer.c
    ${LIBUVDIR}/src/uv-common.c
    ${LIBUVDIR}/src/uv-common.h
    ${LIBUVDIR}/src/uv-data-getter-setters.c
    ${LIBUVDIR}/src/version.c
    )

if(WIN32)
    add_definitions(-D_WIN32_WINNT=0x0600 -D_GNU_SOURCE -D_CRT_SECURE_NO_WARNINGS)
    include_directories(${LIBUVDIR}/src/win)
    set (SOURCES ${SOURCES}
        ${LIBUVDIR}/include/uv/win.h
        ${LIBUVDIR}/src/win/async.c
        ${LIBUVDIR}/src/win/atomicops-inl.h
        ${LIBUVDIR}/src/win/core.c
        ${LIBUVDIR}/src/win/detect-wakeup.c
        ${LIBUVDIR}/src/win/dl.c
        ${LIBUVDIR}/src/win/error.c
        ${LIBUVDIR}/src/win/fs.c
        ${LIBUVDIR}/src/win/fs-event.c
        ${LIBUVDIR}/src/win/getaddrinfo.c
        ${LIBUVDIR}/src/win/getnameinfo.c
        ${LIBUVDIR}/src/win/handle.c
        ${LIBUVDIR}/src/win/handle-inl.h
        ${LIBUVDIR}/src/win/internal.h
        ${LIBUVDIR}/src/win/loop-watcher.c
        ${LIBUVDIR}/src/win/pipe.c
        ${LIBUVDIR}/src/win/poll.c
        ${LIBUVDIR}/src/win/process.c
        ${LIBUVDIR}/src/win/process-stdio.c
        ${LIBUVDIR}/src/win/req-inl.h
        ${LIBUVDIR}/src/win/signal.c
        ${LIBUVDIR}/src/win/snprintf.c
        ${LIBUVDIR}/src/win/stream.c
        ${LIBUVDIR}/src/win/stream-inl.h
        ${LIBUVDIR}/src/win/tcp.c
        ${LIBUVDIR}/src/win/thread.c
        ${LIBUVDIR}/src/win/tty.c
        ${LIBUVDIR}/src/win/udp.c
        ${LIBUVDIR}/src/win/util.c
        ${LIBUVDIR}/src/win/winapi.c
        ${LIBUVDIR}/src/win/winapi.h
        ${LIBUVDIR}/src/win/winsock.c
        ${LIBUVDIR}/src/win/winsock.h
        )

    add_library(uv ${SOURCES})
    target_link_libraries(uv advapi32 iphlpapi psapi userenv shell32 ws2_32)
else()
    set(CMAKE_C_FLAGS "${CMAKE_C_FLAGS} -g --std=gnu89 -pedantic -Wall -Wextra -Wno-unused-parameter")
    add_definitions(-D_LARGEFILE_SOURCE -D_FILE_OFFSET_BITS=64)
    include_directories(${LIBUVDIR}/src/unix)
    set(SOURCES ${SOURCES}
        ${LIBUVDIR}/include/uv/unix.h
        ${LIBUVDIR}/include/uv/linux.h
        ${LIBUVDIR}/include/uv/sunos.h
        ${LIBUVDIR}/include/uv/darwin.h
        ${LIBUVDIR}/include/uv/bsd.h
        ${LIBUVDIR}/include/uv/aix.h
        # ${LIBUVDIR}/src/unix/android-ifaddrs.c
        ${LIBUVDIR}/src/unix/async.c
        ${LIBUVDIR}/src/unix/atomic-ops.h
        # ${LIBUVDIR}/src/unix/bsd-ifaddrs.c
        # ${LIBUVDIR}/src/unix/bsd-proctitle.c
        ${LIBUVDIR}/src/unix/core.c
        # ${LIBUVDIR}/src/unix/cygwin.c
        ${LIBUVDIR}/src/unix/dl.c
        # ${LIBUVDIR}/src/unix/freebsd.c
        ${LIBUVDIR}/src/unix/fs.c
        # ${LIBUVDIR}/src/unix/fsevents.c
        ${LIBUVDIR}/src/unix/getaddrinfo.c
        ${LIBUVDIR}/src/unix/getnameinfo.c
        # ${LIBUVDIR}/src/unix/ibmi.c
        ${LIBUVDIR}/src/unix/internal.h
        ${LIBUVDIR}/src/unix/loop.c
        ${LIBUVDIR}/src/unix/loop-watcher.c
        # ${LIBUVDIR}/src/unix/netbsd.c
        # ${LIBUVDIR}/src/unix/no-fsevents.c
        ${LIBUVDIR}/src/unix/no-proctitle.c
        # ${LIBUVDIR}/src/unix/openbsd.c
        # ${LIBUVDIR}/src/unix/os390-syscalls.c
        # ${LIBUVDIR}/src/unix/os390-syscalls.h
        # ${LIBUVDIR}/src/unix/os390.c
        ${LIBUVDIR}/src/unix/pipe.c
        ${LIBUVDIR}/src/unix/poll.c
        # ${LIBUVDIR}/src/unix/posix-hrtime.c
        # ${LIBUVDIR}/src/unix/posix-poll.c
        ${LIBUVDIR}/src/unix/process.c
        ${LIBUVDIR}/src/unix/procfs-exepath.c
        ${LIBUVDIR}/src/unix/proctitle.c
        ${LIBUVDIR}/src/unix/pthread-fixes.c
        ${LIBUVDIR}/src/unix/signal.c
        ${LIBUVDIR}/src/unix/spinlock.h
        ${LIBUVDIR}/src/unix/stream.c
        # ${LIBUVDIR}/src/unix/sysinfo-loadavg.c
        # ${LIBUVDIR}/src/unix/sysinfo-memory.c
        ${LIBUVDIR}/src/unix/tcp.c
        ${LIBUVDIR}/src/unix/thread.c
        ${LIBUVDIR}/src/unix/tty.c
        ${LIBUVDIR}/src/unix/udp.c
        )

    if (APPLE)
        add_definitions(-D_DARWIN_USE_64_BIT_INODE=1 -D_DARWIN_UNLIMITED_SELECT=1)
        set(SOURCES ${SOURCES}
            ${LIBUVDIR}/src/unix/kqueue.c
            ${LIBUVDIR}/src/unix/darwin.c
            ${LIBUVDIR}/src/unix/fsevents.c
            ${LIBUVDIR}/src/unix/darwin-proctitle.c
            )

        #This is necessary to mute harmless warnings, as documented by https://github.com/libuv/libuv/issues/454
        set_source_files_properties(${LIBUVDIR}/src/unix/stream.c PROPERTIES COMPILE_FLAGS -Wno-gnu-folding-constant)
    endif()

    if (NOT APPLE)
        add_definitions(-Wstrict-aliasing)
    endif()

    if ((${CMAKE_SYSTEM_NAME} MATCHES "Linux") OR (${CMAKE_SYSTEM_NAME} MATCHES "Android"))
        add_definitions(-D_GNU_SOURCE -D_POSIX_C_SOURCE=200112)
        set(SOURCES ${SOURCES}
            ${LIBUVDIR}/src/unix/linux-core.c
            ${LIBUVDIR}/src/unix/linux-inotify.c
            ${LIBUVDIR}/src/unix/linux-syscalls.c
            ${LIBUVDIR}/src/unix/linux-syscalls.h
            )
    endif()

    if (${CMAKE_SYSTEM_NAME} MATCHES "SunOS")
        add_definitions(-D__EXTENSIONS__ -D_XOPEN_SOURCE=500)
        set(SOURCES ${SOURCES}
            ${LIBUVDIR}/src/unix/sunos.c
            )
    endif()

    if (${CMAKE_SYSTEM_NAME} MATCHES "AIX")
        add_definitions(-D_ALL_SOURCE -D_XOPEN_SOURCE=500 -D_LINUX_SOURCE_COMPAT)
        set (SOURCES ${SOURCES}
            ${LIBUVDIR}/src/unix/aic.c
            ${LIBUVDIR}/src/unix/aix-common.c
            )
        find_library(PERFSTAT_LIB NAMES perfstat)
    endif()

    if (${CMAKE_SYSTEM_NAME} MATCHES "FreeBSD" OR ${CMAKE_SYSTEM_NAME} MATCHES "DragonFlyBSD")
        set (SOURCES ${SOURCES}
            ${LIBUVDIR}/src/unix/freebsd.c
            )
    endif()

    if (${CMAKE_SYSTEM_NAME} MATCHES "OpenBSD")
        set (SOURCES ${SOURCES}
            ${LIBUVDIR}/src/unix/openbsd.c
            )
    endif()

    if (${CMAKE_SYSTEM_NAME} MATCHES "NetBSD")
        set (SOURCES ${SOURCES}
            ${LIBUVDIR}/src/unix/netbsd.c
            )
    endif()

    if (${CMAKE_SYSTEM_NAME} MATCHES "FreeBSD" OR ${CMAKE_SYSTEM_NAME} MATCHES "DragonFlyBSD" OR
            ${CMAKE_SYSTEM_NAME} MATCHES "OpenBSD" OR ${CMAKE_SYSTEM_NAME} MATCHES "NetBSD")
        set (SOURCES ${SOURCES}
            ${LIBUVDIR}/src/unix/kqueue.c
            )
    endif()

    if (${CMAKE_SYSTEM_NAME} MATCHES "Android")
        set (SOURCES ${SOURCES}
            ${LIBUVDIR}/include/android-ifaddrs.h
            ${LIBUVDIR}/include/pthread-barrier.h
            ${LIBUVDIR}/src/unix/android-ifaddrs.c
            )
    endif()

    add_library(uv ${SOURCES})

    find_library(M_LIB NAMES m)
    find_package(Threads)
    target_link_libraries(uv ${CMAKE_THREAD_LIBS_INIT} ${M_LIB})

    if (${CMAKE_SYSTEM_NAME} MATCHES "Linux")
        find_library(DL_LIB NAMES dl)
        find_library(RT_LIB NAMES rt)
        target_link_libraries(uv ${DL_LIB} ${RT_LIB})
    endif()

    if (${CMAKE_SYSTEM_NAME} MATCHES "SunOS")
        find_library(KSTAT_LIB NAMES kstat)
        find_library(NSL_LIB NAMES nsl)
        find_library(SENDFILE_LIB NAMES sendfile)
        find_library(SOCKET_LIB NAMES socket)
        target_link_libraries(uv ${KSTAT_LIB} ${NSL_LIB} ${SENDFILE_LIB} ${SOCKET_LIB})
    endif()

    if (${CMAKE_SYSTEM_NAME} MATCHES "AIX")
        find_library(PERFSTAT_LIB NAMES perfstat)
        target_link_libraries(uv ${PERFSTAT_LIB})
    endif()

    if (${CMAKE_SYSTEM_NAME} MATCHES "FreeBSD" OR ${CMAKE_SYSTEM_NAME} MATCHES "DragonFlyBSD" OR
            ${CMAKE_SYSTEM_NAME} MATCHES "OpenBSD" OR ${CMAKE_SYSTEM_NAME} MATCHES "NetBSD")
        find_library(KVM_LIB NAMES kvm)
        target_link_libraries(uv ${KVM_LIB})
    endif()

endif()

if(LIBUV_BUILD_TESTS)
    set (TEST_SOURCES
        ${LIBUVDIR}/test/blackhole-server.c
        ${LIBUVDIR}/test/echo-server.c
        ${LIBUVDIR}/test/run-tests.c
        ${LIBUVDIR}/test/runner.c
        ${LIBUVDIR}/test/runner.h
        ${LIBUVDIR}/test/task.h
        ${LIBUVDIR}/test/test-active.c
        ${LIBUVDIR}/test/test-async-null-cb.c
        ${LIBUVDIR}/test/test-async.c
        ${LIBUVDIR}/test/test-barrier.c
        ${LIBUVDIR}/test/test-callback-order.c
        ${LIBUVDIR}/test/test-callback-stack.c
        ${LIBUVDIR}/test/test-close-fd.c
        ${LIBUVDIR}/test/test-close-order.c
        ${LIBUVDIR}/test/test-condvar.c
        ${LIBUVDIR}/test/test-connection-fail.c
        ${LIBUVDIR}/test/test-cwd-and-chdir.c
        ${LIBUVDIR}/test/test-default-loop-close.c
        ${LIBUVDIR}/test/test-delayed-accept.c
        ${LIBUVDIR}/test/test-dlerror.c
        ${LIBUVDIR}/test/test-eintr-handling.c
        ${LIBUVDIR}/test/test-embed.c
        ${LIBUVDIR}/test/test-emfile.c
        ${LIBUVDIR}/test/test-error.c
        ${LIBUVDIR}/test/test-fail-always.c
        ${LIBUVDIR}/test/test-fs-event.c
        ${LIBUVDIR}/test/test-fs-poll.c
        ${LIBUVDIR}/test/test-fs.c
        ${LIBUVDIR}/test/test-get-currentexe.c
        ${LIBUVDIR}/test/test-get-loadavg.c
        ${LIBUVDIR}/test/test-get-loadavg.c
        ${LIBUVDIR}/test/test-get-memory.c
        ${LIBUVDIR}/test/test-get-passwd.c
        ${LIBUVDIR}/test/test-getaddrinfo.c
        ${LIBUVDIR}/test/test-getnameinfo.c
        ${LIBUVDIR}/test/test-getsockname.c
        ${LIBUVDIR}/test/test-handle-fileno.c
        ${LIBUVDIR}/test/test-homedir.c
        ${LIBUVDIR}/test/test-hrtime.c
        ${LIBUVDIR}/test/test-idle.c
        ${LIBUVDIR}/test/test-ip4-addr.c
        ${LIBUVDIR}/test/test-ip6-addr.c
        ${LIBUVDIR}/test/test-ipc-send-recv.c
        ${LIBUVDIR}/test/test-ipc.c
        ${LIBUVDIR}/test/test-list.h
        ${LIBUVDIR}/test/test-loop-alive.c
        ${LIBUVDIR}/test/test-loop-close.c
        ${LIBUVDIR}/test/test-loop-configure.c
        ${LIBUVDIR}/test/test-loop-handles.c
        ${LIBUVDIR}/test/test-loop-stop.c
        ${LIBUVDIR}/test/test-loop-time.c
        ${LIBUVDIR}/test/test-multiple-listen.c
        ${LIBUVDIR}/test/test-mutexes.c
        ${LIBUVDIR}/test/test-osx-select.c
        ${LIBUVDIR}/test/test-pass-always.c
        ${LIBUVDIR}/test/test-ping-pong.c
        ${LIBUVDIR}/test/test-pipe-bind-error.c
        ${LIBUVDIR}/test/test-pipe-close-stdout-read-stdin.c
        ${LIBUVDIR}/test/test-pipe-connect-error.c
        ${LIBUVDIR}/test/test-pipe-connect-multiple.c
        ${LIBUVDIR}/test/test-pipe-connect-prepare.c
        ${LIBUVDIR}/test/test-pipe-getsockname.c
        ${LIBUVDIR}/test/test-pipe-pending-instances.c
        ${LIBUVDIR}/test/test-pipe-sendmsg.c
        ${LIBUVDIR}/test/test-pipe-server-close.c
        ${LIBUVDIR}/test/test-pipe-set-non-blocking.c
        ${LIBUVDIR}/test/test-platform-output.c
        ${LIBUVDIR}/test/test-poll-close.c
        ${LIBUVDIR}/test/test-poll.c
        ${LIBUVDIR}/test/test-process-title.c
        ${LIBUVDIR}/test/test-queue-foreach-delete.c
        ${LIBUVDIR}/test/test-ref.c
        ${LIBUVDIR}/test/test-run-nowait.c
        ${LIBUVDIR}/test/test-run-once.c
        ${LIBUVDIR}/test/test-semaphore.c
        ${LIBUVDIR}/test/test-shutdown-close.c
        ${LIBUVDIR}/test/test-shutdown-eof.c
        ${LIBUVDIR}/test/test-shutdown-twice.c
        ${LIBUVDIR}/test/test-signal-multiple-loops.c
        ${LIBUVDIR}/test/test-signal.c
        ${LIBUVDIR}/test/test-socket-buffer-size.c
        ${LIBUVDIR}/test/test-spawn.c
        ${LIBUVDIR}/test/test-stdio-over-pipes.c
        ${LIBUVDIR}/test/test-tcp-bind-error.c
        ${LIBUVDIR}/test/test-tcp-bind6-error.c
        ${LIBUVDIR}/test/test-tcp-close-accept.c
        ${LIBUVDIR}/test/test-tcp-close-while-connecting.c
        ${LIBUVDIR}/test/test-tcp-close.c
        ${LIBUVDIR}/test/test-tcp-connect-error-after-write.c
        ${LIBUVDIR}/test/test-tcp-connect-error.c
        ${LIBUVDIR}/test/test-tcp-connect-timeout.c
        ${LIBUVDIR}/test/test-tcp-connect6-error.c
        ${LIBUVDIR}/test/test-tcp-create-socket-early.c
        ${LIBUVDIR}/test/test-tcp-flags.c
        ${LIBUVDIR}/test/test-tcp-oob.c
        ${LIBUVDIR}/test/test-tcp-open.c
        ${LIBUVDIR}/test/test-tcp-read-stop.c
        ${LIBUVDIR}/test/test-tcp-shutdown-after-write.c
        ${LIBUVDIR}/test/test-tcp-try-write.c
        ${LIBUVDIR}/test/test-tcp-unexpected-read.c
        ${LIBUVDIR}/test/test-tcp-write-after-connect.c
        ${LIBUVDIR}/test/test-tcp-write-fail.c
        ${LIBUVDIR}/test/test-tcp-write-queue-order.c
        ${LIBUVDIR}/test/test-tcp-write-to-half-open-connection.c
        ${LIBUVDIR}/test/test-tcp-writealot.c
        ${LIBUVDIR}/test/test-thread-equal.c
        ${LIBUVDIR}/test/test-thread.c
        ${LIBUVDIR}/test/test-threadpool-cancel.c
        ${LIBUVDIR}/test/test-threadpool.c
        ${LIBUVDIR}/test/test-timer-again.c
        ${LIBUVDIR}/test/test-timer-from-check.c
        ${LIBUVDIR}/test/test-timer.c
        ${LIBUVDIR}/test/test-tmpdir.c
        ${LIBUVDIR}/test/test-tty.c
        ${LIBUVDIR}/test/test-udp-bind.c
        ${LIBUVDIR}/test/test-udp-create-socket-early.c
        ${LIBUVDIR}/test/test-udp-dgram-too-big.c
        ${LIBUVDIR}/test/test-udp-ipv6.c
        ${LIBUVDIR}/test/test-udp-multicast-interface.c
        ${LIBUVDIR}/test/test-udp-multicast-interface6.c
        ${LIBUVDIR}/test/test-udp-multicast-join.c
        ${LIBUVDIR}/test/test-udp-multicast-join6.c
        ${LIBUVDIR}/test/test-udp-multicast-ttl.c
        ${LIBUVDIR}/test/test-udp-open.c
        ${LIBUVDIR}/test/test-udp-options.c
        ${LIBUVDIR}/test/test-udp-send-and-recv.c
        ${LIBUVDIR}/test/test-udp-send-immediate.c
        ${LIBUVDIR}/test/test-udp-send-unreachable.c
        ${LIBUVDIR}/test/test-udp-try-send.c
        ${LIBUVDIR}/test/test-walk-handles.c
        ${LIBUVDIR}/test/test-watcher-cross-stop.c
        )

    if(WIN32)
        set (TEST_SOURCES ${TEST_SOURCES}
            #Windows-only tests
            ${LIBUVDIR}/test/test-poll-close-doesnt-corrupt-stack.c
            ${LIBUVDIR}/test/test-poll-closesocket.c

            #Windows Runner
            ${LIBUVDIR}/test/runner-win.c
            ${LIBUVDIR}/test/runner-win.h
            )
    else()
        set (TEST_SOURCES ${TEST_SOURCES}
            #Unix runner
            ${LIBUVDIR}/test/runner-unix.c
            ${LIBUVDIR}/test/runner-unix.h
            )
    endif()

    file(COPY ${LIBUVDIR}/test/fixtures DESTINATION test)

    add_executable(run-tests ${TEST_SOURCES})
    set_property(TARGET run-tests PROPERTY C_STANDARD 99)
    target_link_libraries(run-tests uv)

    set(BENCHMARK_SOURCES
        ${LIBUVDIR}/test/blackhole-server.c
        ${LIBUVDIR}/test/dns-server.c
        ${LIBUVDIR}/test/echo-server.c
        ${LIBUVDIR}/test/run-benchmarks.c
        ${LIBUVDIR}/test/runner.c
        ${LIBUVDIR}/test/runner.h
        ${LIBUVDIR}/test/task.h
        ${LIBUVDIR}/test/benchmark-async-pummel.c
        ${LIBUVDIR}/test/benchmark-async.c
        ${LIBUVDIR}/test/benchmark-fs-stat.c
        ${LIBUVDIR}/test/benchmark-getaddrinfo.c
        ${LIBUVDIR}/test/benchmark-list.h
        ${LIBUVDIR}/test/benchmark-loop-count.c
        ${LIBUVDIR}/test/benchmark-million-async.c
        ${LIBUVDIR}/test/benchmark-million-timers.c
        ${LIBUVDIR}/test/benchmark-multi-accept.c
        ${LIBUVDIR}/test/benchmark-ping-pongs.c
        ${LIBUVDIR}/test/benchmark-pound.c
        ${LIBUVDIR}/test/benchmark-pump.c
        ${LIBUVDIR}/test/benchmark-sizes.c
        ${LIBUVDIR}/test/benchmark-spawn.c
        ${LIBUVDIR}/test/benchmark-tcp-write-batch.c
        ${LIBUVDIR}/test/benchmark-thread.c
        ${LIBUVDIR}/test/benchmark-udp-pummel.c
        )

    if(WIN32)
        set (BENCHMARK_SOURCES ${BENCHMARK_SOURCES}
            ${LIBUVDIR}/test/runner-win.c
            ${LIBUVDIR}/test/runner-win.h
            )
    else()
        set (BENCHMARK_SOURCES ${BENCHMARK_SOURCES}
            ${LIBUVDIR}/test/runner-unix.c
            ${LIBUVDIR}/test/runner-unix.h
            )
    endif()

    add_executable(run-benchmarks ${BENCHMARK_SOURCES})
    target_link_libraries(run-benchmarks uv)
endif()

#[[

# TODO: determine CMAKE_SYSTEM_NAME on OS/390.  Currently assumes "OS/390".
cmake_minimum_required(VERSION 3.4)
project(libuv LANGUAGES C)

include(CMakePackageConfigHelpers)
include(CMakeDependentOption)
include(GNUInstallDirs)
include(CTest)

cmake_dependent_option(LIBUV_BUILD_TESTS
  "Build the unit tests when BUILD_TESTING is enabled and we are the root project" ON
  "BUILD_TESTING;CMAKE_SOURCE_DIR STREQUAL PROJECT_SOURCE_DIR" OFF)

if(MSVC)
  list(APPEND uv_cflags /W4)
elseif(CMAKE_C_COMPILER_ID MATCHES "AppleClang|Clang|GNU")
  list(APPEND uv_cflags -fvisibility=hidden --std=gnu89)
  list(APPEND uv_cflags -Wall -Wextra -Wstrict-prototypes)
  list(APPEND uv_cflags -Wno-unused-parameter)
endif()

set(uv_sources
    src/fs-poll.c
    src/idna.c
    src/inet.c
    src/random.c
    src/strscpy.c
    src/threadpool.c
    src/timer.c
    src/uv-common.c
    src/uv-data-getter-setters.c
    src/version.c)

set(uv_test_sources
    test/blackhole-server.c
    test/echo-server.c
    test/run-tests.c
    test/runner.c
    test/test-active.c
    test/test-async-null-cb.c
    test/test-async.c
    test/test-barrier.c
    test/test-callback-order.c
    test/test-callback-stack.c
    test/test-close-fd.c
    test/test-close-order.c
    test/test-condvar.c
    test/test-connect-unspecified.c
    test/test-connection-fail.c
    test/test-cwd-and-chdir.c
    test/test-default-loop-close.c
    test/test-delayed-accept.c
    test/test-dlerror.c
    test/test-eintr-handling.c
    test/test-embed.c
    test/test-emfile.c
    test/test-env-vars.c
    test/test-error.c
    test/test-fail-always.c
    test/test-fork.c
    test/test-fs-copyfile.c
    test/test-fs-event.c
    test/test-fs-poll.c
    test/test-fs.c
    test/test-fs-readdir.c
    test/test-fs-fd-hash.c
    test/test-fs-open-flags.c
    test/test-get-currentexe.c
    test/test-get-loadavg.c
    test/test-get-memory.c
    test/test-get-passwd.c
    test/test-getaddrinfo.c
    test/test-gethostname.c
    test/test-getnameinfo.c
    test/test-getsockname.c
    test/test-getters-setters.c
    test/test-gettimeofday.c
    test/test-handle-fileno.c
    test/test-homedir.c
    test/test-hrtime.c
    test/test-idle.c
    test/test-idna.c
    test/test-ip4-addr.c
    test/test-ip6-addr.c
    test/test-ipc-heavy-traffic-deadlock-bug.c
    test/test-ipc-send-recv.c
    test/test-ipc.c
    test/test-loop-alive.c
    test/test-loop-close.c
    test/test-loop-configure.c
    test/test-loop-handles.c
    test/test-loop-stop.c
    test/test-loop-time.c
    test/test-multiple-listen.c
    test/test-mutexes.c
    test/test-osx-select.c
    test/test-pass-always.c
    test/test-ping-pong.c
    test/test-pipe-bind-error.c
    test/test-pipe-close-stdout-read-stdin.c
    test/test-pipe-connect-error.c
    test/test-pipe-connect-multiple.c
    test/test-pipe-connect-prepare.c
    test/test-pipe-getsockname.c
    test/test-pipe-pending-instances.c
    test/test-pipe-sendmsg.c
    test/test-pipe-server-close.c
    test/test-pipe-set-fchmod.c
    test/test-pipe-set-non-blocking.c
    test/test-platform-output.c
    test/test-poll-close-doesnt-corrupt-stack.c
    test/test-poll-close.c
    test/test-poll-closesocket.c
    test/test-poll-oob.c
    test/test-poll.c
    test/test-process-priority.c
    test/test-process-title-threadsafe.c
    test/test-process-title.c
    test/test-queue-foreach-delete.c
    test/test-random.c
    test/test-ref.c
    test/test-run-nowait.c
    test/test-run-once.c
    test/test-semaphore.c
    test/test-shutdown-close.c
    test/test-shutdown-eof.c
    test/test-shutdown-twice.c
    test/test-signal-multiple-loops.c
    test/test-signal-pending-on-close.c
    test/test-signal.c
    test/test-socket-buffer-size.c
    test/test-spawn.c
    test/test-stdio-over-pipes.c
    test/test-strscpy.c
    test/test-tcp-alloc-cb-fail.c
    test/test-tcp-bind-error.c
    test/test-tcp-bind6-error.c
    test/test-tcp-close-accept.c
    test/test-tcp-close-while-connecting.c
    test/test-tcp-close.c
    test/test-tcp-close-reset.c
    test/test-tcp-connect-error-after-write.c
    test/test-tcp-connect-error.c
    test/test-tcp-connect-timeout.c
    test/test-tcp-connect6-error.c
    test/test-tcp-create-socket-early.c
    test/test-tcp-flags.c
    test/test-tcp-oob.c
    test/test-tcp-open.c
    test/test-tcp-read-stop.c
    test/test-tcp-shutdown-after-write.c
    test/test-tcp-try-write.c
    test/test-tcp-try-write-error.c
    test/test-tcp-unexpected-read.c
    test/test-tcp-write-after-connect.c
    test/test-tcp-write-fail.c
    test/test-tcp-write-queue-order.c
    test/test-tcp-write-to-half-open-connection.c
    test/test-tcp-writealot.c
    test/test-thread-equal.c
    test/test-thread.c
    test/test-threadpool-cancel.c
    test/test-threadpool.c
    test/test-timer-again.c
    test/test-timer-from-check.c
    test/test-timer.c
    test/test-tmpdir.c
    test/test-tty-duplicate-key.c
    test/test-tty.c
    test/test-udp-alloc-cb-fail.c
    test/test-udp-bind.c
    test/test-udp-connect.c
    test/test-udp-create-socket-early.c
    test/test-udp-dgram-too-big.c
    test/test-udp-ipv6.c
    test/test-udp-multicast-interface.c
    test/test-udp-multicast-interface6.c
    test/test-udp-multicast-join.c
    test/test-udp-multicast-join6.c
    test/test-udp-multicast-ttl.c
    test/test-udp-open.c
    test/test-udp-options.c
    test/test-udp-send-and-recv.c
    test/test-udp-send-hang-loop.c
    test/test-udp-send-immediate.c
    test/test-udp-send-unreachable.c
    test/test-udp-try-send.c
    test/test-uname.c
    test/test-walk-handles.c
    test/test-watcher-cross-stop.c)

if(WIN32)
  list(APPEND uv_defines WIN32_LEAN_AND_MEAN _WIN32_WINNT=0x0600)
  list(APPEND uv_libraries
       advapi32
       iphlpapi
       psapi
       shell32
       user32
       userenv
       ws2_32)
  list(APPEND uv_sources
       src/win/async.c
       src/win/core.c
       src/win/detect-wakeup.c
       src/win/dl.c
       src/win/error.c
       src/win/fs.c
       src/win/fs-event.c
       src/win/getaddrinfo.c
       src/win/getnameinfo.c
       src/win/handle.c
       src/win/loop-watcher.c
       src/win/pipe.c
       src/win/thread.c
       src/win/poll.c
       src/win/process.c
       src/win/process-stdio.c
       src/win/signal.c
       src/win/snprintf.c
       src/win/stream.c
       src/win/tcp.c
       src/win/tty.c
       src/win/udp.c
       src/win/util.c
       src/win/winapi.c
       src/win/winsock.c)
  list(APPEND uv_test_libraries ws2_32)
  list(APPEND uv_test_sources src/win/snprintf.c test/runner-win.c)
else()
  list(APPEND uv_defines _FILE_OFFSET_BITS=64 _LARGEFILE_SOURCE)
  if(NOT CMAKE_SYSTEM_NAME STREQUAL "Android")
    # Android has pthread as part of its c library, not as a separate
    # libpthread.so.
    list(APPEND uv_libraries pthread)
  endif()
  list(APPEND uv_sources
       src/unix/async.c
       src/unix/core.c
       src/unix/dl.c
       src/unix/fs.c
       src/unix/getaddrinfo.c
       src/unix/getnameinfo.c
       src/unix/loop-watcher.c
       src/unix/loop.c
       src/unix/pipe.c
       src/unix/poll.c
       src/unix/process.c
       src/unix/random-devurandom.c
       src/unix/signal.c
       src/unix/stream.c
       src/unix/tcp.c
       src/unix/thread.c
       src/unix/tty.c
       src/unix/udp.c)
  list(APPEND uv_test_sources test/runner-unix.c)
endif()

if(CMAKE_SYSTEM_NAME STREQUAL "AIX")
  list(APPEND uv_defines
       _ALL_SOURCE
       _LINUX_SOURCE_COMPAT
       _THREAD_SAFE
       _XOPEN_SOURCE=500)
  list(APPEND uv_libraries perfstat)
  list(APPEND uv_sources src/unix/aix.c)
endif()

if(CMAKE_SYSTEM_NAME STREQUAL "Android")
  list(APPEND uv_libs dl)
  list(APPEND uv_sources
       src/unix/android-ifaddrs.c
       src/unix/linux-core.c
       src/unix/linux-inotify.c
       src/unix/linux-syscalls.c
       src/unix/procfs-exepath.c
       src/unix/pthread-fixes.c
       src/unix/sysinfo-loadavg.c)
endif()

if(APPLE OR CMAKE_SYSTEM_NAME MATCHES "Android|Linux|OS/390")
  list(APPEND uv_sources src/unix/proctitle.c)
endif()

if(CMAKE_SYSTEM_NAME MATCHES "DragonFly|FreeBSD")
  list(APPEND uv_sources src/unix/freebsd.c)
endif()

if(CMAKE_SYSTEM_NAME MATCHES "DragonFly|FreeBSD|NetBSD|OpenBSD")
  list(APPEND uv_sources src/unix/posix-hrtime.c src/unix/bsd-proctitle.c)
  list(APPEND uv_libraries kvm)
endif()

if(APPLE OR CMAKE_SYSTEM_NAME MATCHES "DragonFly|FreeBSD|NetBSD|OpenBSD")
  list(APPEND uv_sources src/unix/bsd-ifaddrs.c src/unix/kqueue.c)
endif()

if(CMAKE_SYSTEM_NAME MATCHES "FreeBSD")
  list(APPEND uv_sources src/unix/random-getrandom.c)
endif()

if(APPLE OR CMAKE_SYSTEM_NAME STREQUAL "OpenBSD")
  list(APPEND uv_sources src/unix/random-getentropy.c)
endif()

if(APPLE)
  list(APPEND uv_defines _DARWIN_UNLIMITED_SELECT=1 _DARWIN_USE_64_BIT_INODE=1)
  list(APPEND uv_sources
       src/unix/darwin-proctitle.c
       src/unix/darwin.c
       src/unix/fsevents.c)
endif()

if(CMAKE_SYSTEM_NAME STREQUAL "Linux")
  list(APPEND uv_defines _GNU_SOURCE _POSIX_C_SOURCE=200112)
  list(APPEND uv_libraries dl rt)
  list(APPEND uv_sources
       src/unix/linux-core.c
       src/unix/linux-inotify.c
       src/unix/linux-syscalls.c
       src/unix/procfs-exepath.c
       src/unix/random-getrandom.c
       src/unix/random-sysctl-linux.c
       src/unix/sysinfo-loadavg.c)
endif()

if(CMAKE_SYSTEM_NAME STREQUAL "NetBSD")
  list(APPEND uv_sources src/unix/netbsd.c)
endif()

if(CMAKE_SYSTEM_NAME STREQUAL "OpenBSD")
  list(APPEND uv_sources src/unix/openbsd.c)
endif()

if(CMAKE_SYSTEM_NAME STREQUAL "OS/390")
  list(APPEND uv_defines PATH_MAX=255)
  list(APPEND uv_defines _AE_BIMODAL)
  list(APPEND uv_defines _ALL_SOURCE)
  list(APPEND uv_defines _LARGE_TIME_API)
  list(APPEND uv_defines _OPEN_MSGQ_EXT)
  list(APPEND uv_defines _OPEN_SYS_FILE_EXT)
  list(APPEND uv_defines _OPEN_SYS_IF_EXT)
  list(APPEND uv_defines _OPEN_SYS_SOCK_EXT3)
  list(APPEND uv_defines _OPEN_SYS_SOCK_IPV6)
  list(APPEND uv_defines _UNIX03_SOURCE)
  list(APPEND uv_defines _UNIX03_THREADS)
  list(APPEND uv_defines _UNIX03_WITHDRAWN)
  list(APPEND uv_defines _XOPEN_SOURCE_EXTENDED)
  list(APPEND uv_sources
       src/unix/pthread-fixes.c
       src/unix/pthread-barrier.c
       src/unix/os390.c
       src/unix/os390-syscalls.c)
endif()

if(CMAKE_SYSTEM_NAME STREQUAL "SunOS")
  list(APPEND uv_defines __EXTENSIONS__ _XOPEN_SOURCE=500)
  list(APPEND uv_libraries kstat nsl sendfile socket)
  list(APPEND uv_sources src/unix/no-proctitle.c src/unix/sunos.c)
endif()

if(APPLE OR CMAKE_SYSTEM_NAME MATCHES "DragonFly|FreeBSD|Linux|NetBSD|OpenBSD")
  list(APPEND uv_test_libraries util)
endif()

add_library(uv SHARED ${uv_sources})
target_compile_definitions(uv
                           INTERFACE USING_UV_SHARED=1
                           PRIVATE ${uv_defines} BUILDING_UV_SHARED=1)
target_compile_options(uv PRIVATE ${uv_cflags})
target_include_directories(uv PUBLIC include PRIVATE src)
target_link_libraries(uv ${uv_libraries})

add_library(uv_a STATIC ${uv_sources})
target_compile_definitions(uv_a PRIVATE ${uv_defines})
target_compile_options(uv_a PRIVATE ${uv_cflags})
target_include_directories(uv_a PUBLIC include PRIVATE src)
target_link_libraries(uv_a ${uv_libraries})

if(LIBUV_BUILD_TESTS)
  add_executable(uv_run_tests ${uv_test_sources})
  target_compile_definitions(uv_run_tests
                             PRIVATE ${uv_defines} USING_UV_SHARED=1)
  target_compile_options(uv_run_tests PRIVATE ${uv_cflags})
  target_link_libraries(uv_run_tests uv ${uv_test_libraries})
  add_test(NAME uv_test
           COMMAND uv_run_tests
           WORKING_DIRECTORY ${CMAKE_CURRENT_SOURCE_DIR})
  add_executable(uv_run_tests_a ${uv_test_sources})
  target_compile_definitions(uv_run_tests_a PRIVATE ${uv_defines})
  target_compile_options(uv_run_tests_a PRIVATE ${uv_cflags})
  target_link_libraries(uv_run_tests_a uv_a ${uv_test_libraries})
  add_test(NAME uv_test_a
           COMMAND uv_run_tests_a
           WORKING_DIRECTORY ${CMAKE_CURRENT_SOURCE_DIR})
endif()

if(UNIX)
  # Now for some gibbering horrors from beyond the stars...
  foreach(x ${uv_libraries})
    set(LIBS "${LIBS} -l${x}")
  endforeach(x)
  file(STRINGS configure.ac configure_ac REGEX ^AC_INIT)
  string(REGEX MATCH [0-9]+[.][0-9]+[.][0-9]+ PACKAGE_VERSION "${configure_ac}")
  string(REGEX MATCH ^[0-9]+ UV_VERSION_MAJOR "${PACKAGE_VERSION}")
  # The version in the filename is mirroring the behaviour of autotools.
  set_target_properties(uv PROPERTIES VERSION ${UV_VERSION_MAJOR}.0.0
				      SOVERSION ${UV_VERSION_MAJOR})
  set(includedir ${CMAKE_INSTALL_PREFIX}/${CMAKE_INSTALL_INCLUDEDIR})
  set(libdir ${CMAKE_INSTALL_PREFIX}/${CMAKE_INSTALL_LIBDIR})
  set(prefix ${CMAKE_INSTALL_PREFIX})
  configure_file(libuv.pc.in ${CMAKE_CURRENT_BINARY_DIR}/libuv.pc @ONLY)

  install(DIRECTORY include/ DESTINATION ${CMAKE_INSTALL_INCLUDEDIR})
  install(FILES LICENSE DESTINATION ${CMAKE_INSTALL_DOCDIR})
  install(FILES ${CMAKE_CURRENT_BINARY_DIR}/libuv.pc
          DESTINATION ${CMAKE_INSTALL_LIBDIR}/pkgconfig)
  install(TARGETS uv LIBRARY DESTINATION ${CMAKE_INSTALL_LIBDIR})
  install(TARGETS uv_a ARCHIVE DESTINATION ${CMAKE_INSTALL_LIBDIR})
endif()

<<<<<<< HEAD
]]
=======
if(WIN32)
  install(DIRECTORY include/ DESTINATION include)
  install(FILES LICENSE DESTINATION .)
  install(TARGETS uv uv_a
          RUNTIME DESTINATION lib/$<CONFIG>
          ARCHIVE DESTINATION lib/$<CONFIG>)
endif()
>>>>>>> 780c08a6
<|MERGE_RESOLUTION|>--- conflicted
+++ resolved
@@ -1,444 +1,8 @@
-cmake_minimum_required(VERSION 2.8)
-project(libuv C)
-
-option(LIBUV_BUILD_TESTS "builds libuv tests and benchmarks if set to ON" OFF)
-
-set(LIBUVDIR ${CMAKE_CURRENT_SOURCE_DIR} CACHE INTERNAL "libuv library" FORCE)
-
-include_directories(${LIBUVDIR}/include ${LIBUVDIR}/src)
-set(SOURCES
-    ${LIBUVDIR}/include/uv.h
-    ${LIBUVDIR}/include/uv/tree.h
-    ${LIBUVDIR}/include/uv/errno.h
-    ${LIBUVDIR}/include/uv/threadpool.h
-    ${LIBUVDIR}/include/uv/version.h
-    ${LIBUVDIR}/src/fs-poll.c
-    ${LIBUVDIR}/src/heap-inl.h
-    ${LIBUVDIR}/src/idna.c
-    ${LIBUVDIR}/src/idna.h
-    ${LIBUVDIR}/src/inet.c
-    ${LIBUVDIR}/src/queue.h
-    ${LIBUVDIR}/src/strscpy.c
-    ${LIBUVDIR}/src/strscpy.h
-    ${LIBUVDIR}/src/threadpool.c
-    ${LIBUVDIR}/src/timer.c
-    ${LIBUVDIR}/src/uv-common.c
-    ${LIBUVDIR}/src/uv-common.h
-    ${LIBUVDIR}/src/uv-data-getter-setters.c
-    ${LIBUVDIR}/src/version.c
-    )
-
-if(WIN32)
-    add_definitions(-D_WIN32_WINNT=0x0600 -D_GNU_SOURCE -D_CRT_SECURE_NO_WARNINGS)
-    include_directories(${LIBUVDIR}/src/win)
-    set (SOURCES ${SOURCES}
-        ${LIBUVDIR}/include/uv/win.h
-        ${LIBUVDIR}/src/win/async.c
-        ${LIBUVDIR}/src/win/atomicops-inl.h
-        ${LIBUVDIR}/src/win/core.c
-        ${LIBUVDIR}/src/win/detect-wakeup.c
-        ${LIBUVDIR}/src/win/dl.c
-        ${LIBUVDIR}/src/win/error.c
-        ${LIBUVDIR}/src/win/fs.c
-        ${LIBUVDIR}/src/win/fs-event.c
-        ${LIBUVDIR}/src/win/getaddrinfo.c
-        ${LIBUVDIR}/src/win/getnameinfo.c
-        ${LIBUVDIR}/src/win/handle.c
-        ${LIBUVDIR}/src/win/handle-inl.h
-        ${LIBUVDIR}/src/win/internal.h
-        ${LIBUVDIR}/src/win/loop-watcher.c
-        ${LIBUVDIR}/src/win/pipe.c
-        ${LIBUVDIR}/src/win/poll.c
-        ${LIBUVDIR}/src/win/process.c
-        ${LIBUVDIR}/src/win/process-stdio.c
-        ${LIBUVDIR}/src/win/req-inl.h
-        ${LIBUVDIR}/src/win/signal.c
-        ${LIBUVDIR}/src/win/snprintf.c
-        ${LIBUVDIR}/src/win/stream.c
-        ${LIBUVDIR}/src/win/stream-inl.h
-        ${LIBUVDIR}/src/win/tcp.c
-        ${LIBUVDIR}/src/win/thread.c
-        ${LIBUVDIR}/src/win/tty.c
-        ${LIBUVDIR}/src/win/udp.c
-        ${LIBUVDIR}/src/win/util.c
-        ${LIBUVDIR}/src/win/winapi.c
-        ${LIBUVDIR}/src/win/winapi.h
-        ${LIBUVDIR}/src/win/winsock.c
-        ${LIBUVDIR}/src/win/winsock.h
-        )
-
-    add_library(uv ${SOURCES})
-    target_link_libraries(uv advapi32 iphlpapi psapi userenv shell32 ws2_32)
-else()
-    set(CMAKE_C_FLAGS "${CMAKE_C_FLAGS} -g --std=gnu89 -pedantic -Wall -Wextra -Wno-unused-parameter")
-    add_definitions(-D_LARGEFILE_SOURCE -D_FILE_OFFSET_BITS=64)
-    include_directories(${LIBUVDIR}/src/unix)
-    set(SOURCES ${SOURCES}
-        ${LIBUVDIR}/include/uv/unix.h
-        ${LIBUVDIR}/include/uv/linux.h
-        ${LIBUVDIR}/include/uv/sunos.h
-        ${LIBUVDIR}/include/uv/darwin.h
-        ${LIBUVDIR}/include/uv/bsd.h
-        ${LIBUVDIR}/include/uv/aix.h
-        # ${LIBUVDIR}/src/unix/android-ifaddrs.c
-        ${LIBUVDIR}/src/unix/async.c
-        ${LIBUVDIR}/src/unix/atomic-ops.h
-        # ${LIBUVDIR}/src/unix/bsd-ifaddrs.c
-        # ${LIBUVDIR}/src/unix/bsd-proctitle.c
-        ${LIBUVDIR}/src/unix/core.c
-        # ${LIBUVDIR}/src/unix/cygwin.c
-        ${LIBUVDIR}/src/unix/dl.c
-        # ${LIBUVDIR}/src/unix/freebsd.c
-        ${LIBUVDIR}/src/unix/fs.c
-        # ${LIBUVDIR}/src/unix/fsevents.c
-        ${LIBUVDIR}/src/unix/getaddrinfo.c
-        ${LIBUVDIR}/src/unix/getnameinfo.c
-        # ${LIBUVDIR}/src/unix/ibmi.c
-        ${LIBUVDIR}/src/unix/internal.h
-        ${LIBUVDIR}/src/unix/loop.c
-        ${LIBUVDIR}/src/unix/loop-watcher.c
-        # ${LIBUVDIR}/src/unix/netbsd.c
-        # ${LIBUVDIR}/src/unix/no-fsevents.c
-        ${LIBUVDIR}/src/unix/no-proctitle.c
-        # ${LIBUVDIR}/src/unix/openbsd.c
-        # ${LIBUVDIR}/src/unix/os390-syscalls.c
-        # ${LIBUVDIR}/src/unix/os390-syscalls.h
-        # ${LIBUVDIR}/src/unix/os390.c
-        ${LIBUVDIR}/src/unix/pipe.c
-        ${LIBUVDIR}/src/unix/poll.c
-        # ${LIBUVDIR}/src/unix/posix-hrtime.c
-        # ${LIBUVDIR}/src/unix/posix-poll.c
-        ${LIBUVDIR}/src/unix/process.c
-        ${LIBUVDIR}/src/unix/procfs-exepath.c
-        ${LIBUVDIR}/src/unix/proctitle.c
-        ${LIBUVDIR}/src/unix/pthread-fixes.c
-        ${LIBUVDIR}/src/unix/signal.c
-        ${LIBUVDIR}/src/unix/spinlock.h
-        ${LIBUVDIR}/src/unix/stream.c
-        # ${LIBUVDIR}/src/unix/sysinfo-loadavg.c
-        # ${LIBUVDIR}/src/unix/sysinfo-memory.c
-        ${LIBUVDIR}/src/unix/tcp.c
-        ${LIBUVDIR}/src/unix/thread.c
-        ${LIBUVDIR}/src/unix/tty.c
-        ${LIBUVDIR}/src/unix/udp.c
-        )
-
-    if (APPLE)
-        add_definitions(-D_DARWIN_USE_64_BIT_INODE=1 -D_DARWIN_UNLIMITED_SELECT=1)
-        set(SOURCES ${SOURCES}
-            ${LIBUVDIR}/src/unix/kqueue.c
-            ${LIBUVDIR}/src/unix/darwin.c
-            ${LIBUVDIR}/src/unix/fsevents.c
-            ${LIBUVDIR}/src/unix/darwin-proctitle.c
-            )
-
-        #This is necessary to mute harmless warnings, as documented by https://github.com/libuv/libuv/issues/454
-        set_source_files_properties(${LIBUVDIR}/src/unix/stream.c PROPERTIES COMPILE_FLAGS -Wno-gnu-folding-constant)
-    endif()
-
-    if (NOT APPLE)
-        add_definitions(-Wstrict-aliasing)
-    endif()
-
-    if ((${CMAKE_SYSTEM_NAME} MATCHES "Linux") OR (${CMAKE_SYSTEM_NAME} MATCHES "Android"))
-        add_definitions(-D_GNU_SOURCE -D_POSIX_C_SOURCE=200112)
-        set(SOURCES ${SOURCES}
-            ${LIBUVDIR}/src/unix/linux-core.c
-            ${LIBUVDIR}/src/unix/linux-inotify.c
-            ${LIBUVDIR}/src/unix/linux-syscalls.c
-            ${LIBUVDIR}/src/unix/linux-syscalls.h
-            )
-    endif()
-
-    if (${CMAKE_SYSTEM_NAME} MATCHES "SunOS")
-        add_definitions(-D__EXTENSIONS__ -D_XOPEN_SOURCE=500)
-        set(SOURCES ${SOURCES}
-            ${LIBUVDIR}/src/unix/sunos.c
-            )
-    endif()
-
-    if (${CMAKE_SYSTEM_NAME} MATCHES "AIX")
-        add_definitions(-D_ALL_SOURCE -D_XOPEN_SOURCE=500 -D_LINUX_SOURCE_COMPAT)
-        set (SOURCES ${SOURCES}
-            ${LIBUVDIR}/src/unix/aic.c
-            ${LIBUVDIR}/src/unix/aix-common.c
-            )
-        find_library(PERFSTAT_LIB NAMES perfstat)
-    endif()
-
-    if (${CMAKE_SYSTEM_NAME} MATCHES "FreeBSD" OR ${CMAKE_SYSTEM_NAME} MATCHES "DragonFlyBSD")
-        set (SOURCES ${SOURCES}
-            ${LIBUVDIR}/src/unix/freebsd.c
-            )
-    endif()
-
-    if (${CMAKE_SYSTEM_NAME} MATCHES "OpenBSD")
-        set (SOURCES ${SOURCES}
-            ${LIBUVDIR}/src/unix/openbsd.c
-            )
-    endif()
-
-    if (${CMAKE_SYSTEM_NAME} MATCHES "NetBSD")
-        set (SOURCES ${SOURCES}
-            ${LIBUVDIR}/src/unix/netbsd.c
-            )
-    endif()
-
-    if (${CMAKE_SYSTEM_NAME} MATCHES "FreeBSD" OR ${CMAKE_SYSTEM_NAME} MATCHES "DragonFlyBSD" OR
-            ${CMAKE_SYSTEM_NAME} MATCHES "OpenBSD" OR ${CMAKE_SYSTEM_NAME} MATCHES "NetBSD")
-        set (SOURCES ${SOURCES}
-            ${LIBUVDIR}/src/unix/kqueue.c
-            )
-    endif()
-
-    if (${CMAKE_SYSTEM_NAME} MATCHES "Android")
-        set (SOURCES ${SOURCES}
-            ${LIBUVDIR}/include/android-ifaddrs.h
-            ${LIBUVDIR}/include/pthread-barrier.h
-            ${LIBUVDIR}/src/unix/android-ifaddrs.c
-            )
-    endif()
-
-    add_library(uv ${SOURCES})
-
-    find_library(M_LIB NAMES m)
-    find_package(Threads)
-    target_link_libraries(uv ${CMAKE_THREAD_LIBS_INIT} ${M_LIB})
-
-    if (${CMAKE_SYSTEM_NAME} MATCHES "Linux")
-        find_library(DL_LIB NAMES dl)
-        find_library(RT_LIB NAMES rt)
-        target_link_libraries(uv ${DL_LIB} ${RT_LIB})
-    endif()
-
-    if (${CMAKE_SYSTEM_NAME} MATCHES "SunOS")
-        find_library(KSTAT_LIB NAMES kstat)
-        find_library(NSL_LIB NAMES nsl)
-        find_library(SENDFILE_LIB NAMES sendfile)
-        find_library(SOCKET_LIB NAMES socket)
-        target_link_libraries(uv ${KSTAT_LIB} ${NSL_LIB} ${SENDFILE_LIB} ${SOCKET_LIB})
-    endif()
-
-    if (${CMAKE_SYSTEM_NAME} MATCHES "AIX")
-        find_library(PERFSTAT_LIB NAMES perfstat)
-        target_link_libraries(uv ${PERFSTAT_LIB})
-    endif()
-
-    if (${CMAKE_SYSTEM_NAME} MATCHES "FreeBSD" OR ${CMAKE_SYSTEM_NAME} MATCHES "DragonFlyBSD" OR
-            ${CMAKE_SYSTEM_NAME} MATCHES "OpenBSD" OR ${CMAKE_SYSTEM_NAME} MATCHES "NetBSD")
-        find_library(KVM_LIB NAMES kvm)
-        target_link_libraries(uv ${KVM_LIB})
-    endif()
-
-endif()
-
-if(LIBUV_BUILD_TESTS)
-    set (TEST_SOURCES
-        ${LIBUVDIR}/test/blackhole-server.c
-        ${LIBUVDIR}/test/echo-server.c
-        ${LIBUVDIR}/test/run-tests.c
-        ${LIBUVDIR}/test/runner.c
-        ${LIBUVDIR}/test/runner.h
-        ${LIBUVDIR}/test/task.h
-        ${LIBUVDIR}/test/test-active.c
-        ${LIBUVDIR}/test/test-async-null-cb.c
-        ${LIBUVDIR}/test/test-async.c
-        ${LIBUVDIR}/test/test-barrier.c
-        ${LIBUVDIR}/test/test-callback-order.c
-        ${LIBUVDIR}/test/test-callback-stack.c
-        ${LIBUVDIR}/test/test-close-fd.c
-        ${LIBUVDIR}/test/test-close-order.c
-        ${LIBUVDIR}/test/test-condvar.c
-        ${LIBUVDIR}/test/test-connection-fail.c
-        ${LIBUVDIR}/test/test-cwd-and-chdir.c
-        ${LIBUVDIR}/test/test-default-loop-close.c
-        ${LIBUVDIR}/test/test-delayed-accept.c
-        ${LIBUVDIR}/test/test-dlerror.c
-        ${LIBUVDIR}/test/test-eintr-handling.c
-        ${LIBUVDIR}/test/test-embed.c
-        ${LIBUVDIR}/test/test-emfile.c
-        ${LIBUVDIR}/test/test-error.c
-        ${LIBUVDIR}/test/test-fail-always.c
-        ${LIBUVDIR}/test/test-fs-event.c
-        ${LIBUVDIR}/test/test-fs-poll.c
-        ${LIBUVDIR}/test/test-fs.c
-        ${LIBUVDIR}/test/test-get-currentexe.c
-        ${LIBUVDIR}/test/test-get-loadavg.c
-        ${LIBUVDIR}/test/test-get-loadavg.c
-        ${LIBUVDIR}/test/test-get-memory.c
-        ${LIBUVDIR}/test/test-get-passwd.c
-        ${LIBUVDIR}/test/test-getaddrinfo.c
-        ${LIBUVDIR}/test/test-getnameinfo.c
-        ${LIBUVDIR}/test/test-getsockname.c
-        ${LIBUVDIR}/test/test-handle-fileno.c
-        ${LIBUVDIR}/test/test-homedir.c
-        ${LIBUVDIR}/test/test-hrtime.c
-        ${LIBUVDIR}/test/test-idle.c
-        ${LIBUVDIR}/test/test-ip4-addr.c
-        ${LIBUVDIR}/test/test-ip6-addr.c
-        ${LIBUVDIR}/test/test-ipc-send-recv.c
-        ${LIBUVDIR}/test/test-ipc.c
-        ${LIBUVDIR}/test/test-list.h
-        ${LIBUVDIR}/test/test-loop-alive.c
-        ${LIBUVDIR}/test/test-loop-close.c
-        ${LIBUVDIR}/test/test-loop-configure.c
-        ${LIBUVDIR}/test/test-loop-handles.c
-        ${LIBUVDIR}/test/test-loop-stop.c
-        ${LIBUVDIR}/test/test-loop-time.c
-        ${LIBUVDIR}/test/test-multiple-listen.c
-        ${LIBUVDIR}/test/test-mutexes.c
-        ${LIBUVDIR}/test/test-osx-select.c
-        ${LIBUVDIR}/test/test-pass-always.c
-        ${LIBUVDIR}/test/test-ping-pong.c
-        ${LIBUVDIR}/test/test-pipe-bind-error.c
-        ${LIBUVDIR}/test/test-pipe-close-stdout-read-stdin.c
-        ${LIBUVDIR}/test/test-pipe-connect-error.c
-        ${LIBUVDIR}/test/test-pipe-connect-multiple.c
-        ${LIBUVDIR}/test/test-pipe-connect-prepare.c
-        ${LIBUVDIR}/test/test-pipe-getsockname.c
-        ${LIBUVDIR}/test/test-pipe-pending-instances.c
-        ${LIBUVDIR}/test/test-pipe-sendmsg.c
-        ${LIBUVDIR}/test/test-pipe-server-close.c
-        ${LIBUVDIR}/test/test-pipe-set-non-blocking.c
-        ${LIBUVDIR}/test/test-platform-output.c
-        ${LIBUVDIR}/test/test-poll-close.c
-        ${LIBUVDIR}/test/test-poll.c
-        ${LIBUVDIR}/test/test-process-title.c
-        ${LIBUVDIR}/test/test-queue-foreach-delete.c
-        ${LIBUVDIR}/test/test-ref.c
-        ${LIBUVDIR}/test/test-run-nowait.c
-        ${LIBUVDIR}/test/test-run-once.c
-        ${LIBUVDIR}/test/test-semaphore.c
-        ${LIBUVDIR}/test/test-shutdown-close.c
-        ${LIBUVDIR}/test/test-shutdown-eof.c
-        ${LIBUVDIR}/test/test-shutdown-twice.c
-        ${LIBUVDIR}/test/test-signal-multiple-loops.c
-        ${LIBUVDIR}/test/test-signal.c
-        ${LIBUVDIR}/test/test-socket-buffer-size.c
-        ${LIBUVDIR}/test/test-spawn.c
-        ${LIBUVDIR}/test/test-stdio-over-pipes.c
-        ${LIBUVDIR}/test/test-tcp-bind-error.c
-        ${LIBUVDIR}/test/test-tcp-bind6-error.c
-        ${LIBUVDIR}/test/test-tcp-close-accept.c
-        ${LIBUVDIR}/test/test-tcp-close-while-connecting.c
-        ${LIBUVDIR}/test/test-tcp-close.c
-        ${LIBUVDIR}/test/test-tcp-connect-error-after-write.c
-        ${LIBUVDIR}/test/test-tcp-connect-error.c
-        ${LIBUVDIR}/test/test-tcp-connect-timeout.c
-        ${LIBUVDIR}/test/test-tcp-connect6-error.c
-        ${LIBUVDIR}/test/test-tcp-create-socket-early.c
-        ${LIBUVDIR}/test/test-tcp-flags.c
-        ${LIBUVDIR}/test/test-tcp-oob.c
-        ${LIBUVDIR}/test/test-tcp-open.c
-        ${LIBUVDIR}/test/test-tcp-read-stop.c
-        ${LIBUVDIR}/test/test-tcp-shutdown-after-write.c
-        ${LIBUVDIR}/test/test-tcp-try-write.c
-        ${LIBUVDIR}/test/test-tcp-unexpected-read.c
-        ${LIBUVDIR}/test/test-tcp-write-after-connect.c
-        ${LIBUVDIR}/test/test-tcp-write-fail.c
-        ${LIBUVDIR}/test/test-tcp-write-queue-order.c
-        ${LIBUVDIR}/test/test-tcp-write-to-half-open-connection.c
-        ${LIBUVDIR}/test/test-tcp-writealot.c
-        ${LIBUVDIR}/test/test-thread-equal.c
-        ${LIBUVDIR}/test/test-thread.c
-        ${LIBUVDIR}/test/test-threadpool-cancel.c
-        ${LIBUVDIR}/test/test-threadpool.c
-        ${LIBUVDIR}/test/test-timer-again.c
-        ${LIBUVDIR}/test/test-timer-from-check.c
-        ${LIBUVDIR}/test/test-timer.c
-        ${LIBUVDIR}/test/test-tmpdir.c
-        ${LIBUVDIR}/test/test-tty.c
-        ${LIBUVDIR}/test/test-udp-bind.c
-        ${LIBUVDIR}/test/test-udp-create-socket-early.c
-        ${LIBUVDIR}/test/test-udp-dgram-too-big.c
-        ${LIBUVDIR}/test/test-udp-ipv6.c
-        ${LIBUVDIR}/test/test-udp-multicast-interface.c
-        ${LIBUVDIR}/test/test-udp-multicast-interface6.c
-        ${LIBUVDIR}/test/test-udp-multicast-join.c
-        ${LIBUVDIR}/test/test-udp-multicast-join6.c
-        ${LIBUVDIR}/test/test-udp-multicast-ttl.c
-        ${LIBUVDIR}/test/test-udp-open.c
-        ${LIBUVDIR}/test/test-udp-options.c
-        ${LIBUVDIR}/test/test-udp-send-and-recv.c
-        ${LIBUVDIR}/test/test-udp-send-immediate.c
-        ${LIBUVDIR}/test/test-udp-send-unreachable.c
-        ${LIBUVDIR}/test/test-udp-try-send.c
-        ${LIBUVDIR}/test/test-walk-handles.c
-        ${LIBUVDIR}/test/test-watcher-cross-stop.c
-        )
-
-    if(WIN32)
-        set (TEST_SOURCES ${TEST_SOURCES}
-            #Windows-only tests
-            ${LIBUVDIR}/test/test-poll-close-doesnt-corrupt-stack.c
-            ${LIBUVDIR}/test/test-poll-closesocket.c
-
-            #Windows Runner
-            ${LIBUVDIR}/test/runner-win.c
-            ${LIBUVDIR}/test/runner-win.h
-            )
-    else()
-        set (TEST_SOURCES ${TEST_SOURCES}
-            #Unix runner
-            ${LIBUVDIR}/test/runner-unix.c
-            ${LIBUVDIR}/test/runner-unix.h
-            )
-    endif()
-
-    file(COPY ${LIBUVDIR}/test/fixtures DESTINATION test)
-
-    add_executable(run-tests ${TEST_SOURCES})
-    set_property(TARGET run-tests PROPERTY C_STANDARD 99)
-    target_link_libraries(run-tests uv)
-
-    set(BENCHMARK_SOURCES
-        ${LIBUVDIR}/test/blackhole-server.c
-        ${LIBUVDIR}/test/dns-server.c
-        ${LIBUVDIR}/test/echo-server.c
-        ${LIBUVDIR}/test/run-benchmarks.c
-        ${LIBUVDIR}/test/runner.c
-        ${LIBUVDIR}/test/runner.h
-        ${LIBUVDIR}/test/task.h
-        ${LIBUVDIR}/test/benchmark-async-pummel.c
-        ${LIBUVDIR}/test/benchmark-async.c
-        ${LIBUVDIR}/test/benchmark-fs-stat.c
-        ${LIBUVDIR}/test/benchmark-getaddrinfo.c
-        ${LIBUVDIR}/test/benchmark-list.h
-        ${LIBUVDIR}/test/benchmark-loop-count.c
-        ${LIBUVDIR}/test/benchmark-million-async.c
-        ${LIBUVDIR}/test/benchmark-million-timers.c
-        ${LIBUVDIR}/test/benchmark-multi-accept.c
-        ${LIBUVDIR}/test/benchmark-ping-pongs.c
-        ${LIBUVDIR}/test/benchmark-pound.c
-        ${LIBUVDIR}/test/benchmark-pump.c
-        ${LIBUVDIR}/test/benchmark-sizes.c
-        ${LIBUVDIR}/test/benchmark-spawn.c
-        ${LIBUVDIR}/test/benchmark-tcp-write-batch.c
-        ${LIBUVDIR}/test/benchmark-thread.c
-        ${LIBUVDIR}/test/benchmark-udp-pummel.c
-        )
-
-    if(WIN32)
-        set (BENCHMARK_SOURCES ${BENCHMARK_SOURCES}
-            ${LIBUVDIR}/test/runner-win.c
-            ${LIBUVDIR}/test/runner-win.h
-            )
-    else()
-        set (BENCHMARK_SOURCES ${BENCHMARK_SOURCES}
-            ${LIBUVDIR}/test/runner-unix.c
-            ${LIBUVDIR}/test/runner-unix.h
-            )
-    endif()
-
-    add_executable(run-benchmarks ${BENCHMARK_SOURCES})
-    target_link_libraries(run-benchmarks uv)
-endif()
-
-#[[
-
 # TODO: determine CMAKE_SYSTEM_NAME on OS/390.  Currently assumes "OS/390".
 cmake_minimum_required(VERSION 3.4)
 project(libuv LANGUAGES C)
+
+set(LIBUVDIR ${CMAKE_CURRENT_SOURCE_DIR} CACHE INTERNAL "libuv library" FORCE)
 
 include(CMakePackageConfigHelpers)
 include(CMakeDependentOption)
@@ -857,14 +421,10 @@
   install(TARGETS uv_a ARCHIVE DESTINATION ${CMAKE_INSTALL_LIBDIR})
 endif()
 
-<<<<<<< HEAD
-]]
-=======
 if(WIN32)
   install(DIRECTORY include/ DESTINATION include)
   install(FILES LICENSE DESTINATION .)
   install(TARGETS uv uv_a
           RUNTIME DESTINATION lib/$<CONFIG>
           ARCHIVE DESTINATION lib/$<CONFIG>)
-endif()
->>>>>>> 780c08a6
+endif()