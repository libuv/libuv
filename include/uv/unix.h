--- conflicted
+++ resolved
@@ -220,20 +220,11 @@
   uv_async_t wq_async;                                                        \
   uv_rwlock_t cloexec_lock;                                                   \
   uv_handle_t* closing_handles;                                               \
-<<<<<<< HEAD
-  void* process_handles[2];                                                   \
-  void* prepare_handles[2];                                                   \
-  void* check_handles[2];                                                     \
-  void* idle_handles[2];                                                      \
-  void* async_handles[2];                                                     \
-=======
   struct uv__queue process_handles;                                           \
   struct uv__queue prepare_handles;                                           \
   struct uv__queue check_handles;                                             \
   struct uv__queue idle_handles;                                              \
   struct uv__queue async_handles;                                             \
-  void (*async_unused)(void);  /* TODO(bnoordhuis) Remove in libuv v2. */     \
->>>>>>> f0bb7e40
   uv__io_t async_io_watcher;                                                  \
   int async_wfd;                                                              \
   struct {                                                                    \
@@ -321,12 +312,8 @@
 
 #define UV_ASYNC_PRIVATE_FIELDS                                               \
   uv_async_cb async_cb;                                                       \
-<<<<<<< HEAD
-  void* queue[2];                                                             \
+  struct uv__queue queue;                                                     \
   int busy;                                                                   \
-=======
-  struct uv__queue queue;                                                     \
->>>>>>> f0bb7e40
   int pending;                                                                \
 
 #define UV_TIMER_PRIVATE_FIELDS                                               \
