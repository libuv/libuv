--- conflicted
+++ resolved
@@ -457,15 +457,7 @@
   uv_handle_type type;                                                        \
   /* private */                                                               \
   uv_close_cb close_cb;                                                       \
-<<<<<<< HEAD
-  void* handle_queue[2];                                                      \
-=======
   struct uv__queue handle_queue;                                              \
-  union {                                                                     \
-    int fd;                                                                   \
-    void* reserved[4];                                                        \
-  } u;                                                                        \
->>>>>>> f0bb7e40
   UV_HANDLE_PRIVATE_FIELDS                                                    \
 
 /* The abstract base class of all handles. */
