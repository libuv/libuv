--- conflicted
+++ resolved
@@ -230,13 +230,6 @@
 typedef struct uv_dirent_s uv_dirent_t;
 
 typedef enum {
-  /* Block a signal when polling for new events.  The second argument to
-   * uv_loop_configure() is the signal number.
-   *
-   * This operation is currently only implemented for SIGPROF signals,
-   * to suppress unnecessary wakeups when using a sampling profiler.
-   * Requesting other signals will fail with UV_EINVAL.
-   */
   UV_LOOP_BLOCK_SIGNAL
 } uv_loop_option;
 
@@ -267,31 +260,8 @@
 UV_EXTERN void uv_loop_delete(uv_loop_t*);
 UV_EXTERN size_t uv_loop_size(void);
 UV_EXTERN int uv_loop_alive(const uv_loop_t* loop);
-
-<<<<<<< HEAD
-=======
-/*
- * Set additional loop options.  You should normally call this before the
- * first call to uv_run() unless mentioned otherwise.
- *
- * Returns 0 on success or a UV_E* error code on failure.  Be prepared to
- * handle UV_ENOSYS; it means the loop option is not supported by the platform.
- */
 UV_EXTERN int uv_loop_configure(uv_loop_t* loop, uv_loop_option option, ...);
 
-/*
- * This function runs the event loop. It will act differently depending on the
- * specified mode:
- *  - UV_RUN_DEFAULT: Runs the event loop until the reference count drops to
- *    zero. Always returns zero.
- *  - UV_RUN_ONCE: Poll for new events once. Note that this function blocks if
- *    there are no pending events. Returns zero when done (no active handles
- *    or requests left), or non-zero if more events are expected (meaning you
- *    should run the event loop again sometime in the future).
- *  - UV_RUN_NOWAIT: Poll for new events once but don't block if there are no
- *    pending events.
- */
->>>>>>> 9da5fd44
 UV_EXTERN int uv_run(uv_loop_t*, uv_run_mode mode);
 UV_EXTERN void uv_stop(uv_loop_t*);
 
