--- conflicted
+++ resolved
@@ -426,14 +426,9 @@
 
 if SUNOS
 include_HEADERS += include/uv-sunos.h
-<<<<<<< HEAD
 libuv_la_CFLAGS += -D__EXTENSIONS__ -D_XOPEN_SOURCE=600
-libuv_la_SOURCES += src/unix/sunos.c
-=======
-libuv_la_CFLAGS += -D__EXTENSIONS__ -D_XOPEN_SOURCE=500
 libuv_la_SOURCES += src/unix/no-proctitle.c \
                     src/unix/sunos.c
->>>>>>> d63030b0
 endif
 
 if OS390
