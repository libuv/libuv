--- conflicted
+++ resolved
@@ -207,10 +207,6 @@
                          test/test-multiple-listen.c \
                          test/test-mutexes.c \
                          test/test-not-readable-nor-writable-on-read-error.c \
-<<<<<<< HEAD
-                         test/test-not-readable-on-eof.c \
-=======
->>>>>>> 0a47e4c7
                          test/test-not-writable-after-shutdown.c \
                          test/test-osx-select.c \
                          test/test-pass-always.c \
