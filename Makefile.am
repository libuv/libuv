# Copyright (c) 2013, Ben Noordhuis <info@bnoordhuis.nl>
#
# Permission to use, copy, modify, and/or distribute this software for any
# purpose with or without fee is hereby granted, provided that the above
# copyright notice and this permission notice appear in all copies.
#
# THE SOFTWARE IS PROVIDED "AS IS" AND THE AUTHOR DISCLAIMS ALL WARRANTIES
# WITH REGARD TO THIS SOFTWARE INCLUDING ALL IMPLIED WARRANTIES OF
# MERCHANTABILITY AND FITNESS. IN NO EVENT SHALL THE AUTHOR BE LIABLE FOR
# ANY SPECIAL, DIRECT, INDIRECT, OR CONSEQUENTIAL DAMAGES OR ANY DAMAGES
# WHATSOEVER RESULTING FROM LOSS OF USE, DATA OR PROFITS, WHETHER IN AN
# ACTION OF CONTRACT, NEGLIGENCE OR OTHER TORTIOUS ACTION, ARISING OUT OF
# OR IN CONNECTION WITH THE USE OR PERFORMANCE OF THIS SOFTWARE.

ACLOCAL_AMFLAGS = -I m4

AM_CPPFLAGS = -I$(top_srcdir)/include \
              -I$(top_srcdir)/src

include_HEADERS=include/uv.h

uvincludedir = $(includedir)/uv
uvinclude_HEADERS = include/uv/errno.h \
                    include/uv/threadpool.h \
                    include/uv/version.h

CLEANFILES =

lib_LTLIBRARIES = libuv.la
<<<<<<< HEAD
libuv_la_CFLAGS = @CFLAGS@
libuv_la_LDFLAGS = -no-undefined -version-info 2:0:0
=======
libuv_la_CFLAGS = $(AM_CFLAGS)
libuv_la_LDFLAGS = $(AM_LDFLAGS) -no-undefined -version-info 1:0:0
>>>>>>> e8b7eb69
libuv_la_SOURCES = src/fs-poll.c \
                   src/heap-inl.h \
                   src/idna.c \
                   src/idna.h \
                   src/inet.c \
                   src/loop-watcher.c \
                   src/queue.h \
                   src/random.c \
                   src/strscpy.c \
                   src/strscpy.h \
                   src/threadpool.c \
                   src/timer.c \
                   src/uv-data-getter-setters.c \
                   src/uv-common.c \
                   src/uv-common.h \
                   src/version.c

if SUNOS
# Can't be turned into a CC_CHECK_CFLAGS in configure.ac, it makes compilers
# on other platforms complain that the argument is unused during compilation.
libuv_la_CFLAGS += -pthreads
endif

if WINNT

uvinclude_HEADERS += include/uv/win.h include/uv/tree.h
AM_CPPFLAGS += -I$(top_srcdir)/src/win \
               -DWIN32_LEAN_AND_MEAN \
               -D_WIN32_WINNT=0x0602
libuv_la_SOURCES += src/win/async.c \
                    src/win/core.c \
                    src/win/detect-wakeup.c \
                    src/win/dl.c \
                    src/win/error.c \
                    src/win/fs-event.c \
                    src/win/fs.c \
                    src/win/getaddrinfo.c \
                    src/win/getnameinfo.c \
                    src/win/handle.c \
                    src/win/handle-inl.h \
                    src/win/internal.h \
                    src/win/pipe.c \
                    src/win/poll.c \
                    src/win/process-stdio.c \
                    src/win/process.c \
                    src/win/req-inl.h \
                    src/win/signal.c \
                    src/win/stream.c \
                    src/win/stream-inl.h \
                    src/win/tcp.c \
                    src/win/thread.c \
                    src/win/tty.c \
                    src/win/udp.c \
                    src/win/util.c \
                    src/win/winapi.c \
                    src/win/winapi.h \
                    src/win/winsock.c \
                    src/win/winsock.h

else  # WINNT

uvinclude_HEADERS += include/uv/unix.h
AM_CPPFLAGS += -I$(top_srcdir)/src/unix
libuv_la_SOURCES += src/unix/async.c \
                   src/unix/atomic-ops.h \
                   src/unix/core.c \
                   src/unix/dl.c \
                   src/unix/fs.c \
                   src/unix/getaddrinfo.c \
                   src/unix/getnameinfo.c \
                   src/unix/internal.h \
                   src/unix/loop.c \
                   src/unix/pipe.c \
                   src/unix/poll.c \
                   src/unix/process.c \
                   src/unix/random-devurandom.c \
                   src/unix/signal.c \
                   src/unix/spinlock.h \
                   src/unix/stream.c \
                   src/unix/tcp.c \
                   src/unix/thread.c \
                   src/unix/tty.c \
                   src/unix/udp.c

endif  # WINNT

EXTRA_DIST = test/fixtures/empty_file \
             test/fixtures/load_error.node \
             test/fixtures/lorem_ipsum.txt \
             include \
             docs \
             img \
             CONTRIBUTING.md \
             LICENSE \
             README.md



TESTS = test/run-tests
check_PROGRAMS = test/run-tests
test_run_tests_CFLAGS = $(AM_CFLAGS)

if SUNOS
# Can't be turned into a CC_CHECK_CFLAGS in configure.ac, it makes compilers
# on other platforms complain that the argument is unused during compilation.
test_run_tests_CFLAGS += -pthreads
endif

test_run_tests_LDFLAGS = $(AM_LDFLAGS)
test_run_tests_SOURCES = test/blackhole-server.c \
                         test/echo-server.c \
                         test/run-tests.c \
                         test/runner.c \
                         test/runner.h \
                         test/task.h \
                         test/test-active.c \
                         test/test-async.c \
                         test/test-async-multi.c \
                         test/test-async-null-cb.c \
                         test/test-barrier.c \
                         test/test-buf.c \
                         test/test-callback-order.c \
                         test/test-callback-stack.c \
                         test/test-close-fd.c \
                         test/test-close-order.c \
                         test/test-condvar.c \
                         test/test-connect-unspecified.c \
                         test/test-connection-fail.c \
                         test/test-cwd-and-chdir.c \
                         test/test-default-loop-close.c \
                         test/test-delayed-accept.c \
                         test/test-dlerror.c \
                         test/test-eintr-handling.c \
                         test/test-embed.c \
                         test/test-emfile.c \
                         test/test-env-vars.c \
                         test/test-error.c \
                         test/test-fail-always.c \
                         test/test-fs-copyfile.c \
                         test/test-fs-event.c \
                         test/test-fs-poll.c \
                         test/test-fs.c \
                         test/test-fs-readdir.c \
                         test/test-fs-fd-hash.c \
                         test/test-fs-open-flags.c \
                         test/test-fork.c \
                         test/test-getters-setters.c \
                         test/test-get-currentexe.c \
                         test/test-get-loadavg.c \
                         test/test-get-memory.c \
                         test/test-get-passwd.c \
                         test/test-getaddrinfo.c \
                         test/test-gethostname.c \
                         test/test-getnameinfo.c \
                         test/test-getsockname.c \
                         test/test-gettimeofday.c \
                         test/test-handle-fileno.c \
                         test/test-homedir.c \
                         test/test-hrtime.c \
                         test/test-idle.c \
                         test/test-idna.c \
                         test/test-ip4-addr.c \
                         test/test-ip6-addr.c \
                         test/test-ip-name.c \
                         test/test-ipc-heavy-traffic-deadlock-bug.c \
                         test/test-ipc-send-recv.c \
                         test/test-ipc.c \
                         test/test-list.h \
                         test/test-loop-handles.c \
                         test/test-loop-alive.c \
                         test/test-loop-close.c \
                         test/test-loop-stop.c \
                         test/test-loop-time.c \
                         test/test-loop-configure.c \
                         test/test-metrics.c \
                         test/test-multiple-listen.c \
                         test/test-mutexes.c \
                         test/test-not-readable-nor-writable-on-read-error.c \
                         test/test-not-writable-after-shutdown.c \
                         test/test-osx-select.c \
                         test/test-pass-always.c \
                         test/test-ping-pong.c \
                         test/test-pipe-bind-error.c \
                         test/test-pipe-connect-error.c \
                         test/test-pipe-connect-multiple.c \
                         test/test-pipe-connect-prepare.c \
                         test/test-pipe-getsockname.c \
                         test/test-pipe-pending-instances.c \
                         test/test-pipe-sendmsg.c \
                         test/test-pipe-server-close.c \
                         test/test-pipe-close-stdout-read-stdin.c \
                         test/test-pipe-set-non-blocking.c \
                         test/test-pipe-set-fchmod.c \
                         test/test-platform-output.c \
                         test/test-poll.c \
                         test/test-poll-close.c \
                         test/test-poll-close-doesnt-corrupt-stack.c \
                         test/test-poll-closesocket.c \
                         test/test-poll-multiple-handles.c \
                         test/test-poll-oob.c \
                         test/test-process-priority.c \
                         test/test-process-title.c \
                         test/test-process-title-threadsafe.c \
                         test/test-queue-foreach-delete.c \
                         test/test-random.c \
                         test/test-readable-on-eof.c \
                         test/test-ref.c \
                         test/test-run-nowait.c \
                         test/test-run-once.c \
                         test/test-semaphore.c \
                         test/test-shutdown-close.c \
                         test/test-shutdown-eof.c \
                         test/test-shutdown-simultaneous.c \
                         test/test-shutdown-twice.c \
                         test/test-signal-multiple-loops.c \
                         test/test-signal-pending-on-close.c \
                         test/test-signal.c \
                         test/test-socket-buffer-size.c \
                         test/test-spawn.c \
                         test/test-stdio-over-pipes.c \
                         test/test-strscpy.c \
                         test/test-tcp-alloc-cb-fail.c \
                         test/test-tcp-bind-error.c \
                         test/test-tcp-bind6-error.c \
                         test/test-tcp-close-accept.c \
                         test/test-tcp-close-while-connecting.c \
                         test/test-tcp-close.c \
                         test/test-tcp-close-reset.c \
                         test/test-tcp-create-socket-early.c \
                         test/test-tcp-connect-error-after-write.c \
                         test/test-tcp-connect-error.c \
                         test/test-tcp-connect-timeout.c \
                         test/test-tcp-connect6-error.c \
                         test/test-tcp-flags.c \
                         test/test-tcp-open.c \
                         test/test-tcp-read-stop.c \
                         test/test-tcp-read-stop-start.c \
                         test/test-tcp-shutdown-after-write.c \
                         test/test-tcp-unexpected-read.c \
                         test/test-tcp-oob.c \
                         test/test-tcp-write-to-half-open-connection.c \
                         test/test-tcp-write-after-connect.c \
                         test/test-tcp-writealot.c \
                         test/test-tcp-write-fail.c \
                         test/test-tcp-try-write.c \
                         test/test-tcp-try-write-error.c \
                         test/test-tcp-write-queue-order.c \
                         test/test-test-macros.c \
                         test/test-thread-equal.c \
                         test/test-thread.c \
                         test/test-thread-affinity.c \
                         test/test-threadpool-cancel.c \
                         test/test-threadpool.c \
                         test/test-timer-again.c \
                         test/test-timer-from-check.c \
                         test/test-timer.c \
                         test/test-tmpdir.c \
                         test/test-tty-duplicate-key.c \
                         test/test-tty-escape-sequence-processing.c \
                         test/test-tty.c \
                         test/test-udp-alloc-cb-fail.c \
                         test/test-udp-bind.c \
                         test/test-udp-connect.c \
                         test/test-udp-connect6.c \
                         test/test-udp-create-socket-early.c \
                         test/test-udp-dgram-too-big.c \
                         test/test-udp-ipv6.c \
                         test/test-udp-mmsg.c \
                         test/test-udp-multicast-interface.c \
                         test/test-udp-multicast-interface6.c \
                         test/test-udp-multicast-join.c \
                         test/test-udp-multicast-join6.c \
                         test/test-udp-multicast-ttl.c \
                         test/test-udp-open.c \
                         test/test-udp-options.c \
                         test/test-udp-send-and-recv.c \
                         test/test-udp-send-hang-loop.c \
                         test/test-udp-send-immediate.c \
                         test/test-udp-sendmmsg-error.c \
                         test/test-udp-send-unreachable.c \
                         test/test-udp-try-send.c \
                         test/test-uname.c \
                         test/test-walk-handles.c \
                         test/test-watcher-cross-stop.c
test_run_tests_LDADD = libuv.la

if WINNT
test_run_tests_SOURCES += test/runner-win.c \
                          test/runner-win.h
else
test_run_tests_SOURCES += test/runner-unix.c \
                          test/runner-unix.h
endif

if AIX
test_run_tests_CFLAGS += -D_ALL_SOURCE \
                         -D_XOPEN_SOURCE=500 \
                         -D_LINUX_SOURCE_COMPAT
endif

if OS400
test_run_tests_CFLAGS += -D_ALL_SOURCE \
                         -D_XOPEN_SOURCE=500 \
                         -D_LINUX_SOURCE_COMPAT
endif

if HAIKU
test_run_tests_CFLAGS += -D_BSD_SOURCE
endif

if LINUX
test_run_tests_CFLAGS += -D_GNU_SOURCE
endif

if SUNOS
test_run_tests_CFLAGS += -D__EXTENSIONS__ \
                         -D_XOPEN_SOURCE=600 \
                         -D_REENTRANT
endif

if OS390
test_run_tests_CFLAGS += -D_ISOC99_SOURCE \
                         -D_UNIX03_THREADS \
                         -D_UNIX03_SOURCE \
                         -D_OPEN_SYS_IF_EXT=1 \
                         -D_OPEN_SYS_SOCK_IPV6 \
                         -D_OPEN_MSGQ_EXT \
                         -D_XOPEN_SOURCE_EXTENDED \
                         -D_ALL_SOURCE \
                         -D_LARGE_TIME_API \
                         -D_OPEN_SYS_FILE_EXT \
                         -DPATH_MAX=255 \
                         -qCHARS=signed \
                         -qXPLINK \
                         -qFLOAT=IEEE
endif

if AIX
libuv_la_CFLAGS += -D_ALL_SOURCE \
                   -D_XOPEN_SOURCE=500 \
                   -D_LINUX_SOURCE_COMPAT \
                   -D_THREAD_SAFE \
                   -DHAVE_SYS_AHAFS_EVPRODS_H
uvinclude_HEADERS += include/uv/aix.h
libuv_la_SOURCES += src/unix/aix.c src/unix/aix-common.c
endif

if OS400
libuv_la_CFLAGS += -D_ALL_SOURCE \
                   -D_XOPEN_SOURCE=500 \
                   -D_LINUX_SOURCE_COMPAT \
                   -D_THREAD_SAFE
uvinclude_HEADERS += include/uv/posix.h
libuv_la_SOURCES += src/unix/aix-common.c \
                    src/unix/ibmi.c \
                    src/unix/posix-poll.c \
                    src/unix/no-fsevents.c
endif

if ANDROID
libuv_la_CFLAGS += -D_GNU_SOURCE
libuv_la_SOURCES += src/unix/pthread-fixes.c
endif

if CYGWIN
uvinclude_HEADERS += include/uv/posix.h
libuv_la_CFLAGS += -D_GNU_SOURCE
libuv_la_SOURCES += src/unix/cygwin.c \
                    src/unix/bsd-ifaddrs.c \
                    src/unix/no-fsevents.c \
                    src/unix/no-proctitle.c \
                    src/unix/posix-hrtime.c \
                    src/unix/posix-poll.c \
                    src/unix/procfs-exepath.c \
                    src/unix/sysinfo-loadavg.c \
                    src/unix/sysinfo-memory.c
endif

if DARWIN
uvinclude_HEADERS += include/uv/darwin.h
libuv_la_CFLAGS += -D_DARWIN_USE_64_BIT_INODE=1
libuv_la_CFLAGS += -D_DARWIN_UNLIMITED_SELECT=1
libuv_la_SOURCES += src/unix/bsd-ifaddrs.c \
                    src/unix/darwin-proctitle.c \
                    src/unix/darwin-stub.h \
                    src/unix/darwin.c \
                    src/unix/fsevents.c \
                    src/unix/kqueue.c \
                    src/unix/proctitle.c \
                    src/unix/random-getentropy.c
test_run_tests_LDFLAGS += -lutil
endif

if DRAGONFLY
uvinclude_HEADERS += include/uv/bsd.h
libuv_la_SOURCES += src/unix/bsd-ifaddrs.c \
                    src/unix/bsd-proctitle.c \
                    src/unix/freebsd.c \
                    src/unix/kqueue.c \
                    src/unix/posix-hrtime.c
test_run_tests_LDFLAGS += -lutil
endif

if FREEBSD
uvinclude_HEADERS += include/uv/bsd.h
libuv_la_SOURCES += src/unix/bsd-ifaddrs.c \
                    src/unix/bsd-proctitle.c \
                    src/unix/freebsd.c \
                    src/unix/kqueue.c \
                    src/unix/posix-hrtime.c \
                    src/unix/random-getrandom.c
test_run_tests_LDFLAGS += -lutil
endif

if HAIKU
uvinclude_HEADERS += include/uv/posix.h
libuv_la_CFLAGS += -D_BSD_SOURCE
libuv_la_SOURCES += src/unix/bsd-ifaddrs.c \
                    src/unix/haiku.c \
                    src/unix/no-fsevents.c \
                    src/unix/no-proctitle.c \
                    src/unix/posix-hrtime.c \
                    src/unix/posix-poll.c
endif

if HURD
uvinclude_HEADERS += include/uv/posix.h
libuv_la_SOURCES += src/unix/bsd-ifaddrs.c \
                    src/unix/no-fsevents.c \
                    src/unix/no-proctitle.c \
                    src/unix/posix-hrtime.c \
                    src/unix/posix-poll.c \
                    src/unix/hurd.c
endif

if LINUX
uvinclude_HEADERS += include/uv/linux.h
libuv_la_CFLAGS += -D_GNU_SOURCE
libuv_la_SOURCES += src/unix/linux-core.c \
                    src/unix/linux-inotify.c \
                    src/unix/linux-syscalls.c \
                    src/unix/linux-syscalls.h \
                    src/unix/procfs-exepath.c \
                    src/unix/proctitle.c \
                    src/unix/random-getrandom.c \
                    src/unix/random-sysctl-linux.c \
                    src/unix/epoll.c
test_run_tests_LDFLAGS += -lutil
endif

if MSYS
libuv_la_CFLAGS += -D_GNU_SOURCE
libuv_la_SOURCES += src/unix/cygwin.c \
                    src/unix/bsd-ifaddrs.c \
                    src/unix/no-fsevents.c \
                    src/unix/no-proctitle.c \
                    src/unix/posix-hrtime.c \
                    src/unix/posix-poll.c \
                    src/unix/procfs-exepath.c \
                    src/unix/sysinfo-loadavg.c \
                    src/unix/sysinfo-memory.c
endif

if NETBSD
uvinclude_HEADERS += include/uv/bsd.h
libuv_la_SOURCES += src/unix/bsd-ifaddrs.c \
                    src/unix/bsd-proctitle.c \
                    src/unix/kqueue.c \
                    src/unix/netbsd.c \
                    src/unix/posix-hrtime.c
test_run_tests_LDFLAGS += -lutil
endif

if OPENBSD
uvinclude_HEADERS += include/uv/bsd.h
libuv_la_SOURCES += src/unix/bsd-ifaddrs.c \
                    src/unix/bsd-proctitle.c \
                    src/unix/kqueue.c \
                    src/unix/openbsd.c \
                    src/unix/posix-hrtime.c \
                    src/unix/random-getentropy.c
test_run_tests_LDFLAGS += -lutil
endif

if SUNOS
uvinclude_HEADERS += include/uv/sunos.h
libuv_la_CFLAGS += -D__EXTENSIONS__ \
                   -D_XOPEN_SOURCE=600 \
                   -D_REENTRANT
libuv_la_SOURCES += src/unix/no-proctitle.c \
                    src/unix/sunos.c
endif

if OS390
libuv_la_CFLAGS += -D_UNIX03_THREADS \
                   -D_UNIX03_SOURCE \
                   -D_OPEN_SYS_IF_EXT=1 \
                   -D_OPEN_MSGQ_EXT \
                   -D_XOPEN_SOURCE_EXTENDED \
                   -D_ALL_SOURCE \
                   -D_LARGE_TIME_API \
                   -D_OPEN_SYS_SOCK_EXT3 \
                   -D_OPEN_SYS_SOCK_IPV6 \
                   -D_OPEN_SYS_FILE_EXT \
                   -DUV_PLATFORM_SEM_T=int \
                   -DPATH_MAX=255 \
                   -qCHARS=signed \
                   -qXPLINK \
                   -qFLOAT=IEEE
libuv_la_LDFLAGS += -qXPLINK
libuv_la_SOURCES += src/unix/pthread-fixes.c \
                    src/unix/os390.c \
                    src/unix/os390-syscalls.c \
                    src/unix/proctitle.c
endif

pkgconfigdir = $(libdir)/pkgconfig
pkgconfig_DATA = @PACKAGE_NAME@.pc<|MERGE_RESOLUTION|>--- conflicted
+++ resolved
@@ -27,13 +27,8 @@
 CLEANFILES =
 
 lib_LTLIBRARIES = libuv.la
-<<<<<<< HEAD
-libuv_la_CFLAGS = @CFLAGS@
-libuv_la_LDFLAGS = -no-undefined -version-info 2:0:0
-=======
 libuv_la_CFLAGS = $(AM_CFLAGS)
-libuv_la_LDFLAGS = $(AM_LDFLAGS) -no-undefined -version-info 1:0:0
->>>>>>> e8b7eb69
+libuv_la_LDFLAGS = $(AM_LDFLAGS) -no-undefined -version-info 2:0:0
 libuv_la_SOURCES = src/fs-poll.c \
                    src/heap-inl.h \
                    src/idna.c \
