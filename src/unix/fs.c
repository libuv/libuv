/* Copyright Joyent, Inc. and other Node contributors. All rights reserved.
 *
 * Permission is hereby granted, free of charge, to any person obtaining a copy
 * of this software and associated documentation files (the "Software"), to
 * deal in the Software without restriction, including without limitation the
 * rights to use, copy, modify, merge, publish, distribute, sublicense, and/or
 * sell copies of the Software, and to permit persons to whom the Software is
 * furnished to do so, subject to the following conditions:
 *
 * The above copyright notice and this permission notice shall be included in
 * all copies or substantial portions of the Software.
 *
 * THE SOFTWARE IS PROVIDED "AS IS", WITHOUT WARRANTY OF ANY KIND, EXPRESS OR
 * IMPLIED, INCLUDING BUT NOT LIMITED TO THE WARRANTIES OF MERCHANTABILITY,
 * FITNESS FOR A PARTICULAR PURPOSE AND NONINFRINGEMENT. IN NO EVENT SHALL THE
 * AUTHORS OR COPYRIGHT HOLDERS BE LIABLE FOR ANY CLAIM, DAMAGES OR OTHER
 * LIABILITY, WHETHER IN AN ACTION OF CONTRACT, TORT OR OTHERWISE, ARISING
 * FROM, OUT OF OR IN CONNECTION WITH THE SOFTWARE OR THE USE OR OTHER DEALINGS
 * IN THE SOFTWARE.
 */

/* Caveat emptor: this file deviates from the libuv convention of returning
 * negated errno codes. Most uv_fs_*() functions map directly to the system
 * call of the same name. For more complex wrappers, it's easier to just
 * return -1 with errno set. The dispatcher in uv__fs_work() takes care of
 * getting the errno to the right place (req->result or as the return value.)
 */

#include "uv.h"
#include "internal.h"

#include <errno.h>
#include <math.h>
#include <dlfcn.h>
#include <stdio.h>
#include <stdlib.h>
#include <string.h>
#include <limits.h> /* PATH_MAX */

#include <sys/types.h>
#include <sys/socket.h>
#include <sys/stat.h>
#include <sys/time.h>
#include <sys/uio.h>
#include <pthread.h>
#include <unistd.h>
#include <fcntl.h>
#include <poll.h>

#if defined(__DragonFly__)        ||                                      \
    defined(__FreeBSD__)          ||                                      \
    defined(__OpenBSD__)          ||                                      \
    defined(__NetBSD__)
# define HAVE_PREADV 1
#else
# define HAVE_PREADV 0
#endif

#if defined(__linux__)
# include <sys/sendfile.h>
# include <sys/utsname.h>
#endif

#if defined(__sun)
# include <sys/sendfile.h>
# include <sys/sysmacros.h>
#endif


UV_UNUSED(static struct timespec uv__fs_to_timespec(double time)) {
  struct timespec ts;
  ts.tv_sec  = time;
  ts.tv_nsec = (time - ts.tv_sec) * 1e9;

 /* TODO(bnoordhuis) Remove this. utimesat() has nanosecond resolution but we
  * stick to microsecond resolution for the sake of consistency with other
  * platforms. I'm the original author of this compatibility hack but I'm
  * less convinced it's useful nowadays.
  */
  ts.tv_nsec -= ts.tv_nsec % 1000;

  if (ts.tv_nsec < 0) {
    ts.tv_nsec += 1e9;
    ts.tv_sec -= 1;
  }
  return ts;
}


UV_UNUSED(static struct timeval uv__fs_to_timeval(double time)) {
  struct timeval tv;
  tv.tv_sec  = time;
  tv.tv_usec = (time - tv.tv_sec) * 1e6;
  if (tv.tv_usec < 0) {
    tv.tv_usec += 1e6;
    tv.tv_sec -= 1;
  }
  return tv;
}


#if defined(__APPLE__)
# include <sys/attr.h>

static void uv__prepare_setattrlist_args(uv_fs_t* req,
                                         struct attrlist* attr_list,
                                         struct timespec (*times)[3],
                                         unsigned int* size) {
  memset(attr_list, 0, sizeof(*attr_list));
  memset(times, 0, sizeof(*times));

  attr_list->bitmapcount = ATTR_BIT_MAP_COUNT;

  *size = 0;

  if (!isnan(req->btime)) {
    attr_list->commonattr |= ATTR_CMN_CRTIME;
    (*times)[*size] = uv__fs_to_timespec(req->btime);
    ++*size;
  }

  if (!isnan(req->mtime)) {
    attr_list->commonattr |= ATTR_CMN_MODTIME;
    (*times)[*size] = uv__fs_to_timespec(req->mtime);
    ++*size;
  }

  if (!isnan(req->atime)) {
    attr_list->commonattr |= ATTR_CMN_ACCTIME;
    (*times)[*size] = uv__fs_to_timespec(req->atime);
    ++*size;
  }
}
#elif defined(__linux__) && !defined(FICLONE)
# include <sys/ioctl.h>
# define FICLONE _IOW(0x94, 9, int)
#endif

#if defined(_AIX) && !defined(_AIX71)
# include <utime.h>
#endif

#if defined(__APPLE__)            ||                                      \
    defined(__DragonFly__)        ||                                      \
    defined(__FreeBSD__)          ||                                      \
    defined(__OpenBSD__)          ||                                      \
    defined(__NetBSD__)
# include <sys/param.h>
# include <sys/mount.h>
#elif defined(__sun)      || \
      defined(__MVS__)    || \
      defined(__NetBSD__) || \
      defined(__HAIKU__)  || \
      defined(__QNX__)
# include <sys/statvfs.h>
#else
# include <sys/statfs.h>
#endif

#if defined(_AIX) && _XOPEN_SOURCE <= 600
extern char *mkdtemp(char *template); /* See issue #740 on AIX < 7 */
#endif

#define INIT(subtype)                                                         \
  do {                                                                        \
    if (req == NULL)                                                          \
      return UV_EINVAL;                                                       \
    UV_REQ_INIT(loop, req, UV_FS);                                            \
    req->fs_type = UV_FS_ ## subtype;                                         \
    req->result = 0;                                                          \
    req->ptr = NULL;                                                          \
    req->path = NULL;                                                         \
    req->new_path = NULL;                                                     \
    req->bufs = NULL;                                                         \
    req->cb = cb;                                                             \
  }                                                                           \
  while (0)

#define PATH                                                                  \
  do {                                                                        \
    assert(path != NULL);                                                     \
    if (cb == NULL) {                                                         \
      req->path = path;                                                       \
    } else {                                                                  \
      req->path = uv__strdup(path);                                           \
      if (req->path == NULL)                                                  \
        return UV_ENOMEM;                                                     \
    }                                                                         \
  }                                                                           \
  while (0)

#define PATH2                                                                 \
  do {                                                                        \
    if (cb == NULL) {                                                         \
      req->path = path;                                                       \
      req->new_path = new_path;                                               \
    } else {                                                                  \
      size_t path_len;                                                        \
      size_t new_path_len;                                                    \
      path_len = strlen(path) + 1;                                            \
      new_path_len = strlen(new_path) + 1;                                    \
      req->path = uv__malloc(path_len + new_path_len);                        \
      if (req->path == NULL)                                                  \
        return UV_ENOMEM;                                                     \
      req->new_path = req->path + path_len;                                   \
      memcpy((void*) req->path, path, path_len);                              \
      memcpy((void*) req->new_path, new_path, new_path_len);                  \
    }                                                                         \
  }                                                                           \
  while (0)

#define POST                                                                  \
  do {                                                                        \
    if (cb != NULL) {                                                         \
      uv__req_register(loop, req);                                            \
      uv__work_submit(loop,                                                   \
                      &req->work_req,                                         \
                      UV__WORK_FAST_IO,                                       \
                      uv__fs_work,                                            \
                      uv__fs_done);                                           \
      return 0;                                                               \
    }                                                                         \
    else {                                                                    \
      uv__fs_work(&req->work_req);                                            \
      return req->result;                                                     \
    }                                                                         \
  }                                                                           \
  while (0)

#define POST0                                                                 \
  do {                                                                        \
    if (cb != NULL) {                                                         \
      uv__req_register(loop, req);                                            \
      uv__work_submit(loop,                                                   \
                      &req->work_req,                                         \
                      UV__WORK_FAST_IO,                                       \
                      uv__fs_work,                                            \
                      uv__fs_done);                                           \
      return 0;                                                               \
    }                                                                         \
    else {                                                                    \
      uv__fs_work(&req->work_req);                                            \
      if (req->result < 0)                                                    \
        return req->result;                                                   \
      return 0;                                                               \
    }                                                                         \
  }                                                                           \
  while (0)


static int uv__fs_close(int fd) {
  int rc;

  rc = uv__close_nocancel(fd);
  if (rc == -1)
    if (errno == EINTR || errno == EINPROGRESS)
      rc = 0;  /* The close is in progress, not an error. */

  return rc;
}


static ssize_t uv__fs_fsync(uv_fs_t* req) {
#if defined(__APPLE__)
  /* Apple's fdatasync and fsync explicitly do NOT flush the drive write cache
   * to the drive platters. This is in contrast to Linux's fdatasync and fsync
   * which do, according to recent man pages. F_FULLFSYNC is Apple's equivalent
   * for flushing buffered data to permanent storage. If F_FULLFSYNC is not
   * supported by the file system we fall back to F_BARRIERFSYNC or fsync().
   * This is the same approach taken by sqlite, except sqlite does not issue
   * an F_BARRIERFSYNC call.
   */
  int r;

  r = fcntl(req->file, F_FULLFSYNC);
  if (r != 0)
    r = fcntl(req->file, 85 /* F_BARRIERFSYNC */);  /* fsync + barrier */
  if (r != 0)
    r = fsync(req->file);
  return r;
#else
  return fsync(req->file);
#endif
}


static ssize_t uv__fs_fdatasync(uv_fs_t* req) {
#if defined(__linux__) || defined(__sun) || defined(__NetBSD__)
  return fdatasync(req->file);
#elif defined(__APPLE__)
  /* See the comment in uv__fs_fsync. */
  return uv__fs_fsync(req);
#else
  return fsync(req->file);
#endif
}


static ssize_t uv__fs_futime(uv_fs_t* req) {
#if defined(__linux__)                                                        \
    || defined(_AIX71)                                                        \
    || defined(__HAIKU__)                                                     \
    || defined(__GNU__)
  struct timespec ts[2];
  ts[0] = uv__fs_to_timespec(req->atime);
  ts[1] = uv__fs_to_timespec(req->mtime);
  return futimens(req->file, ts);
#elif defined(__APPLE__)
  struct attrlist attr_list;
  unsigned i;
  struct timespec times[3];

  uv__prepare_setattrlist_args(req, &attr_list, &times, &i);

  return fsetattrlist(req->file, &attr_list, &times, i * sizeof(times[0]), 0);
#elif defined(__DragonFly__)                                                  \
    || defined(__FreeBSD__)                                                   \
    || defined(__NetBSD__)                                                    \
    || defined(__OpenBSD__)                                                   \
    || defined(__sun)
  struct timeval tv[2];
  tv[0] = uv__fs_to_timeval(req->atime);
  tv[1] = uv__fs_to_timeval(req->mtime);
# if defined(__sun)
  return futimesat(req->file, NULL, tv);
# else
  return futimes(req->file, tv);
# endif
#elif defined(__MVS__)
  attrib_t atr;
  memset(&atr, 0, sizeof(atr));
  atr.att_mtimechg = 1;
  atr.att_atimechg = 1;
  atr.att_mtime = req->mtime;
  atr.att_atime = req->atime;
  return __fchattr(req->file, &atr, sizeof(atr));
#else
  errno = ENOSYS;
  return -1;
#endif
}


static ssize_t uv__fs_mkdtemp(uv_fs_t* req) {
  return mkdtemp((char*) req->path) ? 0 : -1;
}


static int (*uv__mkostemp)(char*, int);


static void uv__mkostemp_initonce(void) {
  /* z/os doesn't have RTLD_DEFAULT but that's okay
   * because it doesn't have mkostemp(O_CLOEXEC) either.
   */
#ifdef RTLD_DEFAULT
  uv__mkostemp = (int (*)(char*, int)) dlsym(RTLD_DEFAULT, "mkostemp");

  /* We don't care about errors, but we do want to clean them up.
   * If there has been no error, then dlerror() will just return
   * NULL.
   */
  dlerror();
#endif  /* RTLD_DEFAULT */
}


static int uv__fs_mkstemp(uv_fs_t* req) {
  static uv_once_t once = UV_ONCE_INIT;
  int r;
#ifdef O_CLOEXEC
  static _Atomic int no_cloexec_support;
#endif
  static const char pattern[] = "XXXXXX";
  static const size_t pattern_size = sizeof(pattern) - 1;
  char* path;
  size_t path_length;

  path = (char*) req->path;
  path_length = strlen(path);

  /* EINVAL can be returned for 2 reasons:
      1. The template's last 6 characters were not XXXXXX
      2. open() didn't support O_CLOEXEC
     We want to avoid going to the fallback path in case
     of 1, so it's manually checked before. */
  if (path_length < pattern_size ||
      strcmp(path + path_length - pattern_size, pattern)) {
    errno = EINVAL;
    r = -1;
    goto clobber;
  }

  uv_once(&once, uv__mkostemp_initonce);

#ifdef O_CLOEXEC
  if (atomic_load_explicit(&no_cloexec_support, memory_order_relaxed) == 0 &&
      uv__mkostemp != NULL) {
    r = uv__mkostemp(path, O_CLOEXEC);

    if (r >= 0)
      return r;

    /* If mkostemp() returns EINVAL, it means the kernel doesn't
       support O_CLOEXEC, so we just fallback to mkstemp() below. */
    if (errno != EINVAL)
      goto clobber;

    /* We set the static variable so that next calls don't even
       try to use mkostemp. */
    atomic_store_explicit(&no_cloexec_support, 1, memory_order_relaxed);
  }
#endif  /* O_CLOEXEC */

  if (req->cb != NULL)
    uv_rwlock_rdlock(&req->loop->cloexec_lock);

  r = mkstemp(path);

  /* In case of failure `uv__cloexec` will leave error in `errno`,
   * so it is enough to just set `r` to `-1`.
   */
  if (r >= 0 && uv__cloexec(r, 1) != 0) {
    r = uv__close(r);
    if (r != 0)
      abort();
    r = -1;
  }

  if (req->cb != NULL)
    uv_rwlock_rdunlock(&req->loop->cloexec_lock);

clobber:
  if (r < 0)
    path[0] = '\0';
  return r;
}


static ssize_t uv__fs_open(uv_fs_t* req) {
#ifdef O_CLOEXEC
  return open(req->path, req->flags | O_CLOEXEC, req->mode);
#else  /* O_CLOEXEC */
  int r;

  if (req->cb != NULL)
    uv_rwlock_rdlock(&req->loop->cloexec_lock);

  r = open(req->path, req->flags, req->mode);

  /* In case of failure `uv__cloexec` will leave error in `errno`,
   * so it is enough to just set `r` to `-1`.
   */
  if (r >= 0 && uv__cloexec(r, 1) != 0) {
    r = uv__close(r);
    if (r != 0)
      abort();
    r = -1;
  }

  if (req->cb != NULL)
    uv_rwlock_rdunlock(&req->loop->cloexec_lock);

  return r;
#endif  /* O_CLOEXEC */
}


#if !HAVE_PREADV
static ssize_t uv__fs_preadv(uv_os_fd_t fd,
                             uv_buf_t* bufs,
                             unsigned int nbufs,
                             off_t off) {
  uv_buf_t* buf;
  uv_buf_t* end;
  ssize_t result;
  ssize_t rc;
  size_t pos;

  assert(nbufs > 0);

  result = 0;
  pos = 0;
  buf = bufs + 0;
  end = bufs + nbufs;

  for (;;) {
    do
      rc = pread(fd, buf->base + pos, buf->len - pos, off + result);
    while (rc == -1 && errno == EINTR);

    if (rc == 0)
      break;

    if (rc == -1 && result == 0)
      return UV__ERR(errno);

    if (rc == -1)
      break;  /* We read some data so return that, ignore the error. */

    pos += rc;
    result += rc;

    if (pos < buf->len)
      continue;

    pos = 0;
    buf += 1;

    if (buf == end)
      break;
  }

  return result;
}
#endif


static ssize_t uv__fs_read(uv_fs_t* req) {
#if defined(__linux__)
  static _Atomic int no_preadv;
#endif
  unsigned int iovmax;
  ssize_t result;

  iovmax = uv__getiovmax();
  if (req->nbufs > iovmax)
    req->nbufs = iovmax;

  if (req->off < 0) {
    if (req->nbufs == 1)
      result = read(req->file, req->bufs[0].base, req->bufs[0].len);
    else
      result = readv(req->file, (struct iovec*) req->bufs, req->nbufs);
  } else {
    if (req->nbufs == 1) {
      result = pread(req->file, req->bufs[0].base, req->bufs[0].len, req->off);
      goto done;
    }

#if HAVE_PREADV
    result = preadv(req->file, (struct iovec*) req->bufs, req->nbufs, req->off);
#else
# if defined(__linux__)
    if (atomic_load_explicit(&no_preadv, memory_order_relaxed)) retry:
# endif
    {
      result = uv__fs_preadv(req->file, req->bufs, req->nbufs, req->off);
    }
# if defined(__linux__)
    else {
      result = preadv(req->file,
                      (struct iovec*) req->bufs,
                      req->nbufs,
                      req->off);
      if (result == -1 && errno == ENOSYS) {
        atomic_store_explicit(&no_preadv, 1, memory_order_relaxed);
        goto retry;
      }
    }
# endif
#endif
  }

done:
  /* Early cleanup of bufs allocation, since we're done with it. */
  if (req->bufs != req->bufsml)
    uv__free(req->bufs);

  req->bufs = NULL;
  req->nbufs = 0;

#ifdef __PASE__
  /* PASE returns EOPNOTSUPP when reading a directory, convert to EISDIR */
  if (result == -1 && errno == EOPNOTSUPP) {
    struct stat buf;
    ssize_t rc;
    rc = uv__fstat(req->file, &buf);
    if (rc == 0 && S_ISDIR(buf.st_mode)) {
      errno = EISDIR;
    }
  }
#endif

  return result;
}


static int uv__fs_scandir_filter(const uv__dirent_t* dent) {
  return strcmp(dent->d_name, ".") != 0 && strcmp(dent->d_name, "..") != 0;
}


static int uv__fs_scandir_sort(const uv__dirent_t** a, const uv__dirent_t** b) {
  return strcmp((*a)->d_name, (*b)->d_name);
}


static ssize_t uv__fs_scandir(uv_fs_t* req) {
  uv__dirent_t** dents;
  int n;

  dents = NULL;
  n = scandir(req->path, &dents, uv__fs_scandir_filter, uv__fs_scandir_sort);

  /* NOTE: We will use nbufs as an index field */
  req->nbufs = 0;

  if (n == 0) {
    /* OS X still needs to deallocate some memory.
     * Memory was allocated using the system allocator, so use free() here.
     */
    free(dents);
    dents = NULL;
  } else if (n == -1) {
    return n;
  }

  req->ptr = dents;

  return n;
}

static int uv__fs_opendir(uv_fs_t* req) {
  uv_dir_t* dir;

  dir = uv__malloc(sizeof(*dir));
  if (dir == NULL)
    goto error;

  dir->dir = opendir(req->path);
  if (dir->dir == NULL)
    goto error;

  req->ptr = dir;
  return 0;

error:
  uv__free(dir);
  req->ptr = NULL;
  return -1;
}

static int uv__fs_readdir(uv_fs_t* req) {
  uv_dir_t* dir;
  uv_dirent_t* dirent;
  struct dirent* res;
  unsigned int dirent_idx;
  unsigned int i;

  dir = req->ptr;
  dirent_idx = 0;

  while (dirent_idx < dir->nentries) {
    /* readdir() returns NULL on end of directory, as well as on error. errno
       is used to differentiate between the two conditions. */
    errno = 0;
    res = readdir(dir->dir);

    if (res == NULL) {
      if (errno != 0)
        goto error;
      break;
    }

    if (strcmp(res->d_name, ".") == 0 || strcmp(res->d_name, "..") == 0)
      continue;

    dirent = &dir->dirents[dirent_idx];
    dirent->name = uv__strdup(res->d_name);

    if (dirent->name == NULL)
      goto error;

    dirent->type = uv__fs_get_dirent_type(res);
    ++dirent_idx;
  }

  return dirent_idx;

error:
  for (i = 0; i < dirent_idx; ++i) {
    uv__free((char*) dir->dirents[i].name);
    dir->dirents[i].name = NULL;
  }

  return -1;
}

static int uv__fs_closedir(uv_fs_t* req) {
  uv_dir_t* dir;

  dir = req->ptr;

  if (dir->dir != NULL) {
    closedir(dir->dir);
    dir->dir = NULL;
  }

  uv__free(req->ptr);
  req->ptr = NULL;
  return 0;
}

static int uv__fs_statfs(uv_fs_t* req) {
  uv_statfs_t* stat_fs;
#if defined(__sun)      || \
    defined(__MVS__)    || \
    defined(__NetBSD__) || \
    defined(__HAIKU__)  || \
    defined(__QNX__)
  struct statvfs buf;

  if (0 != statvfs(req->path, &buf))
#else
  struct statfs buf;

  if (0 != statfs(req->path, &buf))
#endif /* defined(__sun) */
    return -1;

  stat_fs = uv__malloc(sizeof(*stat_fs));
  if (stat_fs == NULL) {
    errno = ENOMEM;
    return -1;
  }

#if defined(__sun)        || \
    defined(__MVS__)      || \
    defined(__OpenBSD__)  || \
    defined(__NetBSD__)   || \
    defined(__HAIKU__)    || \
    defined(__QNX__)
  stat_fs->f_type = 0;  /* f_type is not supported. */
#else
  stat_fs->f_type = buf.f_type;
#endif
  stat_fs->f_bsize = buf.f_bsize;
  stat_fs->f_blocks = buf.f_blocks;
  stat_fs->f_bfree = buf.f_bfree;
  stat_fs->f_bavail = buf.f_bavail;
  stat_fs->f_files = buf.f_files;
  stat_fs->f_ffree = buf.f_ffree;
  req->ptr = stat_fs;
  return 0;
}

static ssize_t uv__fs_pathmax_size(const char* path) {
  ssize_t pathmax;

  pathmax = pathconf(path, _PC_PATH_MAX);

  if (pathmax == -1)
    pathmax = UV__PATH_MAX;

  return pathmax;
}

static ssize_t uv__fs_readlink(uv_fs_t* req) {
  ssize_t maxlen;
  ssize_t len;
  char* buf;

#if defined(_POSIX_PATH_MAX) || defined(PATH_MAX)
  maxlen = uv__fs_pathmax_size(req->path);
#else
  /* We may not have a real PATH_MAX.  Read size of link.  */
  struct stat st;
  int ret;
  ret = uv__lstat(req->path, &st);
  if (ret != 0)
    return -1;
  if (!S_ISLNK(st.st_mode)) {
    errno = EINVAL;
    return -1;
  }

  maxlen = st.st_size;

  /* According to readlink(2) lstat can report st_size == 0
     for some symlinks, such as those in /proc or /sys.  */
  if (maxlen == 0)
    maxlen = uv__fs_pathmax_size(req->path);
#endif

  buf = uv__malloc(maxlen);

  if (buf == NULL) {
    errno = ENOMEM;
    return -1;
  }

#if defined(__MVS__)
  len = os390_readlink(req->path, buf, maxlen);
#else
  len = readlink(req->path, buf, maxlen);
#endif

  if (len == -1) {
    uv__free(buf);
    return -1;
  }

  /* Uncommon case: resize to make room for the trailing nul byte. */
  if (len == maxlen) {
    buf = uv__reallocf(buf, len + 1);

    if (buf == NULL)
      return -1;
  }

  buf[len] = '\0';
  req->ptr = buf;

  return 0;
}

static ssize_t uv__fs_realpath(uv_fs_t* req) {
  char* buf;

#if defined(_POSIX_VERSION) && _POSIX_VERSION >= 200809L
  buf = realpath(req->path, NULL);
  if (buf == NULL)
    return -1;
#else
  ssize_t len;

  len = uv__fs_pathmax_size(req->path);
  buf = uv__malloc(len + 1);

  if (buf == NULL) {
    errno = ENOMEM;
    return -1;
  }

  if (realpath(req->path, buf) == NULL) {
    uv__free(buf);
    return -1;
  }
#endif

  req->ptr = buf;

  return 0;
}

static ssize_t uv__fs_sendfile_emul(uv_fs_t* req) {
  struct pollfd pfd;
  int use_pread;
  off_t offset;
  ssize_t nsent;
  ssize_t nread;
  ssize_t nwritten;
  size_t buflen;
  size_t len;
  ssize_t n;
  int in_fd;
  int out_fd;
  char buf[8192];

  len = req->bufsml[0].len;
  in_fd = req->flags;
  out_fd = req->file;
  offset = req->off;
  use_pread = 1;

  /* Here are the rules regarding errors:
   *
   * 1. Read errors are reported only if nsent==0, otherwise we return nsent.
   *    The user needs to know that some data has already been sent, to stop
   *    them from sending it twice.
   *
   * 2. Write errors are always reported. Write errors are bad because they
   *    mean data loss: we've read data but now we can't write it out.
   *
   * We try to use pread() and fall back to regular read() if the source fd
   * doesn't support positional reads, for example when it's a pipe fd.
   *
   * If we get EAGAIN when writing to the target fd, we poll() on it until
   * it becomes writable again.
   *
   * FIXME: If we get a write error when use_pread==1, it should be safe to
   *        return the number of sent bytes instead of an error because pread()
   *        is, in theory, idempotent. However, special files in /dev or /proc
   *        may support pread() but not necessarily return the same data on
   *        successive reads.
   *
   * FIXME: There is no way now to signal that we managed to send *some* data
   *        before a write error.
   */
  for (nsent = 0; (size_t) nsent < len; ) {
    buflen = len - nsent;

    if (buflen > sizeof(buf))
      buflen = sizeof(buf);

    do
      if (use_pread)
        nread = pread(in_fd, buf, buflen, offset);
      else
        nread = read(in_fd, buf, buflen);
    while (nread == -1 && errno == EINTR);

    if (nread == 0)
      goto out;

    if (nread == -1) {
      if (use_pread && nsent == 0 && (errno == EIO || errno == ESPIPE)) {
        use_pread = 0;
        continue;
      }

      if (nsent == 0)
        nsent = -1;

      goto out;
    }

    for (nwritten = 0; nwritten < nread; ) {
      do
        n = write(out_fd, buf + nwritten, nread - nwritten);
      while (n == -1 && errno == EINTR);

      if (n != -1) {
        nwritten += n;
        continue;
      }

      if (errno != EAGAIN && errno != EWOULDBLOCK) {
        nsent = -1;
        goto out;
      }

      pfd.fd = out_fd;
      pfd.events = POLLOUT;
      pfd.revents = 0;

      do
        n = poll(&pfd, 1, -1);
      while (n == -1 && errno == EINTR);

      if (n == -1 || (pfd.revents & ~POLLOUT) != 0) {
        errno = EIO;
        nsent = -1;
        goto out;
      }
    }

    offset += nread;
    nsent += nread;
  }

out:
  if (nsent != -1)
    req->off = offset;

  return nsent;
}


#ifdef __linux__
static unsigned uv__kernel_version(void) {
  static _Atomic unsigned cached_version;
  struct utsname u;
  unsigned version;
  unsigned major;
  unsigned minor;
  unsigned patch;

  version = atomic_load_explicit(&cached_version, memory_order_relaxed);
  if (version != 0)
    return version;

  if (-1 == uname(&u))
    return 0;

  if (3 != sscanf(u.release, "%u.%u.%u", &major, &minor, &patch))
    return 0;

  version = major * 65536 + minor * 256 + patch;
  atomic_store_explicit(&cached_version, version, memory_order_relaxed);

  return version;
}


/* Pre-4.20 kernels have a bug where CephFS uses the RADOS copy-from command
 * in copy_file_range() when it shouldn't. There is no workaround except to
 * fall back to a regular copy.
 */
static int uv__is_buggy_cephfs(int fd) {
  struct statfs s;

  if (-1 == fstatfs(fd, &s))
    return 0;

  if (s.f_type != /* CephFS */ 0xC36400)
    return 0;

  return uv__kernel_version() < /* 4.20.0 */ 0x041400;
}


static int uv__is_cifs_or_smb(int fd) {
  struct statfs s;

  if (-1 == fstatfs(fd, &s))
    return 0;

  switch ((unsigned) s.f_type) {
  case 0x0000517Bu:  /* SMB */
  case 0xFE534D42u:  /* SMB2 */
  case 0xFF534D42u:  /* CIFS */
    return 1;
  }

  return 0;
}


static ssize_t uv__fs_try_copy_file_range(int in_fd, off_t* off,
                                          int out_fd, size_t len) {
  static _Atomic int no_copy_file_range_support;
  ssize_t r;

  if (atomic_load_explicit(&no_copy_file_range_support, memory_order_relaxed)) {
    errno = ENOSYS;
    return -1;
  }

  r = uv__fs_copy_file_range(in_fd, off, out_fd, NULL, len, 0);

  if (r != -1)
    return r;

  switch (errno) {
  case EACCES:
    /* Pre-4.20 kernels have a bug where CephFS uses the RADOS
     * copy-from command when it shouldn't.
     */
    if (uv__is_buggy_cephfs(in_fd))
      errno = ENOSYS;  /* Use fallback. */
    break;
  case ENOSYS:
    atomic_store_explicit(&no_copy_file_range_support, 1, memory_order_relaxed);
    break;
  case EPERM:
    /* It's been reported that CIFS spuriously fails.
     * Consider it a transient error.
     */
    if (uv__is_cifs_or_smb(out_fd))
      errno = ENOSYS;  /* Use fallback. */
    break;
  case ENOTSUP:
  case EXDEV:
    /* ENOTSUP - it could work on another file system type.
     * EXDEV - it will not work when in_fd and out_fd are not on the same
     *         mounted filesystem (pre Linux 5.3)
     */
    errno = ENOSYS;  /* Use fallback. */
    break;
  }

  return -1;
}

#endif  /* __linux__ */


static ssize_t uv__fs_sendfile(uv_fs_t* req) {
  int in_fd;
  int out_fd;

  in_fd = req->flags;
  out_fd = req->file;

#if defined(__linux__) || defined(__sun)
  {
    off_t off;
    ssize_t r;
    size_t len;
    int try_sendfile;

    off = req->off;
    len = req->bufsml[0].len;
    try_sendfile = 1;

#ifdef __linux__
    r = uv__fs_try_copy_file_range(in_fd, &off, out_fd, len);
    try_sendfile = (r == -1 && errno == ENOSYS);
#endif

    if (try_sendfile)
      r = sendfile(out_fd, in_fd, &off, len);

    /* sendfile() on SunOS returns EINVAL if the target fd is not a socket but
     * it still writes out data. Fortunately, we can detect it by checking if
     * the offset has been updated.
     */
    if (r != -1 || off > req->off) {
      r = off - req->off;
      req->off = off;
      return r;
    }

    if (errno == EINVAL ||
        errno == EIO ||
        errno == ENOTSOCK ||
        errno == EXDEV) {
      errno = 0;
      return uv__fs_sendfile_emul(req);
    }

    return -1;
  }
#elif defined(__APPLE__) || defined(__DragonFly__) || defined(__FreeBSD__)
  {
    off_t len;
    ssize_t r;

    /* sendfile() on FreeBSD and Darwin returns EAGAIN if the target fd is in
     * non-blocking mode and not all data could be written. If a non-zero
     * number of bytes have been sent, we don't consider it an error.
     */

#if defined(__FreeBSD__) || defined(__DragonFly__)
#if defined(__FreeBSD__)
    off_t off;

    off = req->off;
    r = uv__fs_copy_file_range(in_fd, &off, out_fd, NULL, req->bufsml[0].len, 0);
    if (r >= 0) {
        r = off - req->off;
        req->off = off;
        return r;
    }
#endif
    len = 0;
    r = sendfile(in_fd, out_fd, req->off, req->bufsml[0].len, NULL, &len, 0);
#else
    /* The darwin sendfile takes len as an input for the length to send,
     * so make sure to initialize it with the caller's value. */
    len = req->bufsml[0].len;
    r = sendfile(in_fd, out_fd, req->off, &len, NULL, 0);
#endif

     /*
     * The man page for sendfile(2) on DragonFly states that `len` contains
     * a meaningful value ONLY in case of EAGAIN and EINTR.
     * Nothing is said about it's value in case of other errors, so better
     * not depend on the potential wrong assumption that is was not modified
     * by the syscall.
     */
    if (r == 0 || ((errno == EAGAIN || errno == EINTR) && len != 0)) {
      req->off += len;
      return (ssize_t) len;
    }

    if (errno == EINVAL ||
        errno == EIO ||
        errno == ENOTSOCK ||
        errno == EXDEV) {
      errno = 0;
      return uv__fs_sendfile_emul(req);
    }

    return -1;
  }
#else
  /* Squelch compiler warnings. */
  (void) &in_fd;
  (void) &out_fd;

  return uv__fs_sendfile_emul(req);
#endif
}


static ssize_t uv__fs_utime(uv_fs_t* req) {
#if defined(__linux__)                                                         \
    || defined(_AIX71)                                                         \
    || defined(__sun)                                                          \
    || defined(__HAIKU__)
  struct timespec ts[2];
  ts[0] = uv__fs_to_timespec(req->atime);
  ts[1] = uv__fs_to_timespec(req->mtime);
  return utimensat(AT_FDCWD, req->path, ts, 0);
#elif defined(__APPLE__)
  struct attrlist attr_list;
  unsigned i;
  struct timespec times[3];

  uv__prepare_setattrlist_args(req, &attr_list, &times, &i);

  return setattrlist(req->path, &attr_list, &times, i * sizeof(times[0]), 0);
#elif defined(__DragonFly__)                                                 \
    || defined(__FreeBSD__)                                                   \
    || defined(__NetBSD__)                                                    \
    || defined(__OpenBSD__)
  struct timeval tv[2];
  tv[0] = uv__fs_to_timeval(req->atime);
  tv[1] = uv__fs_to_timeval(req->mtime);
  return utimes(req->path, tv);
#elif defined(_AIX)                                                           \
    && !defined(_AIX71)
  struct utimbuf buf;
  buf.actime = req->atime;
  buf.modtime = req->mtime;
  return utime(req->path, &buf);
#elif defined(__MVS__)
  attrib_t atr;
  memset(&atr, 0, sizeof(atr));
  atr.att_mtimechg = 1;
  atr.att_atimechg = 1;
  atr.att_mtime = req->mtime;
  atr.att_atime = req->atime;
  return __lchattr((char*) req->path, &atr, sizeof(atr));
#else
  errno = ENOSYS;
  return -1;
#endif
}


static ssize_t uv__fs_lutime(uv_fs_t* req) {
#if defined(__linux__)            ||                                           \
    defined(_AIX71)               ||                                           \
    defined(__sun)                ||                                           \
    defined(__HAIKU__)            ||                                           \
    defined(__GNU__)              ||                                           \
    defined(__OpenBSD__)
  struct timespec ts[2];
  ts[0] = uv__fs_to_timespec(req->atime);
  ts[1] = uv__fs_to_timespec(req->mtime);
  return utimensat(AT_FDCWD, req->path, ts, AT_SYMLINK_NOFOLLOW);
#elif defined(__APPLE__)          ||                                          \
      defined(__DragonFly__)      ||                                          \
      defined(__FreeBSD__)        ||                                          \
      defined(__NetBSD__)
  struct timeval tv[2];
  tv[0] = uv__fs_to_timeval(req->atime);
  tv[1] = uv__fs_to_timeval(req->mtime);
  return lutimes(req->path, tv);
#else
  errno = ENOSYS;
  return -1;
#endif
}


static ssize_t uv__fs_write(uv_fs_t* req) {
#if defined(__linux__)
  static int no_pwritev;
#endif
  ssize_t r;

  /* Serialize writes on OS X, concurrent write() and pwrite() calls result in
   * data loss. We can't use a per-file descriptor lock, the descriptor may be
   * a dup().
   */
#if defined(__APPLE__)
  static pthread_mutex_t lock = PTHREAD_MUTEX_INITIALIZER;

  if (pthread_mutex_lock(&lock))
    abort();
#endif

  if (req->off < 0) {
    if (req->nbufs == 1)
      r = write(req->file, req->bufs[0].base, req->bufs[0].len);
    else
      r = writev(req->file, (struct iovec*) req->bufs, req->nbufs);
  } else {
    if (req->nbufs == 1) {
      r = pwrite(req->file, req->bufs[0].base, req->bufs[0].len, req->off);
      goto done;
    }
#if HAVE_PREADV
    r = pwritev(req->file, (struct iovec*) req->bufs, req->nbufs, req->off);
#else
# if defined(__linux__)
    if (no_pwritev) retry:
# endif
    {
      r = pwrite(req->file, req->bufs[0].base, req->bufs[0].len, req->off);
    }
# if defined(__linux__)
    else {
      r = pwritev(req->file,
                  (struct iovec*) req->bufs,
                  req->nbufs,
                  req->off);
      if (r == -1 && errno == ENOSYS) {
        no_pwritev = 1;
        goto retry;
      }
    }
# endif
#endif
  }

done:
#if defined(__APPLE__)
  if (pthread_mutex_unlock(&lock))
    abort();
#endif

  return r;
}

static ssize_t uv__fs_copyfile(uv_fs_t* req) {
  uv_fs_t fs_req;
  uv_os_fd_t srcfd;
  uv_os_fd_t dstfd;
  struct stat src_statsbuf;
  struct stat dst_statsbuf;
  int dst_flags;
  int result;
  int err;
  off_t bytes_to_send;
  off_t in_offset;
  off_t bytes_written;
  size_t bytes_chunk;

  dstfd = -1;

  /* Open the source file. */
  err = uv_fs_open(NULL, &fs_req, req->path, O_RDONLY, 0, NULL);
  uv_fs_req_cleanup(&fs_req);

  if (err < 0)
    return err;

  srcfd = fs_req.result;

  /* Get the source file's mode. */
  if (uv__fstat(srcfd, &src_statsbuf)) {
    err = UV__ERR(errno);
    goto out;
  }

  dst_flags = O_WRONLY | O_CREAT;

  if (req->flags & UV_FS_COPYFILE_EXCL)
    dst_flags |= O_EXCL;

  /* Open the destination file. */
  err = uv_fs_open(NULL,
                     &fs_req,
                     req->new_path,
                     dst_flags,
                     src_statsbuf.st_mode,
                     NULL);
  uv_fs_req_cleanup(&fs_req);

  if (err < 0) {
    goto out;
  }

  dstfd = fs_req.result;

  /* If the file is not being opened exclusively, verify that the source and
     destination are not the same file. If they are the same, bail out early. */
  if ((req->flags & UV_FS_COPYFILE_EXCL) == 0) {
    /* Get the destination file's mode. */
    if (uv__fstat(dstfd, &dst_statsbuf)) {
      err = UV__ERR(errno);
      goto out;
    }

    /* Check if srcfd and dstfd refer to the same file */
    if (src_statsbuf.st_dev == dst_statsbuf.st_dev &&
        src_statsbuf.st_ino == dst_statsbuf.st_ino) {
      goto out;
    }

    /* Truncate the file in case the destination already existed. */
    if (ftruncate(dstfd, 0) != 0) {
      err = UV__ERR(errno);

      /* ftruncate() on ceph-fuse fails with EACCES when the file is created
       * with read only permissions. Since ftruncate() on a newly created
       * file is a meaningless operation anyway, detect that condition
       * and squelch the error.
       */
      if (err != UV_EACCES)
        goto out;

      if (dst_statsbuf.st_size > 0)
        goto out;

      err = 0;
    }
  }

  if (fchmod(dstfd, src_statsbuf.st_mode) == -1) {
    err = UV__ERR(errno);
#ifdef __linux__
    /* fchmod() on CIFS shares always fails with EPERM unless the share is
     * mounted with "noperm". As fchmod() is a meaningless operation on such
     * shares anyway, detect that condition and squelch the error.
     */
    if (err != UV_EPERM)
      goto out;

    if (!uv__is_cifs_or_smb(dstfd))
      goto out;

    err = 0;
#else  /* !__linux__ */
    goto out;
#endif  /* !__linux__ */
  }

#ifdef FICLONE
  if (req->flags & UV_FS_COPYFILE_FICLONE ||
      req->flags & UV_FS_COPYFILE_FICLONE_FORCE) {
    if (ioctl(dstfd, FICLONE, srcfd) == 0) {
      /* ioctl() with FICLONE succeeded. */
      goto out;
    }
    /* If an error occurred and force was set, return the error to the caller;
     * fall back to sendfile() when force was not set. */
    if (req->flags & UV_FS_COPYFILE_FICLONE_FORCE) {
      err = UV__ERR(errno);
      goto out;
    }
  }
#else
  if (req->flags & UV_FS_COPYFILE_FICLONE_FORCE) {
    err = UV_ENOSYS;
    goto out;
  }
#endif

  bytes_to_send = src_statsbuf.st_size;
  in_offset = 0;
  while (bytes_to_send != 0) {
    bytes_chunk = SSIZE_MAX;
    if (bytes_to_send < (off_t) bytes_chunk)
      bytes_chunk = bytes_to_send;
    uv_fs_sendfile(NULL, &fs_req, dstfd, srcfd, in_offset, bytes_chunk, NULL);
    bytes_written = fs_req.result;
    uv_fs_req_cleanup(&fs_req);

    if (bytes_written < 0) {
      err = bytes_written;
      break;
    }

    bytes_to_send -= bytes_written;
    in_offset += bytes_written;
  }

out:
  if (err < 0)
    result = err;
  else
    result = 0;

  /* Close the source file. */
  err = uv__close_nocheckstdio(srcfd);

  /* Don't overwrite any existing errors. */
  if (err != 0 && result == 0)
    result = err;

  /* Close the destination file if it is open. */
  if (dstfd >= 0) {
    err = uv__close_nocheckstdio(dstfd);

    /* Don't overwrite any existing errors. */
    if (err != 0 && result == 0)
      result = err;

    /* Remove the destination file if something went wrong. */
    if (result != 0) {
      uv_fs_unlink(NULL, &fs_req, req->new_path, NULL);
      /* Ignore the unlink return value, as an error already happened. */
      uv_fs_req_cleanup(&fs_req);
    }
  }

  if (result == 0)
    return 0;

  errno = UV__ERR(result);
  return -1;
}

static void uv__to_stat(struct stat* src, uv_stat_t* dst) {
  dst->st_dev = src->st_dev;
  dst->st_mode = src->st_mode;
  dst->st_nlink = src->st_nlink;
  dst->st_uid = src->st_uid;
  dst->st_gid = src->st_gid;
  dst->st_rdev = src->st_rdev;
  dst->st_ino = src->st_ino;
  dst->st_size = src->st_size;
  dst->st_blksize = src->st_blksize;
  dst->st_blocks = src->st_blocks;

#if defined(__APPLE__)
  dst->st_atim.tv_sec = src->st_atimespec.tv_sec;
  dst->st_atim.tv_nsec = src->st_atimespec.tv_nsec;
  dst->st_mtim.tv_sec = src->st_mtimespec.tv_sec;
  dst->st_mtim.tv_nsec = src->st_mtimespec.tv_nsec;
  dst->st_ctim.tv_sec = src->st_ctimespec.tv_sec;
  dst->st_ctim.tv_nsec = src->st_ctimespec.tv_nsec;
  dst->st_birthtim.tv_sec = src->st_birthtimespec.tv_sec;
  dst->st_birthtim.tv_nsec = src->st_birthtimespec.tv_nsec;
  dst->st_flags = src->st_flags;
  dst->st_gen = src->st_gen;
#elif defined(__ANDROID__)
  dst->st_atim.tv_sec = src->st_atime;
  dst->st_atim.tv_nsec = src->st_atimensec;
  dst->st_mtim.tv_sec = src->st_mtime;
  dst->st_mtim.tv_nsec = src->st_mtimensec;
  dst->st_ctim.tv_sec = src->st_ctime;
  dst->st_ctim.tv_nsec = src->st_ctimensec;
  dst->st_birthtim.tv_sec = src->st_ctime;
  dst->st_birthtim.tv_nsec = src->st_ctimensec;
  dst->st_flags = 0;
  dst->st_gen = 0;
#elif !defined(_AIX) &&         \
    !defined(__MVS__) && (      \
    defined(__DragonFly__)   || \
    defined(__FreeBSD__)     || \
    defined(__OpenBSD__)     || \
    defined(__NetBSD__)      || \
    defined(_GNU_SOURCE)     || \
    defined(_BSD_SOURCE)     || \
    defined(_SVID_SOURCE)    || \
    defined(_XOPEN_SOURCE)   || \
    defined(_DEFAULT_SOURCE))
  dst->st_atim.tv_sec = src->st_atim.tv_sec;
  dst->st_atim.tv_nsec = src->st_atim.tv_nsec;
  dst->st_mtim.tv_sec = src->st_mtim.tv_sec;
  dst->st_mtim.tv_nsec = src->st_mtim.tv_nsec;
  dst->st_ctim.tv_sec = src->st_ctim.tv_sec;
  dst->st_ctim.tv_nsec = src->st_ctim.tv_nsec;
# if defined(__FreeBSD__)    || \
     defined(__NetBSD__)
  dst->st_birthtim.tv_sec = src->st_birthtim.tv_sec;
  dst->st_birthtim.tv_nsec = src->st_birthtim.tv_nsec;
  dst->st_flags = src->st_flags;
  dst->st_gen = src->st_gen;
# else
  dst->st_birthtim.tv_sec = src->st_ctim.tv_sec;
  dst->st_birthtim.tv_nsec = src->st_ctim.tv_nsec;
  dst->st_flags = 0;
  dst->st_gen = 0;
# endif
#else
  dst->st_atim.tv_sec = src->st_atime;
  dst->st_atim.tv_nsec = 0;
  dst->st_mtim.tv_sec = src->st_mtime;
  dst->st_mtim.tv_nsec = 0;
  dst->st_ctim.tv_sec = src->st_ctime;
  dst->st_ctim.tv_nsec = 0;
  dst->st_birthtim.tv_sec = src->st_ctime;
  dst->st_birthtim.tv_nsec = 0;
  dst->st_flags = 0;
  dst->st_gen = 0;
#endif
}


static int uv__fs_statx(int fd,
                        const char* path,
                        int is_fstat,
                        int is_lstat,
                        uv_stat_t* buf) {
  STATIC_ASSERT(UV_ENOSYS != -1);
#ifdef __linux__
  static _Atomic int no_statx;
  struct uv__statx statxbuf;
  int dirfd;
  int flags;
  int mode;
  int rc;

  if (atomic_load_explicit(&no_statx, memory_order_relaxed))
    return UV_ENOSYS;

  dirfd = AT_FDCWD;
  flags = 0; /* AT_STATX_SYNC_AS_STAT */
  mode = 0xFFF; /* STATX_BASIC_STATS + STATX_BTIME */

  if (is_fstat) {
    dirfd = fd;
    flags |= 0x1000; /* AT_EMPTY_PATH */
  }

  if (is_lstat)
    flags |= AT_SYMLINK_NOFOLLOW;

  rc = uv__statx(dirfd, path, flags, mode, &statxbuf);

  switch (rc) {
  case 0:
    break;
  case -1:
    /* EPERM happens when a seccomp filter rejects the system call.
     * Has been observed with libseccomp < 2.3.3 and docker < 18.04.
     * EOPNOTSUPP is used on DVS exported filesystems
     */
    if (errno != EINVAL && errno != EPERM && errno != ENOSYS && errno != EOPNOTSUPP)
      return -1;
    /* Fall through. */
  default:
    /* Normally on success, zero is returned and On error, -1 is returned.
     * Observed on S390 RHEL running in a docker container with statx not
     * implemented, rc might return 1 with 0 set as the error code in which
     * case we return ENOSYS.
     */
    atomic_store_explicit(&no_statx, 1, memory_order_relaxed);
    return UV_ENOSYS;
  }

  uv__statx_to_stat(&statxbuf, buf);

  return 0;
#else
  return UV_ENOSYS;
#endif /* __linux__ */
}


static int uv__fs_stat(const char *path, uv_stat_t *buf) {
  struct stat pbuf;
  int ret;

  ret = uv__fs_statx(-1, path, /* is_fstat */ 0, /* is_lstat */ 0, buf);
  if (ret != UV_ENOSYS)
    return ret;

  ret = uv__stat(path, &pbuf);
  if (ret == 0)
    uv__to_stat(&pbuf, buf);

  return ret;
}


static int uv__fs_lstat(const char *path, uv_stat_t *buf) {
  struct stat pbuf;
  int ret;

  ret = uv__fs_statx(-1, path, /* is_fstat */ 0, /* is_lstat */ 1, buf);
  if (ret != UV_ENOSYS)
    return ret;

  ret = uv__lstat(path, &pbuf);
  if (ret == 0)
    uv__to_stat(&pbuf, buf);

  return ret;
}


static int uv__fs_fstat(int fd, uv_stat_t *buf) {
  struct stat pbuf;
  int ret;

  ret = uv__fs_statx(fd, "", /* is_fstat */ 1, /* is_lstat */ 0, buf);
  if (ret != UV_ENOSYS)
    return ret;

  ret = uv__fstat(fd, &pbuf);
  if (ret == 0)
    uv__to_stat(&pbuf, buf);

  return ret;
}

static size_t uv__fs_buf_offset(uv_buf_t* bufs, size_t size) {
  size_t offset;
  /* Figure out which bufs are done */
  for (offset = 0; size > 0 && bufs[offset].len <= size; ++offset)
    size -= bufs[offset].len;

  /* Fix a partial read/write */
  if (size > 0) {
    bufs[offset].base += size;
    bufs[offset].len -= size;
  }
  return offset;
}

static ssize_t uv__fs_write_all(uv_fs_t* req) {
  unsigned int iovmax;
  unsigned int nbufs;
  uv_buf_t* bufs;
  ssize_t total;
  ssize_t result;

  iovmax = uv__getiovmax();
  nbufs = req->nbufs;
  bufs = req->bufs;
  total = 0;

  while (nbufs > 0) {
    req->nbufs = nbufs;
    if (req->nbufs > iovmax)
      req->nbufs = iovmax;

    do
      result = uv__fs_write(req);
    while (result < 0 && errno == EINTR);

    if (result <= 0) {
      if (total == 0)
        total = result;
      break;
    }

    if (req->off >= 0)
      req->off += result;

    req->nbufs = uv__fs_buf_offset(req->bufs, result);
    req->bufs += req->nbufs;
    nbufs -= req->nbufs;
    total += result;
  }

  if (bufs != req->bufsml)
    uv__free(bufs);

  req->bufs = NULL;
  req->nbufs = 0;

  return total;
}


static void uv__fs_work(struct uv__work* w) {
  int retry_on_eintr;
  uv_fs_t* req;
  ssize_t r;

  req = container_of(w, uv_fs_t, work_req);
  retry_on_eintr = !(req->fs_type == UV_FS_CLOSE ||
                     req->fs_type == UV_FS_READ);

  do {
    errno = 0;

#define X(type, action)                                                       \
  case UV_FS_ ## type:                                                        \
    r = action;                                                               \
    break;

    switch (req->fs_type) {
    X(ACCESS, access(req->path, req->flags));
    X(CHMOD, chmod(req->path, req->mode));
    X(CHOWN, chown(req->path, req->uid, req->gid));
    X(CLOSE, uv__fs_close(req->file));
    X(COPYFILE, uv__fs_copyfile(req));
    X(FCHMOD, fchmod(req->file, req->mode));
    X(FCHOWN, fchown(req->file, req->uid, req->gid));
    X(LCHOWN, lchown(req->path, req->uid, req->gid));
    X(FDATASYNC, uv__fs_fdatasync(req));
    X(FSTAT, uv__fs_fstat(req->file, &req->statbuf));
    X(FSYNC, uv__fs_fsync(req));
    X(FTRUNCATE, ftruncate(req->file, req->off));
    X(FUTIME, uv__fs_futime(req));
    X(LUTIME, uv__fs_lutime(req));
    X(LSTAT, uv__fs_lstat(req->path, &req->statbuf));
    X(LINK, link(req->path, req->new_path));
    X(MKDIR, mkdir(req->path, req->mode));
    X(MKDTEMP, uv__fs_mkdtemp(req));
    X(MKSTEMP, uv__fs_mkstemp(req));
    X(OPEN, uv__fs_open(req));
    X(READ, uv__fs_read(req));
    X(SCANDIR, uv__fs_scandir(req));
    X(OPENDIR, uv__fs_opendir(req));
    X(READDIR, uv__fs_readdir(req));
    X(CLOSEDIR, uv__fs_closedir(req));
    X(READLINK, uv__fs_readlink(req));
    X(REALPATH, uv__fs_realpath(req));
    X(RENAME, rename(req->path, req->new_path));
    X(RMDIR, rmdir(req->path));
    X(SENDFILE, uv__fs_sendfile(req));
    X(STAT, uv__fs_stat(req->path, &req->statbuf));
    X(STATFS, uv__fs_statfs(req));
    X(SYMLINK, symlink(req->path, req->new_path));
    X(UNLINK, unlink(req->path));
    X(UTIME, uv__fs_utime(req));
    X(WRITE, uv__fs_write_all(req));
    default: abort();
    }
#undef X
  } while (r == -1 && errno == EINTR && retry_on_eintr);

  if (r == -1)
    req->result = UV__ERR(errno);
  else
    req->result = r;

  if (r == 0 && (req->fs_type == UV_FS_STAT ||
                 req->fs_type == UV_FS_FSTAT ||
                 req->fs_type == UV_FS_LSTAT)) {
    req->ptr = &req->statbuf;
  }
}


static void uv__fs_done(struct uv__work* w, int status) {
  uv_fs_t* req;

  req = container_of(w, uv_fs_t, work_req);
  uv__req_unregister(req->loop, req);

  if (status == UV_ECANCELED) {
    assert(req->result == 0);
    req->result = UV_ECANCELED;
  }

  req->cb(req);
}


int uv_fs_access(uv_loop_t* loop,
                 uv_fs_t* req,
                 const char* path,
                 int flags,
                 uv_fs_cb cb) {
  INIT(ACCESS);
  PATH;
  req->flags = flags;
  POST;
}


int uv_fs_chmod(uv_loop_t* loop,
                uv_fs_t* req,
                const char* path,
                int mode,
                uv_fs_cb cb) {
  INIT(CHMOD);
  PATH;
  req->mode = mode;
  POST;
}


int uv_fs_chown(uv_loop_t* loop,
                uv_fs_t* req,
                const char* path,
                uv_uid_t uid,
                uv_gid_t gid,
                uv_fs_cb cb) {
  INIT(CHOWN);
  PATH;
  req->uid = uid;
  req->gid = gid;
  POST;
}


int uv_fs_close(uv_loop_t* loop, uv_fs_t* req, uv_os_fd_t file, uv_fs_cb cb) {
  INIT(CLOSE);
  req->file = file;
  if (cb != NULL)
    if (uv__iou_fs_close(loop, req))
      return 0;
  POST;
}


int uv_fs_fchmod(uv_loop_t* loop,
                 uv_fs_t* req,
                 uv_os_fd_t file,
                 int mode,
                 uv_fs_cb cb) {
  INIT(FCHMOD);
  req->file = file;
  req->mode = mode;
  POST;
}


int uv_fs_fchown(uv_loop_t* loop,
                 uv_fs_t* req,
                 uv_os_fd_t file,
                 uv_uid_t uid,
                 uv_gid_t gid,
                 uv_fs_cb cb) {
  INIT(FCHOWN);
  req->file = file;
  req->uid = uid;
  req->gid = gid;
  POST;
}


int uv_fs_lchown(uv_loop_t* loop,
                 uv_fs_t* req,
                 const char* path,
                 uv_uid_t uid,
                 uv_gid_t gid,
                 uv_fs_cb cb) {
  INIT(LCHOWN);
  PATH;
  req->uid = uid;
  req->gid = gid;
  POST;
}


int uv_fs_fdatasync(uv_loop_t* loop, uv_fs_t* req, uv_os_fd_t file, uv_fs_cb cb) {
  INIT(FDATASYNC);
  req->file = file;
  if (cb != NULL)
    if (uv__iou_fs_fsync_or_fdatasync(loop, req, /* IORING_FSYNC_DATASYNC */ 1))
      return 0;
  POST;
}


int uv_fs_fstat(uv_loop_t* loop, uv_fs_t* req, uv_os_fd_t file, uv_fs_cb cb) {
  INIT(FSTAT);
  req->file = file;
  if (cb != NULL)
    if (uv__iou_fs_statx(loop, req, /* is_fstat */ 1, /* is_lstat */ 0))
      return 0;
  POST;
}


int uv_fs_fsync(uv_loop_t* loop, uv_fs_t* req, uv_os_fd_t file, uv_fs_cb cb) {
  INIT(FSYNC);
  req->file = file;
  if (cb != NULL)
    if (uv__iou_fs_fsync_or_fdatasync(loop, req, /* no flags */ 0))
      return 0;
  POST;
}


int uv_fs_ftruncate(uv_loop_t* loop,
                    uv_fs_t* req,
                    uv_os_fd_t file,
                    int64_t off,
                    uv_fs_cb cb) {
  INIT(FTRUNCATE);
  req->file = file;
  req->off = off;
  POST;
}


int uv_fs_futime(uv_loop_t* loop,
                 uv_fs_t* req,
                 uv_os_fd_t file,
                 double atime,
                 double mtime,
                 uv_fs_cb cb) {
  return uv_fs_futime_ex(loop, req, file, NAN, atime, mtime, cb);
}


int uv_fs_futime_ex(uv_loop_t* loop,
                    uv_fs_t* req,
                    uv_os_fd_t file,
                    double btime,
                    double atime,
                    double mtime,
                    uv_fs_cb cb) {
  INIT(FUTIME);
  req->file = file;
  req->btime = btime;
  req->atime = atime;
  req->mtime = mtime;
  POST;
}

int uv_fs_lutime(uv_loop_t* loop,
                 uv_fs_t* req,
                 const char* path,
                 double atime,
                 double mtime,
                 uv_fs_cb cb) {
  INIT(LUTIME);
  PATH;
  req->atime = atime;
  req->mtime = mtime;
  POST;
}


int uv_fs_lstat(uv_loop_t* loop, uv_fs_t* req, const char* path, uv_fs_cb cb) {
  INIT(LSTAT);
  PATH;
  if (cb != NULL)
    if (uv__iou_fs_statx(loop, req, /* is_fstat */ 0, /* is_lstat */ 1))
      return 0;
  POST;
}


int uv_fs_link(uv_loop_t* loop,
               uv_fs_t* req,
               const char* path,
               const char* new_path,
               uv_fs_cb cb) {
  INIT(LINK);
  PATH2;
  POST;
}


int uv_fs_mkdir(uv_loop_t* loop,
                uv_fs_t* req,
                const char* path,
                int mode,
                uv_fs_cb cb) {
  INIT(MKDIR);
  PATH;
  req->mode = mode;
  POST;
}


int uv_fs_mkdtemp(uv_loop_t* loop,
                  uv_fs_t* req,
                  const char* tpl,
                  uv_fs_cb cb) {
  INIT(MKDTEMP);
  req->path = uv__strdup(tpl);
  if (req->path == NULL)
    return UV_ENOMEM;
  POST;
}


int uv_fs_mkstemp(uv_loop_t* loop,
                  uv_fs_t* req,
                  const char* tpl,
                  uv_fs_cb cb) {
  INIT(MKSTEMP);
  req->path = uv__strdup(tpl);
  if (req->path == NULL)
    return UV_ENOMEM;
  POST0;
}


int uv_fs_open(uv_loop_t* loop,
               uv_fs_t* req,
               const char* path,
               int flags,
               int mode,
               uv_fs_cb cb) {
  INIT(OPEN);
  PATH;
  req->flags = flags;
  req->mode = mode;
<<<<<<< HEAD
  POST0;
=======
  if (cb != NULL)
    if (uv__iou_fs_open(loop, req))
      return 0;
  POST;
>>>>>>> 96e05543
}


int uv_fs_read(uv_loop_t* loop, uv_fs_t* req,
               uv_os_fd_t file,
               const uv_buf_t bufs[],
               unsigned int nbufs,
               int64_t off,
               uv_fs_cb cb) {
  INIT(READ);

  if (bufs == NULL || nbufs == 0)
    return UV_EINVAL;

  req->file = file;

  req->nbufs = nbufs;
  req->bufs = req->bufsml;
  if (nbufs > ARRAY_SIZE(req->bufsml))
    req->bufs = uv__malloc(nbufs * sizeof(*bufs));

  if (req->bufs == NULL)
    return UV_ENOMEM;

  memcpy(req->bufs, bufs, nbufs * sizeof(*bufs));

  req->off = off;

  if (cb != NULL)
    if (uv__iou_fs_read_or_write(loop, req, /* is_read */ 1))
      return 0;

  POST;
}


int uv_fs_scandir(uv_loop_t* loop,
                  uv_fs_t* req,
                  const char* path,
                  int flags,
                  uv_fs_cb cb) {
  INIT(SCANDIR);
  PATH;
  req->flags = flags;
  POST;
}

int uv_fs_opendir(uv_loop_t* loop,
                  uv_fs_t* req,
                  const char* path,
                  uv_fs_cb cb) {
  INIT(OPENDIR);
  PATH;
  POST;
}

int uv_fs_readdir(uv_loop_t* loop,
                  uv_fs_t* req,
                  uv_dir_t* dir,
                  uv_fs_cb cb) {
  INIT(READDIR);

  if (dir == NULL || dir->dir == NULL || dir->dirents == NULL)
    return UV_EINVAL;

  req->ptr = dir;
  POST;
}

int uv_fs_closedir(uv_loop_t* loop,
                   uv_fs_t* req,
                   uv_dir_t* dir,
                   uv_fs_cb cb) {
  INIT(CLOSEDIR);

  if (dir == NULL)
    return UV_EINVAL;

  req->ptr = dir;
  POST;
}

int uv_fs_readlink(uv_loop_t* loop,
                   uv_fs_t* req,
                   const char* path,
                   uv_fs_cb cb) {
  INIT(READLINK);
  PATH;
  POST;
}


int uv_fs_realpath(uv_loop_t* loop,
                  uv_fs_t* req,
                  const char * path,
                  uv_fs_cb cb) {
  INIT(REALPATH);
  PATH;
  POST;
}


int uv_fs_rename(uv_loop_t* loop,
                 uv_fs_t* req,
                 const char* path,
                 const char* new_path,
                 uv_fs_cb cb) {
  INIT(RENAME);
  PATH2;
  POST;
}


int uv_fs_rmdir(uv_loop_t* loop, uv_fs_t* req, const char* path, uv_fs_cb cb) {
  INIT(RMDIR);
  PATH;
  POST;
}


int uv_fs_sendfile(uv_loop_t* loop,
                   uv_fs_t* req,
                   uv_os_fd_t out_fd,
                   uv_os_fd_t in_fd,
                   int64_t off,
                   size_t len,
                   uv_fs_cb cb) {
  INIT(SENDFILE);
  req->flags = in_fd; /* hack */
  req->file = out_fd;
  req->off = off;
  req->bufsml[0].len = len;
  POST;
}


int uv_fs_stat(uv_loop_t* loop, uv_fs_t* req, const char* path, uv_fs_cb cb) {
  INIT(STAT);
  PATH;
  if (cb != NULL)
    if (uv__iou_fs_statx(loop, req, /* is_fstat */ 0, /* is_lstat */ 0))
      return 0;
  POST;
}


int uv_fs_symlink(uv_loop_t* loop,
                  uv_fs_t* req,
                  const char* path,
                  const char* new_path,
                  int flags,
                  uv_fs_cb cb) {
  INIT(SYMLINK);
  PATH2;
  req->flags = flags;
  POST;
}


int uv_fs_unlink(uv_loop_t* loop, uv_fs_t* req, const char* path, uv_fs_cb cb) {
  INIT(UNLINK);
  PATH;
  POST;
}


int uv_fs_utime(uv_loop_t* loop,
                uv_fs_t* req,
                const char* path,
                double atime,
                double mtime,
                uv_fs_cb cb) {
  return uv_fs_utime_ex(loop, req, path, NAN, atime, mtime, cb);
}


int uv_fs_utime_ex(uv_loop_t* loop,
                   uv_fs_t* req,
                   const char* path,
                   double btime,
                   double atime,
                   double mtime,
                   uv_fs_cb cb) {
  INIT(UTIME);
  PATH;
  req->btime = btime;
  req->atime = atime;
  req->mtime = mtime;
  POST;
}


int uv_fs_write(uv_loop_t* loop,
                uv_fs_t* req,
                uv_os_fd_t file,
                const uv_buf_t bufs[],
                unsigned int nbufs,
                int64_t off,
                uv_fs_cb cb) {
  INIT(WRITE);

  if (bufs == NULL || nbufs == 0)
    return UV_EINVAL;

  req->file = file;

  req->nbufs = nbufs;
  req->bufs = req->bufsml;
  if (nbufs > ARRAY_SIZE(req->bufsml))
    req->bufs = uv__malloc(nbufs * sizeof(*bufs));

  if (req->bufs == NULL)
    return UV_ENOMEM;

  memcpy(req->bufs, bufs, nbufs * sizeof(*bufs));

  req->off = off;

  if (cb != NULL)
    if (uv__iou_fs_read_or_write(loop, req, /* is_read */ 0))
      return 0;

  POST;
}


void uv_fs_req_cleanup(uv_fs_t* req) {
  if (req == NULL)
    return;

  /* Only necessary for asynchronous requests, i.e., requests with a callback.
   * Synchronous ones don't copy their arguments and have req->path and
   * req->new_path pointing to user-owned memory.  UV_FS_MKDTEMP and
   * UV_FS_MKSTEMP are the exception to the rule, they always allocate memory.
   */
  if (req->path != NULL &&
      (req->cb != NULL ||
        req->fs_type == UV_FS_MKDTEMP || req->fs_type == UV_FS_MKSTEMP))
    uv__free((void*) req->path);  /* Memory is shared with req->new_path. */

  req->path = NULL;
  req->new_path = NULL;

  if (req->fs_type == UV_FS_READDIR && req->ptr != NULL)
    uv__fs_readdir_cleanup(req);

  if (req->fs_type == UV_FS_SCANDIR && req->ptr != NULL)
    uv__fs_scandir_cleanup(req);

  if (req->bufs != req->bufsml)
    uv__free(req->bufs);
  req->bufs = NULL;

  if (req->fs_type != UV_FS_OPENDIR && req->ptr != &req->statbuf)
    uv__free(req->ptr);
  req->ptr = NULL;
}


int uv_fs_copyfile(uv_loop_t* loop,
                   uv_fs_t* req,
                   const char* path,
                   const char* new_path,
                   int flags,
                   uv_fs_cb cb) {
  INIT(COPYFILE);

  if (flags & ~(UV_FS_COPYFILE_EXCL |
                UV_FS_COPYFILE_FICLONE |
                UV_FS_COPYFILE_FICLONE_FORCE)) {
    return UV_EINVAL;
  }

  PATH2;
  req->flags = flags;
  POST;
}


int uv_fs_statfs(uv_loop_t* loop,
                 uv_fs_t* req,
                 const char* path,
                 uv_fs_cb cb) {
  INIT(STATFS);
  PATH;
  POST;
}

int uv_fs_get_system_error(const uv_fs_t* req) {
  return -req->result;
}<|MERGE_RESOLUTION|>--- conflicted
+++ resolved
@@ -2057,14 +2057,10 @@
   PATH;
   req->flags = flags;
   req->mode = mode;
-<<<<<<< HEAD
-  POST0;
-=======
   if (cb != NULL)
     if (uv__iou_fs_open(loop, req))
       return 0;
-  POST;
->>>>>>> 96e05543
+  POST0;
 }
 
 
