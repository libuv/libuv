--- conflicted
+++ resolved
@@ -1033,36 +1033,8 @@
     try_sendfile = 1;
 
 #ifdef __linux__
-<<<<<<< HEAD
-    {
-      static int no_copy_file_range_support;
-
-      if (uv__load_relaxed(&no_copy_file_range_support) == 0) {
-        r = uv__fs_copy_file_range(in_fd, &off, out_fd, NULL, req->bufsml[0].len, 0);
-
-        if (r == -1 && errno == ENOSYS) {
-          /* ENOSYS - it will never work */
-          errno = 0;
-          uv__store_relaxed(&no_copy_file_range_support, 1);
-        } else if (r == -1 && errno == EACCES && uv__is_buggy_cephfs(in_fd)) {
-          /* EACCES - pre-4.20 kernels have a bug where CephFS uses the RADOS
-                      copy-from command when it shouldn't */
-          errno = 0;
-          uv__store_relaxed(&no_copy_file_range_support, 1);
-        } else if (r == -1 && (errno == ENOTSUP || errno == EXDEV)) {
-          /* ENOTSUP - it could work on another file system type */
-          /* EXDEV - it will not work when in_fd and out_fd are not on the same
-                     mounted filesystem (pre Linux 5.3) */
-          errno = 0;
-        } else {
-          goto ok;
-        }
-      }
-    }
-=======
     r = uv__fs_try_copy_file_range(in_fd, &off, out_fd, len);
     try_sendfile = (r == -1 && errno == ENOSYS);
->>>>>>> 0a47e4c7
 #endif
 
     if (try_sendfile)
