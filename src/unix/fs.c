--- conflicted
+++ resolved
@@ -1161,13 +1161,8 @@
 
 
 static ssize_t uv__fs_write(uv_fs_t* req) {
-<<<<<<< HEAD
 #if TRY_PREADV
-  static int no_pwritev;
-=======
-#if defined(__linux__)
   static _Atomic int no_pwritev;
->>>>>>> c8fad2ac
 #endif
   ssize_t r;
 
@@ -1195,13 +1190,8 @@
 #if HAVE_PREADV
     r = pwritev(req->file, (struct iovec*) req->bufs, req->nbufs, req->off);
 #else
-<<<<<<< HEAD
 # if TRY_PREADV
-    if (no_pwritev) retry:
-=======
-# if defined(__linux__)
     if (atomic_load_explicit(&no_pwritev, memory_order_relaxed)) retry:
->>>>>>> c8fad2ac
 # endif
     {
       r = pwrite(req->file, req->bufs[0].base, req->bufs[0].len, req->off);
