--- conflicted
+++ resolved
@@ -63,7 +63,6 @@
 
 #if defined(__APPLE__)
 # include <copyfile.h>
-<<<<<<< HEAD
 # include <sys/attr.h>
 
 static void uv__prepare_setattrlist_args(uv_fs_t* req,
@@ -107,11 +106,9 @@
     ++*size;
   }
 }
-=======
 #elif defined(__linux__) && !defined(FICLONE)
 # include <sys/ioctl.h>
 # define FICLONE _IOW(0x94, 9, int)
->>>>>>> 62a0f763
 #endif
 
 #define INIT(subtype)                                                         \
