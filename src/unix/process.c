--- conflicted
+++ resolved
@@ -45,7 +45,10 @@
 # include <grp.h>
 #endif
 
-<<<<<<< HEAD
+#if defined(__MVS__)
+# include "zos-base.h"
+#endif
+
 #if defined(__linux__)
 # define uv__cpu_set_t cpu_set_t
 #elif defined(__FreeBSD__)
@@ -54,12 +57,6 @@
 # include <pthread_np.h>
 # define uv__cpu_set_t cpuset_t
 #endif
-=======
-#if defined(__MVS__)
-# include "zos-base.h"
-#endif
-
->>>>>>> 6ce14710
 
 static void uv__chld(uv_signal_t* handle, int signum) {
   uv_process_t* process;
