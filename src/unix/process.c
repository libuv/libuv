/* Copyright Joyent, Inc. and other Node contributors. All rights reserved.
 *
 * Permission is hereby granted, free of charge, to any person obtaining a copy
 * of this software and associated documentation files (the "Software"), to
 * deal in the Software without restriction, including without limitation the
 * rights to use, copy, modify, merge, publish, distribute, sublicense, and/or
 * sell copies of the Software, and to permit persons to whom the Software is
 * furnished to do so, subject to the following conditions:
 *
 * The above copyright notice and this permission notice shall be included in
 * all copies or substantial portions of the Software.
 *
 * THE SOFTWARE IS PROVIDED "AS IS", WITHOUT WARRANTY OF ANY KIND, EXPRESS OR
 * IMPLIED, INCLUDING BUT NOT LIMITED TO THE WARRANTIES OF MERCHANTABILITY,
 * FITNESS FOR A PARTICULAR PURPOSE AND NONINFRINGEMENT. IN NO EVENT SHALL THE
 * AUTHORS OR COPYRIGHT HOLDERS BE LIABLE FOR ANY CLAIM, DAMAGES OR OTHER
 * LIABILITY, WHETHER IN AN ACTION OF CONTRACT, TORT OR OTHERWISE, ARISING
 * FROM, OUT OF OR IN CONNECTION WITH THE SOFTWARE OR THE USE OR OTHER DEALINGS
 * IN THE SOFTWARE.
 */

#include "uv.h"
#include "internal.h"

#include <stdio.h>
#include <stdlib.h>
#include <assert.h>
#include <errno.h>
#include <signal.h>
#include <string.h>

#include <sys/types.h>
#include <sys/wait.h>
#include <unistd.h>
#include <fcntl.h>
#include <poll.h>
#include <sched.h>

#if defined(__APPLE__) && !TARGET_OS_IPHONE
# include <spawn.h>
# include <paths.h>
# include <sys/kauth.h>
# include <sys/types.h>
# include <sys/sysctl.h>
# include <dlfcn.h>
# include <crt_externs.h>
# include <xlocale.h>
# define environ (*_NSGetEnviron())

/* macOS 10.14 back does not define this constant */
# ifndef POSIX_SPAWN_SETSID
#  define POSIX_SPAWN_SETSID 1024
# endif

#else
extern char **environ;
#endif

#if defined(__linux__) || defined(__GLIBC__)
# include <grp.h>
#endif

#if defined(__MVS__)
# include "zos-base.h"
#endif

<<<<<<< HEAD
#if defined(__linux__)
# define uv__cpu_set_t cpu_set_t
#elif defined(__FreeBSD__)
# include <sys/param.h>
# include <sys/cpuset.h>
# include <pthread_np.h>
# define uv__cpu_set_t cpuset_t
#endif
=======
#if defined(__APPLE__) || \
    defined(__DragonFly__) || \
    defined(__FreeBSD__) || \
    defined(__NetBSD__) || \
    defined(__OpenBSD__)
#include <sys/event.h>
#else
#define UV_USE_SIGCHLD
#endif

>>>>>>> e8b7eb69

#ifdef UV_USE_SIGCHLD
static void uv__chld(uv_signal_t* handle, int signum) {
  assert(signum == SIGCHLD);
  uv__wait_children(handle->loop);
}
#endif

void uv__wait_children(uv_loop_t* loop) {
  uv_process_t* process;
  int exit_status;
  int term_signal;
  int status;
  int options;
  pid_t pid;
  QUEUE pending;
  QUEUE* q;
  QUEUE* h;

  QUEUE_INIT(&pending);

  h = &loop->process_handles;
  q = QUEUE_HEAD(h);
  while (q != h) {
    process = QUEUE_DATA(q, uv_process_t, queue);
    q = QUEUE_NEXT(q);

#ifndef UV_USE_SIGCHLD
    if ((process->flags & UV_HANDLE_REAP) == 0)
      continue;
    options = 0;
    process->flags &= ~UV_HANDLE_REAP;
#else
    options = WNOHANG;
#endif

    do
      pid = waitpid(process->pid, &status, options);
    while (pid == -1 && errno == EINTR);

#ifdef UV_USE_SIGCHLD
    if (pid == 0) /* Not yet exited */
      continue;
#endif

    if (pid == -1) {
      if (errno != ECHILD)
        abort();
      /* The child died, and we missed it. This probably means someone else
       * stole the waitpid from us. Handle this by not handling it at all. */
      continue;
    }

    assert(pid == process->pid);
    process->status = status;
    QUEUE_REMOVE(&process->queue);
    QUEUE_INSERT_TAIL(&pending, &process->queue);
  }

  h = &pending;
  q = QUEUE_HEAD(h);
  while (q != h) {
    process = QUEUE_DATA(q, uv_process_t, queue);
    q = QUEUE_NEXT(q);

    QUEUE_REMOVE(&process->queue);
    QUEUE_INIT(&process->queue);
    uv__handle_stop(process);

    if (process->exit_cb == NULL)
      continue;

    exit_status = 0;
    if (WIFEXITED(process->status))
      exit_status = WEXITSTATUS(process->status);

    term_signal = 0;
    if (WIFSIGNALED(process->status))
      term_signal = WTERMSIG(process->status);

    process->exit_cb(process, exit_status, term_signal);
  }
  assert(QUEUE_EMPTY(&pending));
}

/*
 * Used for initializing stdio streams like options.stdin_stream. Returns
 * zero on success. See also the cleanup section in uv_spawn().
 */
static int uv__process_init_stdio(uv_stdio_container_t* container, int fds[2]) {
  int mask;
  int fd;

  mask = UV_IGNORE | UV_CREATE_PIPE | UV_INHERIT_FD | UV_INHERIT_STREAM;

  switch (container->flags & mask) {
  case UV_IGNORE:
    return 0;

  case UV_CREATE_PIPE:
    assert(container->data.stream != NULL);
    if (container->data.stream->type != UV_NAMED_PIPE)
      return UV_EINVAL;
    else
      return uv_socketpair(SOCK_STREAM, 0, fds, 0, 0);

  case UV_INHERIT_FD:
  case UV_INHERIT_STREAM:
    if (container->flags & UV_INHERIT_FD)
      fd = container->data.file;
    else
      fd = uv__stream_fd(container->data.stream);

    if (fd == -1)
      return UV_EINVAL;

    fds[1] = fd;
    return 0;

  default:
    assert(0 && "Unexpected flags");
    return UV_EINVAL;
  }
}


static int uv__process_open_stream(uv_stdio_container_t* container,
                                   int pipefds[2]) {
  int flags;
  int err;

  if (!(container->flags & UV_CREATE_PIPE) || pipefds[0] < 0)
    return 0;

  err = uv__close(pipefds[1]);
  if (err != 0)
    abort();

  pipefds[1] = -1;
  uv__nonblock(pipefds[0], 1);

  flags = 0;
  if (container->flags & UV_WRITABLE_PIPE)
    flags |= UV_HANDLE_READABLE;
  if (container->flags & UV_READABLE_PIPE)
    flags |= UV_HANDLE_WRITABLE;

  return uv__stream_open(container->data.stream, pipefds[0], flags);
}


static void uv__process_close_stream(uv_stdio_container_t* container) {
  if (!(container->flags & UV_CREATE_PIPE)) return;
  uv__stream_close(container->data.stream);
}


static void uv__write_int(int fd, int val) {
  ssize_t n;

  do
    n = write(fd, &val, sizeof(val));
  while (n == -1 && errno == EINTR);

  /* The write might have failed (e.g. if the parent process has died),
   * but we have nothing left but to _exit ourself now too. */
  _exit(127);
}


static void uv__write_errno(int error_fd) {
  uv__write_int(error_fd, UV__ERR(errno));
}


#if !(defined(__APPLE__) && (TARGET_OS_TV || TARGET_OS_WATCH))
/* execvp is marked __WATCHOS_PROHIBITED __TVOS_PROHIBITED, so must be
 * avoided. Since this isn't called on those targets, the function
 * doesn't even need to be defined for them.
 */
static void uv__process_child_init(const uv_process_options_t* options,
                                   int stdio_count,
                                   int (*pipes)[2],
                                   int error_fd) {
  sigset_t signewset;
  int close_fd;
  int use_fd;
  int fd;
  int n;
#if defined(__linux__) || defined(__FreeBSD__)
  int i;
  int cpumask_size;
  uv__cpu_set_t cpuset;
#endif

  /* Reset signal disposition first. Use a hard-coded limit because NSIG is not
   * fixed on Linux: it's either 32, 34 or 64, depending on whether RT signals
   * are enabled. We are not allowed to touch RT signal handlers, glibc uses
   * them internally.
   */
  for (n = 1; n < 32; n += 1) {
    if (n == SIGKILL || n == SIGSTOP)
      continue;  /* Can't be changed. */

#if defined(__HAIKU__)
    if (n == SIGKILLTHR)
      continue;  /* Can't be changed. */
#endif

    if (SIG_ERR != signal(n, SIG_DFL))
      continue;

    uv__write_errno(error_fd);
  }

  if (options->flags & UV_PROCESS_DETACHED)
    setsid();

  /* First duplicate low numbered fds, since it's not safe to duplicate them,
   * they could get replaced. Example: swapping stdout and stderr; without
   * this fd 2 (stderr) would be duplicated into fd 1, thus making both
   * stdout and stderr go to the same fd, which was not the intention. */
  for (fd = 0; fd < stdio_count; fd++) {
    use_fd = pipes[fd][1];
    if (use_fd < 0 || use_fd >= fd)
      continue;
#ifdef F_DUPFD_CLOEXEC /* POSIX 2008 */
    pipes[fd][1] = fcntl(use_fd, F_DUPFD_CLOEXEC, stdio_count);
#else
    pipes[fd][1] = fcntl(use_fd, F_DUPFD, stdio_count);
#endif
    if (pipes[fd][1] == -1)
      uv__write_errno(error_fd);
#ifndef F_DUPFD_CLOEXEC /* POSIX 2008 */
    n = uv__cloexec(pipes[fd][1], 1);
    if (n)
      uv__write_int(error_fd, n);
#endif
  }

  for (fd = 0; fd < stdio_count; fd++) {
    close_fd = -1;
    use_fd = pipes[fd][1];

    if (use_fd < 0) {
      if (fd >= 3)
        continue;
      else {
        /* Redirect stdin, stdout and stderr to /dev/null even if UV_IGNORE is
         * set. */
        uv__close_nocheckstdio(fd); /* Free up fd, if it happens to be open. */
        use_fd = open("/dev/null", fd == 0 ? O_RDONLY : O_RDWR);
        close_fd = use_fd;

        if (use_fd < 0)
          uv__write_errno(error_fd);
      }
    }

    if (fd == use_fd) {
      if (close_fd == -1) {
        n = uv__cloexec(use_fd, 0);
        if (n)
          uv__write_int(error_fd, n);
      }
    }
    else {
      fd = dup2(use_fd, fd);
    }

    if (fd == -1)
      uv__write_errno(error_fd);

    if (fd <= 2 && close_fd == -1)
      uv__nonblock_fcntl(fd, 0);

    if (close_fd >= stdio_count)
      uv__close(close_fd);
  }

  if (options->cwd != NULL && chdir(options->cwd))
    uv__write_errno(error_fd);

  if (options->flags & (UV_PROCESS_SETUID | UV_PROCESS_SETGID)) {
    /* When dropping privileges from root, the `setgroups` call will
     * remove any extraneous groups. If we don't call this, then
     * even though our uid has dropped, we may still have groups
     * that enable us to do super-user things. This will fail if we
     * aren't root, so don't bother checking the return value, this
     * is just done as an optimistic privilege dropping function.
     */
    SAVE_ERRNO(setgroups(0, NULL));
  }

  if ((options->flags & UV_PROCESS_SETGID) && setgid(options->gid))
    uv__write_errno(error_fd);

  if ((options->flags & UV_PROCESS_SETUID) && setuid(options->uid))
    uv__write_errno(error_fd);

<<<<<<< HEAD
#if defined(__linux__) || defined(__FreeBSD__)
  if (options->cpumask != NULL) {
    cpumask_size = uv_cpumask_size();
    assert(options->cpumask_size >= (size_t)cpumask_size);

    CPU_ZERO(&cpuset);
    for (i = 0; i < cpumask_size; ++i) {
      if (options->cpumask[i]) {
        CPU_SET(i, &cpuset);
      }
    }

#if defined(__linux__)
    err = sched_setaffinity(0, sizeof(cpuset), &cpuset);
#else
    err = pthread_setaffinity_np(pthread_self(), sizeof(cpuset), &cpuset);
    if (err)
      err = errno;
#endif
    if (err) {
      uv__write_int(error_fd, UV__ERR(err));
      _exit(127);
    }
  }
#endif

  if (options->env != NULL) {
=======
  if (options->env != NULL)
>>>>>>> e8b7eb69
    environ = options->env;

  /* Reset signal mask just before exec. */
  sigemptyset(&signewset);
  if (sigprocmask(SIG_SETMASK, &signewset, NULL) != 0)
    abort();

#ifdef __MVS__
  execvpe(options->file, options->args, environ);
#else
  execvp(options->file, options->args);
#endif

  uv__write_errno(error_fd);
}
#endif


#if defined(__APPLE__)
typedef struct uv__posix_spawn_fncs_tag {
  struct {
    int (*addchdir_np)(const posix_spawn_file_actions_t *, const char *);
  } file_actions;
} uv__posix_spawn_fncs_t;


static uv_once_t posix_spawn_init_once = UV_ONCE_INIT;
static uv__posix_spawn_fncs_t posix_spawn_fncs;
static int posix_spawn_can_use_setsid;


static void uv__spawn_init_posix_spawn_fncs(void) {
  /* Try to locate all non-portable functions at runtime */
  posix_spawn_fncs.file_actions.addchdir_np =
    dlsym(RTLD_DEFAULT, "posix_spawn_file_actions_addchdir_np");
}


static void uv__spawn_init_can_use_setsid(void) {
  int which[] = {CTL_KERN, KERN_OSRELEASE};
  unsigned major;
  unsigned minor;
  unsigned patch;
  char buf[256];
  size_t len;

  len = sizeof(buf);
  if (sysctl(which, ARRAY_SIZE(which), buf, &len, NULL, 0))
    return;

  /* NULL specifies to use LC_C_LOCALE */
  if (3 != sscanf_l(buf, NULL, "%u.%u.%u", &major, &minor, &patch))
    return;

  posix_spawn_can_use_setsid = (major >= 19);  /* macOS Catalina */
}


static void uv__spawn_init_posix_spawn(void) {
  /* Init handles to all potentially non-defined functions */
  uv__spawn_init_posix_spawn_fncs();

  /* Init feature detection for POSIX_SPAWN_SETSID flag */
  uv__spawn_init_can_use_setsid();
}


static int uv__spawn_set_posix_spawn_attrs(
    posix_spawnattr_t* attrs,
    const uv__posix_spawn_fncs_t* posix_spawn_fncs,
    const uv_process_options_t* options) {
  int err;
  unsigned int flags;
  sigset_t signal_set;

  err = posix_spawnattr_init(attrs);
  if (err != 0) {
    /* If initialization fails, no need to de-init, just return */
    return err;
  }

  if (options->flags & (UV_PROCESS_SETUID | UV_PROCESS_SETGID)) {
    /* kauth_cred_issuser currently requires exactly uid == 0 for these
     * posixspawn_attrs (set_groups_np, setuid_np, setgid_np), which deviates
     * from the normal specification of setuid (which also uses euid), and they
     * are also undocumented syscalls, so we do not use them. */
    err = ENOSYS;
    goto error;
  }

  /* Set flags for spawn behavior
   * 1) POSIX_SPAWN_CLOEXEC_DEFAULT: (Apple Extension) All descriptors in the
   *    parent will be treated as if they had been created with O_CLOEXEC. The
   *    only fds that will be passed on to the child are those manipulated by
   *    the file actions
   * 2) POSIX_SPAWN_SETSIGDEF: Signals mentioned in spawn-sigdefault in the
   *    spawn attributes will be reset to behave as their default
   * 3) POSIX_SPAWN_SETSIGMASK: Signal mask will be set to the value of
   *    spawn-sigmask in attributes
   * 4) POSIX_SPAWN_SETSID: Make the process a new session leader if a detached
   *    session was requested. */
  flags = POSIX_SPAWN_CLOEXEC_DEFAULT |
          POSIX_SPAWN_SETSIGDEF |
          POSIX_SPAWN_SETSIGMASK;
  if (options->flags & UV_PROCESS_DETACHED) {
    /* If running on a version of macOS where this flag is not supported,
     * revert back to the fork/exec flow. Otherwise posix_spawn will
     * silently ignore the flag. */
    if (!posix_spawn_can_use_setsid) {
      err = ENOSYS;
      goto error;
    }

    flags |= POSIX_SPAWN_SETSID;
  }
  err = posix_spawnattr_setflags(attrs, flags);
  if (err != 0)
    goto error;

  /* Reset all signal the child to their default behavior */
  sigfillset(&signal_set);
  err = posix_spawnattr_setsigdefault(attrs, &signal_set);
  if (err != 0)
    goto error;

  /* Reset the signal mask for all signals */
  sigemptyset(&signal_set);
  err = posix_spawnattr_setsigmask(attrs, &signal_set);
  if (err != 0)
    goto error;

  return err;

error:
  (void) posix_spawnattr_destroy(attrs);
  return err;
}


static int uv__spawn_set_posix_spawn_file_actions(
    posix_spawn_file_actions_t* actions,
    const uv__posix_spawn_fncs_t* posix_spawn_fncs,
    const uv_process_options_t* options,
    int stdio_count,
    int (*pipes)[2]) {
  int fd;
  int fd2;
  int use_fd;
  int err;

  err = posix_spawn_file_actions_init(actions);
  if (err != 0) {
    /* If initialization fails, no need to de-init, just return */
    return err;
  }

  /* Set the current working directory if requested */
  if (options->cwd != NULL) {
    if (posix_spawn_fncs->file_actions.addchdir_np == NULL) {
      err = ENOSYS;
      goto error;
    }

    err = posix_spawn_fncs->file_actions.addchdir_np(actions, options->cwd);
    if (err != 0)
      goto error;
  }

  /* Do not return ENOSYS after this point, as we may mutate pipes. */

  /* First duplicate low numbered fds, since it's not safe to duplicate them,
   * they could get replaced. Example: swapping stdout and stderr; without
   * this fd 2 (stderr) would be duplicated into fd 1, thus making both
   * stdout and stderr go to the same fd, which was not the intention. */
  for (fd = 0; fd < stdio_count; fd++) {
    use_fd = pipes[fd][1];
    if (use_fd < 0 || use_fd >= fd)
      continue;
    use_fd = stdio_count;
    for (fd2 = 0; fd2 < stdio_count; fd2++) {
      /* If we were not setting POSIX_SPAWN_CLOEXEC_DEFAULT, we would need to
       * also consider whether fcntl(fd, F_GETFD) returned without the
       * FD_CLOEXEC flag set. */
      if (pipes[fd2][1] == use_fd) {
        use_fd++;
        fd2 = 0;
      }
    }
    err = posix_spawn_file_actions_adddup2(
      actions,
      pipes[fd][1],
      use_fd);
    assert(err != ENOSYS);
    if (err != 0)
      goto error;
    pipes[fd][1] = use_fd;
  }

  /* Second, move the descriptors into their respective places */
  for (fd = 0; fd < stdio_count; fd++) {
    use_fd = pipes[fd][1];
    if (use_fd < 0) {
      if (fd >= 3)
        continue;
      else {
        /* If ignored, redirect to (or from) /dev/null, */
        err = posix_spawn_file_actions_addopen(
          actions,
          fd,
          "/dev/null",
          fd == 0 ? O_RDONLY : O_RDWR,
          0);
        assert(err != ENOSYS);
        if (err != 0)
          goto error;
        continue;
      }
    }

    if (fd == use_fd)
        err = posix_spawn_file_actions_addinherit_np(actions, fd);
    else
        err = posix_spawn_file_actions_adddup2(actions, use_fd, fd);
    assert(err != ENOSYS);
    if (err != 0)
      goto error;

    /* Make sure the fd is marked as non-blocking (state shared between child
     * and parent). */
    uv__nonblock_fcntl(use_fd, 0);
  }

  /* Finally, close all the superfluous descriptors */
  for (fd = 0; fd < stdio_count; fd++) {
    use_fd = pipes[fd][1];
    if (use_fd < stdio_count)
      continue;

    /* Check if we already closed this. */
    for (fd2 = 0; fd2 < fd; fd2++) {
      if (pipes[fd2][1] == use_fd)
          break;
    }
    if (fd2 < fd)
      continue;

    err = posix_spawn_file_actions_addclose(actions, use_fd);
    assert(err != ENOSYS);
    if (err != 0)
      goto error;
  }

  return 0;

error:
  (void) posix_spawn_file_actions_destroy(actions);
  return err;
}

char* uv__spawn_find_path_in_env(char** env) {
  char** env_iterator;
  const char path_var[] = "PATH=";

  /* Look for an environment variable called PATH in the
   * provided env array, and return its value if found */
  for (env_iterator = env; *env_iterator != NULL; env_iterator++) {
    if (strncmp(*env_iterator, path_var, sizeof(path_var) - 1) == 0) {
      /* Found "PATH=" at the beginning of the string */
      return *env_iterator + sizeof(path_var) - 1;
    }
  }

  return NULL;
}


static int uv__spawn_resolve_and_spawn(const uv_process_options_t* options,
                                       posix_spawnattr_t* attrs,
                                       posix_spawn_file_actions_t* actions,
                                       pid_t* pid) {
  const char *p;
  const char *z;
  const char *path;
  size_t l;
  size_t k;
  int err;
  int seen_eacces;

  path = NULL;
  err = -1;
  seen_eacces = 0;

  /* Short circuit for erroneous case */
  if (options->file == NULL)
    return ENOENT;

  /* The environment for the child process is that of the parent unless overriden
   * by options->env */
  char** env = environ;
  if (options->env != NULL)
    env = options->env;

  /* If options->file contains a slash, posix_spawn/posix_spawnp behave
   * the same, and don't involve PATH resolution at all. Otherwise, if
   * options->file does not include a slash, but no custom environment is
   * to be used, the environment used for path resolution as well for the
   * child process is that of the parent process, so posix_spawnp is the
   * way to go. */
  if (strchr(options->file, '/') != NULL || options->env == NULL) {
    do
      err = posix_spawnp(pid, options->file, actions, attrs, options->args, env);
    while (err == EINTR);
    return err;
  }

  /* Look for the definition of PATH in the provided env */
  path = uv__spawn_find_path_in_env(options->env);

  /* The following resolution logic (execvpe emulation) is copied from
   * https://git.musl-libc.org/cgit/musl/tree/src/process/execvp.c
   * and adapted to work for our specific usage */

  /* If no path was provided in options->env, use the default value
   * to look for the executable */
  if (path == NULL)
    path = _PATH_DEFPATH;

  k = strnlen(options->file, NAME_MAX + 1);
  if (k > NAME_MAX)
    return ENAMETOOLONG;

  l = strnlen(path, PATH_MAX - 1) + 1;

  for (p = path;; p = z) {
    /* Compose the new process file from the entry in the PATH
     * environment variable and the actual file name */
    char b[PATH_MAX + NAME_MAX];
    z = strchr(p, ':');
    if (!z)
      z = p + strlen(p);
    if ((size_t)(z - p) >= l) {
      if (!*z++)
        break;

      continue;
    }
    memcpy(b, p, z - p);
    b[z - p] = '/';
    memcpy(b + (z - p) + (z > p), options->file, k + 1);

    /* Try to spawn the new process file. If it fails with ENOENT, the
     * new process file is not in this PATH entry, continue with the next
     * PATH entry. */
    do
      err = posix_spawn(pid, b, actions, attrs, options->args, env);
    while (err == EINTR);

    switch (err) {
    case EACCES:
      seen_eacces = 1;
      break; /* continue search */
    case ENOENT:
    case ENOTDIR:
      break; /* continue search */
    default:
      return err;
    }

    if (!*z++)
      break;
  }

  if (seen_eacces)
    return EACCES;
  return err;
}


static int uv__spawn_and_init_child_posix_spawn(
    const uv_process_options_t* options,
    int stdio_count,
    int (*pipes)[2],
    pid_t* pid,
    const uv__posix_spawn_fncs_t* posix_spawn_fncs) {
  int err;
  posix_spawnattr_t attrs;
  posix_spawn_file_actions_t actions;

  err = uv__spawn_set_posix_spawn_attrs(&attrs, posix_spawn_fncs, options);
  if (err != 0)
    goto error;

  /* This may mutate pipes. */
  err = uv__spawn_set_posix_spawn_file_actions(&actions,
                                               posix_spawn_fncs,
                                               options,
                                               stdio_count,
                                               pipes);
  if (err != 0) {
    (void) posix_spawnattr_destroy(&attrs);
    goto error;
  }

  /* Try to spawn options->file resolving in the provided environment
   * if any */
  err = uv__spawn_resolve_and_spawn(options, &attrs, &actions, pid);
  assert(err != ENOSYS);

  /* Destroy the actions/attributes */
  (void) posix_spawn_file_actions_destroy(&actions);
  (void) posix_spawnattr_destroy(&attrs);

error:
  /* In an error situation, the attributes and file actions are
   * already destroyed, only the happy path requires cleanup */
  return UV__ERR(err);
}
#endif

static int uv__spawn_and_init_child_fork(const uv_process_options_t* options,
                                         int stdio_count,
                                         int (*pipes)[2],
                                         int error_fd,
                                         pid_t* pid) {
  sigset_t signewset;
  sigset_t sigoldset;

  /* Start the child with most signals blocked, to avoid any issues before we
   * can reset them, but allow program failures to exit (and not hang). */
  sigfillset(&signewset);
  sigdelset(&signewset, SIGKILL);
  sigdelset(&signewset, SIGSTOP);
  sigdelset(&signewset, SIGTRAP);
  sigdelset(&signewset, SIGSEGV);
  sigdelset(&signewset, SIGBUS);
  sigdelset(&signewset, SIGILL);
  sigdelset(&signewset, SIGSYS);
  sigdelset(&signewset, SIGABRT);
  if (pthread_sigmask(SIG_BLOCK, &signewset, &sigoldset) != 0)
    abort();

  *pid = fork();

  if (*pid == -1) {
    /* Failed to fork */
    return UV__ERR(errno);
  }

  if (*pid == 0) {
    /* Fork succeeded, in the child process */
    uv__process_child_init(options, stdio_count, pipes, error_fd);
    abort();
  }

  if (pthread_sigmask(SIG_SETMASK, &sigoldset, NULL) != 0)
    abort();

  /* Fork succeeded, in the parent process */
  return 0;
}

static int uv__spawn_and_init_child(
    uv_loop_t* loop,
    const uv_process_options_t* options,
    int stdio_count,
    int (*pipes)[2],
    pid_t* pid) {
  int signal_pipe[2] = { -1, -1 };
  int status;
  int err;
  int exec_errorno;
  ssize_t r;

#if defined(__APPLE__)
  uv_once(&posix_spawn_init_once, uv__spawn_init_posix_spawn);

  /* Special child process spawn case for macOS Big Sur (11.0) onwards
   *
   * Big Sur introduced a significant performance degradation on a call to
   * fork/exec when the process has many pages mmaped in with MAP_JIT, like, say
   * a javascript interpreter. Electron-based applications, for example,
   * are impacted; though the magnitude of the impact depends on how much the
   * app relies on subprocesses.
   *
   * On macOS, though, posix_spawn is implemented in a way that does not
   * exhibit the problem. This block implements the forking and preparation
   * logic with posix_spawn and its related primitives. It also takes advantage of
   * the macOS extension POSIX_SPAWN_CLOEXEC_DEFAULT that makes impossible to
   * leak descriptors to the child process. */
  err = uv__spawn_and_init_child_posix_spawn(options,
                                             stdio_count,
                                             pipes,
                                             pid,
                                             &posix_spawn_fncs);

  /* The posix_spawn flow will return UV_ENOSYS if any of the posix_spawn_x_np
   * non-standard functions is both _needed_ and _undefined_. In those cases,
   * default back to the fork/execve strategy. For all other errors, just fail. */
  if (err != UV_ENOSYS)
    return err;

#endif

  /* This pipe is used by the parent to wait until
   * the child has called `execve()`. We need this
   * to avoid the following race condition:
   *
   *    if ((pid = fork()) > 0) {
   *      kill(pid, SIGTERM);
   *    }
   *    else if (pid == 0) {
   *      execve("/bin/cat", argp, envp);
   *    }
   *
   * The parent sends a signal immediately after forking.
   * Since the child may not have called `execve()` yet,
   * there is no telling what process receives the signal,
   * our fork or /bin/cat.
   *
   * To avoid ambiguity, we create a pipe with both ends
   * marked close-on-exec. Then, after the call to `fork()`,
   * the parent polls the read end until it EOFs or errors with EPIPE.
   */
  err = uv__make_pipe(signal_pipe, 0);
  if (err)
    return err;

  /* Acquire write lock to prevent opening new fds in worker threads */
  uv_rwlock_wrlock(&loop->cloexec_lock);

  err = uv__spawn_and_init_child_fork(options, stdio_count, pipes, signal_pipe[1], pid);

  /* Release lock in parent process */
  uv_rwlock_wrunlock(&loop->cloexec_lock);

  uv__close(signal_pipe[1]);

  if (err == 0) {
    do
      r = read(signal_pipe[0], &exec_errorno, sizeof(exec_errorno));
    while (r == -1 && errno == EINTR);

    if (r == 0)
      ; /* okay, EOF */
    else if (r == sizeof(exec_errorno)) {
      do
        err = waitpid(*pid, &status, 0); /* okay, read errorno */
      while (err == -1 && errno == EINTR);
      assert(err == *pid);
      err = exec_errorno;
    } else if (r == -1 && errno == EPIPE) {
      /* Something unknown happened to our child before spawn */
      do
        err = waitpid(*pid, &status, 0); /* okay, got EPIPE */
      while (err == -1 && errno == EINTR);
      assert(err == *pid);
      err = UV_EPIPE;
    } else
      abort();
  }

  uv__close_nocheckstdio(signal_pipe[0]);

  return err;
}

int uv_spawn(uv_loop_t* loop,
             uv_process_t* process,
             const uv_process_options_t* options) {
#if defined(__APPLE__) && (TARGET_OS_TV || TARGET_OS_WATCH)
  /* fork is marked __WATCHOS_PROHIBITED __TVOS_PROHIBITED. */
  return UV_ENOSYS;
#else
  int pipes_storage[8][2];
  int (*pipes)[2];
  int stdio_count;
  pid_t pid;
  int err;
  int exec_errorno;
  int i;

  if (options->cpumask != NULL) {
#if defined(__linux__) || defined(__FreeBSD__)
    if (options->cpumask_size < (size_t)uv_cpumask_size()) {
      return UV_EINVAL;
    }
#else
    return UV_ENOTSUP;
#endif
  }

  assert(options->file != NULL);
  assert(!(options->flags & ~(UV_PROCESS_DETACHED |
                              UV_PROCESS_SETGID |
                              UV_PROCESS_SETUID |
                              UV_PROCESS_WINDOWS_HIDE |
                              UV_PROCESS_WINDOWS_HIDE_CONSOLE |
                              UV_PROCESS_WINDOWS_HIDE_GUI |
                              UV_PROCESS_WINDOWS_VERBATIM_ARGUMENTS)));

  uv__handle_init(loop, (uv_handle_t*)process, UV_PROCESS);
  QUEUE_INIT(&process->queue);
  process->status = 0;

  stdio_count = options->stdio_count;
  if (stdio_count < 3)
    stdio_count = 3;

  err = UV_ENOMEM;
  pipes = pipes_storage;
  if (stdio_count > (int) ARRAY_SIZE(pipes_storage))
    pipes = uv__malloc(stdio_count * sizeof(*pipes));

  if (pipes == NULL)
    goto error;

  for (i = 0; i < stdio_count; i++) {
    pipes[i][0] = -1;
    pipes[i][1] = -1;
  }

  for (i = 0; i < options->stdio_count; i++) {
    err = uv__process_init_stdio(options->stdio + i, pipes[i]);
    if (err)
      goto error;
  }

#ifdef UV_USE_SIGCHLD
  uv_signal_start(&loop->child_watcher, uv__chld, SIGCHLD);
#endif

  /* Spawn the child */
  exec_errorno = uv__spawn_and_init_child(loop, options, stdio_count, pipes, &pid);

#if 0
  /* This runs into a nodejs issue (it expects initialized streams, even if the
   * exec failed).
   * See https://github.com/libuv/libuv/pull/3107#issuecomment-782482608 */
  if (exec_errorno != 0)
      goto error;
#endif

  /* Activate this handle if exec() happened successfully, even if we later
   * fail to open a stdio handle. This ensures we can eventually reap the child
   * with waitpid. */
  if (exec_errorno == 0) {
#ifndef UV_USE_SIGCHLD
    struct kevent event;
    EV_SET(&event, pid, EVFILT_PROC, EV_ADD | EV_ONESHOT, NOTE_EXIT, 0, 0);
    if (kevent(loop->backend_fd, &event, 1, NULL, 0, NULL)) {
      if (errno != ESRCH)
        abort();
      /* Process already exited. Call waitpid on the next loop iteration. */
      process->flags |= UV_HANDLE_REAP;
      loop->flags |= UV_LOOP_REAP_CHILDREN;
    }
#endif

    process->pid = pid;
    process->exit_cb = options->exit_cb;
    QUEUE_INSERT_TAIL(&loop->process_handles, &process->queue);
    uv__handle_start(process);
  }

  for (i = 0; i < options->stdio_count; i++) {
    err = uv__process_open_stream(options->stdio + i, pipes[i]);
    if (err == 0)
      continue;

    while (i--)
      uv__process_close_stream(options->stdio + i);

    goto error;
  }

  if (pipes != pipes_storage)
    uv__free(pipes);

  return exec_errorno;

error:
  if (pipes != NULL) {
    for (i = 0; i < stdio_count; i++) {
      if (i < options->stdio_count)
        if (options->stdio[i].flags & (UV_INHERIT_FD | UV_INHERIT_STREAM))
          continue;
      if (pipes[i][0] != -1)
        uv__close_nocheckstdio(pipes[i][0]);
      if (pipes[i][1] != -1)
        uv__close_nocheckstdio(pipes[i][1]);
    }

    if (pipes != pipes_storage)
      uv__free(pipes);
  }

  return err;
#endif
}


int uv_process_kill(uv_process_t* process, int signum) {
  return uv_kill(process->pid, signum);
}


int uv_kill(int pid, int signum) {
  if (kill(pid, signum))
    return UV__ERR(errno);
  else
    return 0;
}


void uv__process_close(uv_process_t* handle) {
  QUEUE_REMOVE(&handle->queue);
  uv__handle_stop(handle);
  if (QUEUE_EMPTY(&handle->loop->process_handles))
    uv_signal_stop(&handle->loop->child_watcher);
}<|MERGE_RESOLUTION|>--- conflicted
+++ resolved
@@ -64,7 +64,6 @@
 # include "zos-base.h"
 #endif
 
-<<<<<<< HEAD
 #if defined(__linux__)
 # define uv__cpu_set_t cpu_set_t
 #elif defined(__FreeBSD__)
@@ -73,7 +72,7 @@
 # include <pthread_np.h>
 # define uv__cpu_set_t cpuset_t
 #endif
-=======
+
 #if defined(__APPLE__) || \
     defined(__DragonFly__) || \
     defined(__FreeBSD__) || \
@@ -84,7 +83,6 @@
 #define UV_USE_SIGCHLD
 #endif
 
->>>>>>> e8b7eb69
 
 #ifdef UV_USE_SIGCHLD
 static void uv__chld(uv_signal_t* handle, int signum) {
@@ -385,7 +383,6 @@
   if ((options->flags & UV_PROCESS_SETUID) && setuid(options->uid))
     uv__write_errno(error_fd);
 
-<<<<<<< HEAD
 #if defined(__linux__) || defined(__FreeBSD__)
   if (options->cpumask != NULL) {
     cpumask_size = uv_cpumask_size();
@@ -399,23 +396,17 @@
     }
 
 #if defined(__linux__)
-    err = sched_setaffinity(0, sizeof(cpuset), &cpuset);
+    n = sched_setaffinity(0, sizeof(cpuset), &cpuset);
+    if (n)
+      uv__write_int(error_fd, UV__ERR(n));
 #else
-    err = pthread_setaffinity_np(pthread_self(), sizeof(cpuset), &cpuset);
-    if (err)
-      err = errno;
-#endif
-    if (err) {
-      uv__write_int(error_fd, UV__ERR(err));
-      _exit(127);
-    }
-  }
-#endif
-
-  if (options->env != NULL) {
-=======
+    if (pthread_setaffinity_np(pthread_self(), sizeof(cpuset), &cpuset))
+      uv__write_errno(error_fd);
+#endif
+  }
+#endif
+
   if (options->env != NULL)
->>>>>>> e8b7eb69
     environ = options->env;
 
   /* Reset signal mask just before exec. */
@@ -502,6 +493,11 @@
      * posixspawn_attrs (set_groups_np, setuid_np, setgid_np), which deviates
      * from the normal specification of setuid (which also uses euid), and they
      * are also undocumented syscalls, so we do not use them. */
+    err = ENOSYS;
+    goto error;
+  }
+
+  if (options->cpumask != NULL) {
     err = ENOSYS;
     goto error;
   }
