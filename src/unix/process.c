/* Copyright Joyent, Inc. and other Node contributors. All rights reserved.
 *
 * Permission is hereby granted, free of charge, to any person obtaining a copy
 * of this software and associated documentation files (the "Software"), to
 * deal in the Software without restriction, including without limitation the
 * rights to use, copy, modify, merge, publish, distribute, sublicense, and/or
 * sell copies of the Software, and to permit persons to whom the Software is
 * furnished to do so, subject to the following conditions:
 *
 * The above copyright notice and this permission notice shall be included in
 * all copies or substantial portions of the Software.
 *
 * THE SOFTWARE IS PROVIDED "AS IS", WITHOUT WARRANTY OF ANY KIND, EXPRESS OR
 * IMPLIED, INCLUDING BUT NOT LIMITED TO THE WARRANTIES OF MERCHANTABILITY,
 * FITNESS FOR A PARTICULAR PURPOSE AND NONINFRINGEMENT. IN NO EVENT SHALL THE
 * AUTHORS OR COPYRIGHT HOLDERS BE LIABLE FOR ANY CLAIM, DAMAGES OR OTHER
 * LIABILITY, WHETHER IN AN ACTION OF CONTRACT, TORT OR OTHERWISE, ARISING
 * FROM, OUT OF OR IN CONNECTION WITH THE SOFTWARE OR THE USE OR OTHER DEALINGS
 * IN THE SOFTWARE.
 */

#include "uv.h"
#include "internal.h"

#include <stdio.h>
#include <stdlib.h>
#include <assert.h>
#include <errno.h>
#include <signal.h>
#include <string.h>

#include <sys/types.h>
#include <sys/wait.h>
#include <unistd.h>
#include <fcntl.h>
#include <poll.h>
#include <sched.h>

#if defined(__APPLE__)
# include <spawn.h>
# include <paths.h>
# include <sys/kauth.h>
# include <sys/types.h>
# include <sys/sysctl.h>
# include <dlfcn.h>
# include <crt_externs.h>
# include <xlocale.h>
# define environ (*_NSGetEnviron())

/* macOS 10.14 back does not define this constant */
# ifndef POSIX_SPAWN_SETSID
#  define POSIX_SPAWN_SETSID 1024
# endif

#else
extern char **environ;
#endif

#if defined(__linux__) || \
    defined(__GNU__)
# include <grp.h>
#endif

#if defined(__MVS__)
# include "zos-base.h"
#endif

<<<<<<< HEAD
#if defined(__linux__)
# define uv__cpu_set_t cpu_set_t
#elif defined(__FreeBSD__)
# include <sys/param.h>
# include <sys/cpuset.h>
# include <pthread_np.h>
# define uv__cpu_set_t cpuset_t
#endif

#if defined(__APPLE__) || \
    defined(__DragonFly__) || \
    defined(__FreeBSD__) || \
    defined(__NetBSD__) || \
    defined(__OpenBSD__)
=======
#ifdef UV_HAVE_KQUEUE
>>>>>>> 8fb9cb91
#include <sys/event.h>
#else
#define UV_USE_SIGCHLD
#endif


#ifdef UV_USE_SIGCHLD
static void uv__chld(uv_signal_t* handle, int signum) {
  assert(signum == SIGCHLD);
  uv__wait_children(handle->loop);
}


int uv__process_init(uv_loop_t* loop) {
  int err;

  err = uv_signal_init(loop, &loop->child_watcher);
  if (err)
    return err;
  uv__handle_unref(&loop->child_watcher);
  loop->child_watcher.flags |= UV_HANDLE_INTERNAL;
  return 0;
}


#else
int uv__process_init(uv_loop_t* loop) {
  memset(&loop->child_watcher, 0, sizeof(loop->child_watcher));
  return 0;
}
#endif


void uv__wait_children(uv_loop_t* loop) {
  uv_process_t* process;
  int exit_status;
  int term_signal;
  int status;
  int options;
  pid_t pid;
  struct uv__queue pending;
  struct uv__queue* q;
  struct uv__queue* h;

  uv__queue_init(&pending);

  h = &loop->process_handles;
  q = uv__queue_head(h);
  while (q != h) {
    process = uv__queue_data(q, uv_process_t, queue);
    q = uv__queue_next(q);

#ifndef UV_USE_SIGCHLD
    if ((process->flags & UV_HANDLE_REAP) == 0)
      continue;
    options = 0;
    process->flags &= ~UV_HANDLE_REAP;
    loop->nfds--;
#else
    options = WNOHANG;
#endif

    do
      pid = waitpid(process->pid, &status, options);
    while (pid == -1 && errno == EINTR);

#ifdef UV_USE_SIGCHLD
    if (pid == 0) /* Not yet exited */
      continue;
#endif

    if (pid == -1) {
      if (errno != ECHILD)
        abort();
      /* The child died, and we missed it. This probably means someone else
       * stole the waitpid from us. Handle this by not handling it at all. */
      continue;
    }

    assert(pid == process->pid);
    process->status = status;
    uv__queue_remove(&process->queue);
    uv__queue_insert_tail(&pending, &process->queue);
  }

  h = &pending;
  q = uv__queue_head(h);
  while (q != h) {
    process = uv__queue_data(q, uv_process_t, queue);
    q = uv__queue_next(q);

    uv__queue_remove(&process->queue);
    uv__queue_init(&process->queue);
    uv__handle_stop(process);

    if (process->exit_cb == NULL)
      continue;

    exit_status = 0;
    if (WIFEXITED(process->status))
      exit_status = WEXITSTATUS(process->status);

    term_signal = 0;
    if (WIFSIGNALED(process->status))
      term_signal = WTERMSIG(process->status);

    process->exit_cb(process, exit_status, term_signal);
  }
  assert(uv__queue_empty(&pending));
}

/*
 * Used for initializing stdio streams like options.stdin_stream. Returns
 * zero on success. See also the cleanup section in uv_spawn().
 */
#if !(defined(__APPLE__) && (TARGET_OS_TV || TARGET_OS_WATCH))
/* execvp is marked __WATCHOS_PROHIBITED __TVOS_PROHIBITED, so must be
 * avoided. Since this isn't called on those targets, the function
 * doesn't even need to be defined for them.
 */
static int uv__process_init_stdio(uv_stdio_container_t* container, int fds[2]) {
  int mask;
  int fd;

  mask = UV_IGNORE | UV_CREATE_PIPE | UV_INHERIT_FD | UV_INHERIT_STREAM;

  switch (container->flags & mask) {
  case UV_IGNORE:
    return 0;

  case UV_CREATE_PIPE:
    assert(container->data.stream != NULL);
    if (container->data.stream->type != UV_NAMED_PIPE)
      return UV_EINVAL;
    else
      return uv_socketpair(SOCK_STREAM, 0, fds, 0, 0);

  case UV_INHERIT_FD:
  case UV_INHERIT_STREAM:
    if (container->flags & UV_INHERIT_FD)
      fd = container->data.file;
    else
      fd = uv__stream_fd(container->data.stream);

    if (fd == -1)
      return UV_EINVAL;

    fds[1] = fd;
    return 0;

  default:
    assert(0 && "Unexpected flags");
    return UV_EINVAL;
  }
}


static int uv__process_open_stream(uv_stdio_container_t* container,
                                   int pipefds[2]) {
  int flags;
  int err;

  if (!(container->flags & UV_CREATE_PIPE) || pipefds[0] < 0)
    return 0;

  err = uv__close(pipefds[1]);
  if (err != 0)
    abort();

  pipefds[1] = -1;
  uv__nonblock(pipefds[0], 1);

  flags = 0;
  if (container->flags & UV_WRITABLE_PIPE)
    flags |= UV_HANDLE_READABLE;
  if (container->flags & UV_READABLE_PIPE)
    flags |= UV_HANDLE_WRITABLE;

  return uv__stream_open(container->data.stream, pipefds[0], flags);
}


static void uv__process_close_stream(uv_stdio_container_t* container) {
  if (!(container->flags & UV_CREATE_PIPE)) return;
  uv__stream_close(container->data.stream);
}


static void uv__write_int(int fd, int val) {
  ssize_t n;

  do
    n = write(fd, &val, sizeof(val));
  while (n == -1 && errno == EINTR);

  /* The write might have failed (e.g. if the parent process has died),
   * but we have nothing left but to _exit ourself now too. */
  _exit(127);
}


static void uv__write_errno(int error_fd) {
  uv__write_int(error_fd, UV__ERR(errno));
}


static void uv__process_child_init(const uv_process_options_t* options,
                                   int stdio_count,
                                   int (*pipes)[2],
                                   int error_fd) {
  sigset_t signewset;
  int close_fd;
  int use_fd;
  int fd;
  int n;
#if defined(__linux__) || defined(__FreeBSD__)
  int i;
  int cpumask_size;
  uv__cpu_set_t cpuset;
#endif

  /* Reset signal disposition first. Use a hard-coded limit because NSIG is not
   * fixed on Linux: it's either 32, 34 or 64, depending on whether RT signals
   * are enabled. We are not allowed to touch RT signal handlers, glibc uses
   * them internally.
   */
  for (n = 1; n < 32; n += 1) {
    if (n == SIGKILL || n == SIGSTOP)
      continue;  /* Can't be changed. */

#if defined(__HAIKU__)
    if (n == SIGKILLTHR)
      continue;  /* Can't be changed. */
#endif

    if (SIG_ERR != signal(n, SIG_DFL))
      continue;

    uv__write_errno(error_fd);
  }

  if (options->flags & UV_PROCESS_DETACHED)
    setsid();

  /* First duplicate low numbered fds, since it's not safe to duplicate them,
   * they could get replaced. Example: swapping stdout and stderr; without
   * this fd 2 (stderr) would be duplicated into fd 1, thus making both
   * stdout and stderr go to the same fd, which was not the intention. */
  for (fd = 0; fd < stdio_count; fd++) {
    use_fd = pipes[fd][1];
    if (use_fd < 0 || use_fd >= fd)
      continue;
#ifdef F_DUPFD_CLOEXEC /* POSIX 2008 */
    pipes[fd][1] = fcntl(use_fd, F_DUPFD_CLOEXEC, stdio_count);
#else
    pipes[fd][1] = fcntl(use_fd, F_DUPFD, stdio_count);
#endif
    if (pipes[fd][1] == -1)
      uv__write_errno(error_fd);
#ifndef F_DUPFD_CLOEXEC /* POSIX 2008 */
    n = uv__cloexec(pipes[fd][1], 1);
    if (n)
      uv__write_int(error_fd, n);
#endif
  }

  for (fd = 0; fd < stdio_count; fd++) {
    close_fd = -1;
    use_fd = pipes[fd][1];

    if (use_fd < 0) {
      if (fd >= 3)
        continue;
      else {
        /* Redirect stdin, stdout and stderr to /dev/null even if UV_IGNORE is
         * set. */
        uv__close_nocheckstdio(fd); /* Free up fd, if it happens to be open. */
        use_fd = open("/dev/null", fd == 0 ? O_RDONLY : O_RDWR);
        close_fd = use_fd;

        if (use_fd < 0)
          uv__write_errno(error_fd);
      }
    }

    if (fd == use_fd) {
      if (close_fd == -1) {
        n = uv__cloexec(use_fd, 0);
        if (n)
          uv__write_int(error_fd, n);
      }
    }
    else {
      fd = dup2(use_fd, fd);
    }

    if (fd == -1)
      uv__write_errno(error_fd);

    if (fd <= 2 && close_fd == -1)
      uv__nonblock_fcntl(fd, 0);

    if (close_fd >= stdio_count)
      uv__close(close_fd);
  }

  if (options->cwd != NULL && chdir(options->cwd))
    uv__write_errno(error_fd);

  if (options->flags & (UV_PROCESS_SETUID | UV_PROCESS_SETGID)) {
    /* When dropping privileges from root, the `setgroups` call will
     * remove any extraneous groups. If we don't call this, then
     * even though our uid has dropped, we may still have groups
     * that enable us to do super-user things. This will fail if we
     * aren't root, so don't bother checking the return value, this
     * is just done as an optimistic privilege dropping function.
     */
    SAVE_ERRNO(setgroups(0, NULL));
  }

  if ((options->flags & UV_PROCESS_SETGID) && setgid(options->gid))
    uv__write_errno(error_fd);

  if ((options->flags & UV_PROCESS_SETUID) && setuid(options->uid))
    uv__write_errno(error_fd);

#if defined(__linux__) || defined(__FreeBSD__)
  if (options->cpumask != NULL) {
    cpumask_size = uv_cpumask_size();
    assert(options->cpumask_size >= (size_t)cpumask_size);

    CPU_ZERO(&cpuset);
    for (i = 0; i < cpumask_size; ++i) {
      if (options->cpumask[i]) {
        CPU_SET(i, &cpuset);
      }
    }

#if defined(__linux__)
    if (sched_setaffinity(0, sizeof(cpuset), &cpuset))
      uv__write_errno(error_fd);
#else
    n = pthread_setaffinity_np(pthread_self(), sizeof(cpuset), &cpuset);
    if (n)
      uv__write_int(error_fd, UV__ERR(n));
#endif
  }
#endif

  if (options->env != NULL)
    environ = options->env;

  /* Reset signal mask just before exec. */
  sigemptyset(&signewset);
  if (sigprocmask(SIG_SETMASK, &signewset, NULL) != 0)
    abort();

#ifdef __MVS__
  execvpe(options->file, options->args, environ);
#else
  execvp(options->file, options->args);
#endif

  uv__write_errno(error_fd);
}


#if defined(__APPLE__)
typedef struct uv__posix_spawn_fncs_tag {
  struct {
    int (*addchdir_np)(const posix_spawn_file_actions_t *, const char *);
  } file_actions;
} uv__posix_spawn_fncs_t;


static uv_once_t posix_spawn_init_once = UV_ONCE_INIT;
static uv__posix_spawn_fncs_t posix_spawn_fncs;
static int posix_spawn_can_use_setsid;


static void uv__spawn_init_posix_spawn_fncs(void) {
  /* Try to locate all non-portable functions at runtime */
  posix_spawn_fncs.file_actions.addchdir_np =
    dlsym(RTLD_DEFAULT, "posix_spawn_file_actions_addchdir_np");
}


static void uv__spawn_init_can_use_setsid(void) {
  int which[] = {CTL_KERN, KERN_OSRELEASE};
  unsigned major;
  unsigned minor;
  unsigned patch;
  char buf[256];
  size_t len;

  len = sizeof(buf);
  if (sysctl(which, ARRAY_SIZE(which), buf, &len, NULL, 0))
    return;

  /* NULL specifies to use LC_C_LOCALE */
  if (3 != sscanf_l(buf, NULL, "%u.%u.%u", &major, &minor, &patch))
    return;

  posix_spawn_can_use_setsid = (major >= 19);  /* macOS Catalina */
}


static void uv__spawn_init_posix_spawn(void) {
  /* Init handles to all potentially non-defined functions */
  uv__spawn_init_posix_spawn_fncs();

  /* Init feature detection for POSIX_SPAWN_SETSID flag */
  uv__spawn_init_can_use_setsid();
}


static int uv__spawn_set_posix_spawn_attrs(
    posix_spawnattr_t* attrs,
    const uv__posix_spawn_fncs_t* posix_spawn_fncs,
    const uv_process_options_t* options) {
  int err;
  unsigned int flags;
  sigset_t signal_set;

  err = posix_spawnattr_init(attrs);
  if (err != 0) {
    /* If initialization fails, no need to de-init, just return */
    return err;
  }

  if (options->flags & (UV_PROCESS_SETUID | UV_PROCESS_SETGID)) {
    /* kauth_cred_issuser currently requires exactly uid == 0 for these
     * posixspawn_attrs (set_groups_np, setuid_np, setgid_np), which deviates
     * from the normal specification of setuid (which also uses euid), and they
     * are also undocumented syscalls, so we do not use them. */
    err = ENOSYS;
    goto error;
  }

  if (options->cpumask != NULL) {
    err = ENOSYS;
    goto error;
  }

  /* Set flags for spawn behavior
   * 1) POSIX_SPAWN_CLOEXEC_DEFAULT: (Apple Extension) All descriptors in the
   *    parent will be treated as if they had been created with O_CLOEXEC. The
   *    only fds that will be passed on to the child are those manipulated by
   *    the file actions
   * 2) POSIX_SPAWN_SETSIGDEF: Signals mentioned in spawn-sigdefault in the
   *    spawn attributes will be reset to behave as their default
   * 3) POSIX_SPAWN_SETSIGMASK: Signal mask will be set to the value of
   *    spawn-sigmask in attributes
   * 4) POSIX_SPAWN_SETSID: Make the process a new session leader if a detached
   *    session was requested. */
  flags = POSIX_SPAWN_CLOEXEC_DEFAULT |
          POSIX_SPAWN_SETSIGDEF |
          POSIX_SPAWN_SETSIGMASK;
  if (options->flags & UV_PROCESS_DETACHED) {
    /* If running on a version of macOS where this flag is not supported,
     * revert back to the fork/exec flow. Otherwise posix_spawn will
     * silently ignore the flag. */
    if (!posix_spawn_can_use_setsid) {
      err = ENOSYS;
      goto error;
    }

    flags |= POSIX_SPAWN_SETSID;
  }
  err = posix_spawnattr_setflags(attrs, flags);
  if (err != 0)
    goto error;

  /* Reset all signal the child to their default behavior */
  sigfillset(&signal_set);
  err = posix_spawnattr_setsigdefault(attrs, &signal_set);
  if (err != 0)
    goto error;

  /* Reset the signal mask for all signals */
  sigemptyset(&signal_set);
  err = posix_spawnattr_setsigmask(attrs, &signal_set);
  if (err != 0)
    goto error;

  return err;

error:
  (void) posix_spawnattr_destroy(attrs);
  return err;
}


static int uv__spawn_set_posix_spawn_file_actions(
    posix_spawn_file_actions_t* actions,
    const uv__posix_spawn_fncs_t* posix_spawn_fncs,
    const uv_process_options_t* options,
    int stdio_count,
    int (*pipes)[2]) {
  int fd;
  int fd2;
  int use_fd;
  int err;

  err = posix_spawn_file_actions_init(actions);
  if (err != 0) {
    /* If initialization fails, no need to de-init, just return */
    return err;
  }

  /* Set the current working directory if requested */
  if (options->cwd != NULL) {
    if (posix_spawn_fncs->file_actions.addchdir_np == NULL) {
      err = ENOSYS;
      goto error;
    }

    err = posix_spawn_fncs->file_actions.addchdir_np(actions, options->cwd);
    if (err != 0)
      goto error;
  }

  /* Do not return ENOSYS after this point, as we may mutate pipes. */

  /* First duplicate low numbered fds, since it's not safe to duplicate them,
   * they could get replaced. Example: swapping stdout and stderr; without
   * this fd 2 (stderr) would be duplicated into fd 1, thus making both
   * stdout and stderr go to the same fd, which was not the intention. */
  for (fd = 0; fd < stdio_count; fd++) {
    use_fd = pipes[fd][1];
    if (use_fd < 0 || use_fd >= fd)
      continue;
    use_fd = stdio_count;
    for (fd2 = 0; fd2 < stdio_count; fd2++) {
      /* If we were not setting POSIX_SPAWN_CLOEXEC_DEFAULT, we would need to
       * also consider whether fcntl(fd, F_GETFD) returned without the
       * FD_CLOEXEC flag set. */
      if (pipes[fd2][1] == use_fd) {
        use_fd++;
        fd2 = 0;
      }
    }
    err = posix_spawn_file_actions_adddup2(
      actions,
      pipes[fd][1],
      use_fd);
    assert(err != ENOSYS);
    if (err != 0)
      goto error;
    pipes[fd][1] = use_fd;
  }

  /* Second, move the descriptors into their respective places */
  for (fd = 0; fd < stdio_count; fd++) {
    use_fd = pipes[fd][1];
    if (use_fd < 0) {
      if (fd >= 3)
        continue;
      else {
        /* If ignored, redirect to (or from) /dev/null, */
        err = posix_spawn_file_actions_addopen(
          actions,
          fd,
          "/dev/null",
          fd == 0 ? O_RDONLY : O_RDWR,
          0);
        assert(err != ENOSYS);
        if (err != 0)
          goto error;
        continue;
      }
    }

    if (fd == use_fd)
        err = posix_spawn_file_actions_addinherit_np(actions, fd);
    else
        err = posix_spawn_file_actions_adddup2(actions, use_fd, fd);
    assert(err != ENOSYS);
    if (err != 0)
      goto error;

    /* Make sure the fd is marked as non-blocking (state shared between child
     * and parent). */
    uv__nonblock_fcntl(use_fd, 0);
  }

  /* Finally, close all the superfluous descriptors */
  for (fd = 0; fd < stdio_count; fd++) {
    use_fd = pipes[fd][1];
    if (use_fd < stdio_count)
      continue;

    /* Check if we already closed this. */
    for (fd2 = 0; fd2 < fd; fd2++) {
      if (pipes[fd2][1] == use_fd)
          break;
    }
    if (fd2 < fd)
      continue;

    err = posix_spawn_file_actions_addclose(actions, use_fd);
    assert(err != ENOSYS);
    if (err != 0)
      goto error;
  }

  return 0;

error:
  (void) posix_spawn_file_actions_destroy(actions);
  return err;
}

char* uv__spawn_find_path_in_env(char** env) {
  char** env_iterator;
  const char path_var[] = "PATH=";

  /* Look for an environment variable called PATH in the
   * provided env array, and return its value if found */
  for (env_iterator = env; *env_iterator != NULL; env_iterator++) {
    if (strncmp(*env_iterator, path_var, sizeof(path_var) - 1) == 0) {
      /* Found "PATH=" at the beginning of the string */
      return *env_iterator + sizeof(path_var) - 1;
    }
  }

  return NULL;
}


static int uv__spawn_resolve_and_spawn(const uv_process_options_t* options,
                                       posix_spawnattr_t* attrs,
                                       posix_spawn_file_actions_t* actions,
                                       pid_t* pid) {
  const char *p;
  const char *z;
  const char *path;
  size_t l;
  size_t k;
  int err;
  int seen_eacces;

  path = NULL;
  err = -1;
  seen_eacces = 0;

  /* Short circuit for erroneous case */
  if (options->file == NULL)
    return ENOENT;

  /* The environment for the child process is that of the parent unless overridden
   * by options->env */
  char** env = environ;
  if (options->env != NULL)
    env = options->env;

  /* If options->file contains a slash, posix_spawn/posix_spawnp should behave
   * the same, and do not involve PATH resolution at all. The libc
   * `posix_spawnp` provided by Apple is buggy (since 10.15), so we now emulate it
   * here, per https://github.com/libuv/libuv/pull/3583. */
  if (strchr(options->file, '/') != NULL) {
    do
      err = posix_spawn(pid, options->file, actions, attrs, options->args, env);
    while (err == EINTR);
    return err;
  }

  /* Look for the definition of PATH in the provided env */
  path = uv__spawn_find_path_in_env(env);

  /* The following resolution logic (execvpe emulation) is copied from
   * https://git.musl-libc.org/cgit/musl/tree/src/process/execvp.c
   * and adapted to work for our specific usage */

  /* If no path was provided in env, use the default value
   * to look for the executable */
  if (path == NULL)
    path = _PATH_DEFPATH;

  k = strnlen(options->file, NAME_MAX + 1);
  if (k > NAME_MAX)
    return ENAMETOOLONG;

  l = strnlen(path, PATH_MAX - 1) + 1;

  for (p = path;; p = z) {
    /* Compose the new process file from the entry in the PATH
     * environment variable and the actual file name */
    char b[PATH_MAX + NAME_MAX];
    z = strchr(p, ':');
    if (!z)
      z = p + strlen(p);
    if ((size_t)(z - p) >= l) {
      if (!*z++)
        break;

      continue;
    }
    memcpy(b, p, z - p);
    b[z - p] = '/';
    memcpy(b + (z - p) + (z > p), options->file, k + 1);

    /* Try to spawn the new process file. If it fails with ENOENT, the
     * new process file is not in this PATH entry, continue with the next
     * PATH entry. */
    do
      err = posix_spawn(pid, b, actions, attrs, options->args, env);
    while (err == EINTR);

    switch (err) {
    case EACCES:
      seen_eacces = 1;
      break; /* continue search */
    case ENOENT:
    case ENOTDIR:
      break; /* continue search */
    default:
      return err;
    }

    if (!*z++)
      break;
  }

  if (seen_eacces)
    return EACCES;
  return err;
}


static int uv__spawn_and_init_child_posix_spawn(
    const uv_process_options_t* options,
    int stdio_count,
    int (*pipes)[2],
    pid_t* pid,
    const uv__posix_spawn_fncs_t* posix_spawn_fncs) {
  int err;
  posix_spawnattr_t attrs;
  posix_spawn_file_actions_t actions;

  err = uv__spawn_set_posix_spawn_attrs(&attrs, posix_spawn_fncs, options);
  if (err != 0)
    goto error;

  /* This may mutate pipes. */
  err = uv__spawn_set_posix_spawn_file_actions(&actions,
                                               posix_spawn_fncs,
                                               options,
                                               stdio_count,
                                               pipes);
  if (err != 0) {
    (void) posix_spawnattr_destroy(&attrs);
    goto error;
  }

  /* Try to spawn options->file resolving in the provided environment
   * if any */
  err = uv__spawn_resolve_and_spawn(options, &attrs, &actions, pid);
  assert(err != ENOSYS);

  /* Destroy the actions/attributes */
  (void) posix_spawn_file_actions_destroy(&actions);
  (void) posix_spawnattr_destroy(&attrs);

error:
  /* In an error situation, the attributes and file actions are
   * already destroyed, only the happy path requires cleanup */
  return UV__ERR(err);
}
#endif

static int uv__spawn_and_init_child_fork(const uv_process_options_t* options,
                                         int stdio_count,
                                         int (*pipes)[2],
                                         int error_fd,
                                         pid_t* pid) {
  sigset_t signewset;
  sigset_t sigoldset;

  /* Start the child with most signals blocked, to avoid any issues before we
   * can reset them, but allow program failures to exit (and not hang). */
  sigfillset(&signewset);
  sigdelset(&signewset, SIGKILL);
  sigdelset(&signewset, SIGSTOP);
  sigdelset(&signewset, SIGTRAP);
  sigdelset(&signewset, SIGSEGV);
  sigdelset(&signewset, SIGBUS);
  sigdelset(&signewset, SIGILL);
  sigdelset(&signewset, SIGSYS);
  sigdelset(&signewset, SIGABRT);
  if (pthread_sigmask(SIG_BLOCK, &signewset, &sigoldset) != 0)
    abort();

  *pid = fork();

  if (*pid == 0) {
    /* Fork succeeded, in the child process */
    uv__process_child_init(options, stdio_count, pipes, error_fd);
    abort();
  }

  if (pthread_sigmask(SIG_SETMASK, &sigoldset, NULL) != 0)
    abort();

  if (*pid == -1)
    /* Failed to fork */
    return UV__ERR(errno);

  /* Fork succeeded, in the parent process */
  return 0;
}

static int uv__spawn_and_init_child(
    uv_loop_t* loop,
    const uv_process_options_t* options,
    int stdio_count,
    int (*pipes)[2],
    pid_t* pid) {
  int signal_pipe[2] = { -1, -1 };
  int status;
  int err;
  int exec_errorno;
  ssize_t r;

#if defined(__APPLE__)
  uv_once(&posix_spawn_init_once, uv__spawn_init_posix_spawn);

  /* Special child process spawn case for macOS Big Sur (11.0) onwards
   *
   * Big Sur introduced a significant performance degradation on a call to
   * fork/exec when the process has many pages mmaped in with MAP_JIT, like, say
   * a javascript interpreter. Electron-based applications, for example,
   * are impacted; though the magnitude of the impact depends on how much the
   * app relies on subprocesses.
   *
   * On macOS, though, posix_spawn is implemented in a way that does not
   * exhibit the problem. This block implements the forking and preparation
   * logic with posix_spawn and its related primitives. It also takes advantage of
   * the macOS extension POSIX_SPAWN_CLOEXEC_DEFAULT that makes impossible to
   * leak descriptors to the child process. */
  err = uv__spawn_and_init_child_posix_spawn(options,
                                             stdio_count,
                                             pipes,
                                             pid,
                                             &posix_spawn_fncs);

  /* The posix_spawn flow will return UV_ENOSYS if any of the posix_spawn_x_np
   * non-standard functions is both _needed_ and _undefined_. In those cases,
   * default back to the fork/execve strategy. For all other errors, just fail. */
  if (err != UV_ENOSYS)
    return err;

#endif

  /* This pipe is used by the parent to wait until
   * the child has called `execve()`. We need this
   * to avoid the following race condition:
   *
   *    if ((pid = fork()) > 0) {
   *      kill(pid, SIGTERM);
   *    }
   *    else if (pid == 0) {
   *      execve("/bin/cat", argp, envp);
   *    }
   *
   * The parent sends a signal immediately after forking.
   * Since the child may not have called `execve()` yet,
   * there is no telling what process receives the signal,
   * our fork or /bin/cat.
   *
   * To avoid ambiguity, we create a pipe with both ends
   * marked close-on-exec. Then, after the call to `fork()`,
   * the parent polls the read end until it EOFs or errors with EPIPE.
   */
  err = uv__make_pipe(signal_pipe, 0);
  if (err)
    return err;

  /* Acquire write lock to prevent opening new fds in worker threads */
  uv_rwlock_wrlock(&loop->cloexec_lock);

  err = uv__spawn_and_init_child_fork(options, stdio_count, pipes, signal_pipe[1], pid);

  /* Release lock in parent process */
  uv_rwlock_wrunlock(&loop->cloexec_lock);

  uv__close(signal_pipe[1]);

  if (err == 0) {
    do
      r = read(signal_pipe[0], &exec_errorno, sizeof(exec_errorno));
    while (r == -1 && errno == EINTR);

    if (r == 0)
      ; /* okay, EOF */
    else if (r == sizeof(exec_errorno)) {
      do
        err = waitpid(*pid, &status, 0); /* okay, read errorno */
      while (err == -1 && errno == EINTR);
      assert(err == *pid);
      err = exec_errorno;
    } else if (r == -1 && errno == EPIPE) {
      /* Something unknown happened to our child before spawn */
      do
        err = waitpid(*pid, &status, 0); /* okay, got EPIPE */
      while (err == -1 && errno == EINTR);
      assert(err == *pid);
      err = UV_EPIPE;
    } else
      abort();
  }

  uv__close_nocheckstdio(signal_pipe[0]);

  return err;
}
#endif /* ISN'T TARGET_OS_TV || TARGET_OS_WATCH */

int uv_spawn(uv_loop_t* loop,
             uv_process_t* process,
             const uv_process_options_t* options) {
#if defined(__APPLE__) && (TARGET_OS_TV || TARGET_OS_WATCH)
  /* fork is marked __WATCHOS_PROHIBITED __TVOS_PROHIBITED. */
  return UV_ENOSYS;
#else
  int pipes_storage[8][2];
  int (*pipes)[2];
  int stdio_count;
  pid_t pid;
  int err;
  int exec_errorno;
  int i;

  if (options->cpumask != NULL) {
#if defined(__linux__) || defined(__FreeBSD__)
    if (options->cpumask_size < (size_t)uv_cpumask_size()) {
      return UV_EINVAL;
    }
#else
    return UV_ENOTSUP;
#endif
  }

  assert(options->file != NULL);
  assert(!(options->flags & ~(UV_PROCESS_DETACHED |
                              UV_PROCESS_SETGID |
                              UV_PROCESS_SETUID |
                              UV_PROCESS_WINDOWS_FILE_PATH_EXACT_NAME |
                              UV_PROCESS_WINDOWS_HIDE |
                              UV_PROCESS_WINDOWS_HIDE_CONSOLE |
                              UV_PROCESS_WINDOWS_HIDE_GUI |
                              UV_PROCESS_WINDOWS_VERBATIM_ARGUMENTS |
                              UV_PROCESS_WINDOWS_USE_PARENT_ERROR_MODE)));

  uv__handle_init(loop, (uv_handle_t*)process, UV_PROCESS);
  uv__queue_init(&process->queue);
  process->status = 0;

  stdio_count = options->stdio_count;
  if (stdio_count < 3)
    stdio_count = 3;

  err = UV_ENOMEM;
  pipes = pipes_storage;
  if (stdio_count > (int) ARRAY_SIZE(pipes_storage))
    pipes = uv__malloc(stdio_count * sizeof(*pipes));

  if (pipes == NULL)
    goto error;

  for (i = 0; i < stdio_count; i++) {
    pipes[i][0] = -1;
    pipes[i][1] = -1;
  }

  for (i = 0; i < options->stdio_count; i++) {
    err = uv__process_init_stdio(options->stdio + i, pipes[i]);
    if (err)
      goto error;
  }

#ifdef UV_USE_SIGCHLD
  uv_signal_start(&loop->child_watcher, uv__chld, SIGCHLD);
#endif

  /* Spawn the child */
  exec_errorno = uv__spawn_and_init_child(loop, options, stdio_count, pipes, &pid);

#if 0
  /* This runs into a nodejs issue (it expects initialized streams, even if the
   * exec failed).
   * See https://github.com/libuv/libuv/pull/3107#issuecomment-782482608 */
  if (exec_errorno != 0)
      goto error;
#endif

  /* Activate this handle if exec() happened successfully, even if we later
   * fail to open a stdio handle. This ensures we can eventually reap the child
   * with waitpid. */
  if (exec_errorno == 0) {
#ifndef UV_USE_SIGCHLD
    struct kevent event;
    EV_SET(&event, pid, EVFILT_PROC, EV_ADD | EV_ONESHOT, NOTE_EXIT, 0, 0);
    if (kevent(loop->backend_fd, &event, 1, NULL, 0, NULL)) {
      if (errno != ESRCH)
        abort();
      /* Process already exited. Call waitpid on the next loop iteration. */
      process->flags |= UV_HANDLE_REAP;
      loop->flags |= UV_LOOP_REAP_CHILDREN;
    }
    /* This prevents uv__io_poll() from bailing out prematurely, being unaware
     * that we added an event here for it to react to. We will decrement this
     * again after the waitpid call succeeds. */
    loop->nfds++;
#endif

    process->pid = pid;
    process->exit_cb = options->exit_cb;
    uv__queue_insert_tail(&loop->process_handles, &process->queue);
    uv__handle_start(process);
  }

  for (i = 0; i < options->stdio_count; i++) {
    err = uv__process_open_stream(options->stdio + i, pipes[i]);
    if (err == 0)
      continue;

    while (i--)
      uv__process_close_stream(options->stdio + i);

    goto error;
  }

  if (pipes != pipes_storage)
    uv__free(pipes);

  return exec_errorno;

error:
  if (pipes != NULL) {
    for (i = 0; i < stdio_count; i++) {
      if (i < options->stdio_count)
        if (options->stdio[i].flags & (UV_INHERIT_FD | UV_INHERIT_STREAM))
          continue;
      if (pipes[i][0] != -1)
        uv__close_nocheckstdio(pipes[i][0]);
      if (pipes[i][1] != -1)
        uv__close_nocheckstdio(pipes[i][1]);
    }

    if (pipes != pipes_storage)
      uv__free(pipes);
  }

  return err;
#endif
}


int uv_process_kill(uv_process_t* process, int signum) {
  return uv_kill(process->pid, signum);
}


int uv_kill(int pid, int signum) {
  if (kill(pid, signum)) {
#if defined(__MVS__)
    /* EPERM is returned if the process is a zombie. */
    siginfo_t infop;
    if (errno == EPERM &&
        waitid(P_PID, pid, &infop, WNOHANG | WNOWAIT | WEXITED) == 0)
      return 0;
#endif
    return UV__ERR(errno);
  } else
    return 0;
}


void uv__process_close(uv_process_t* handle) {
  uv__queue_remove(&handle->queue);
  uv__handle_stop(handle);
#ifdef UV_USE_SIGCHLD
  if (uv__queue_empty(&handle->loop->process_handles))
    uv_signal_stop(&handle->loop->child_watcher);
#endif
}<|MERGE_RESOLUTION|>--- conflicted
+++ resolved
@@ -65,7 +65,6 @@
 # include "zos-base.h"
 #endif
 
-<<<<<<< HEAD
 #if defined(__linux__)
 # define uv__cpu_set_t cpu_set_t
 #elif defined(__FreeBSD__)
@@ -75,14 +74,7 @@
 # define uv__cpu_set_t cpuset_t
 #endif
 
-#if defined(__APPLE__) || \
-    defined(__DragonFly__) || \
-    defined(__FreeBSD__) || \
-    defined(__NetBSD__) || \
-    defined(__OpenBSD__)
-=======
 #ifdef UV_HAVE_KQUEUE
->>>>>>> 8fb9cb91
 #include <sys/event.h>
 #else
 #define UV_USE_SIGCHLD
