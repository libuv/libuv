/* Copyright Joyent, Inc. and other Node contributors. All rights reserved.
 *
 * Permission is hereby granted, free of charge, to any person obtaining a copy
 * of this software and associated documentation files (the "Software"), to
 * deal in the Software without restriction, including without limitation the
 * rights to use, copy, modify, merge, publish, distribute, sublicense, and/or
 * sell copies of the Software, and to permit persons to whom the Software is
 * furnished to do so, subject to the following conditions:
 *
 * The above copyright notice and this permission notice shall be included in
 * all copies or substantial portions of the Software.
 *
 * THE SOFTWARE IS PROVIDED "AS IS", WITHOUT WARRANTY OF ANY KIND, EXPRESS OR
 * IMPLIED, INCLUDING BUT NOT LIMITED TO THE WARRANTIES OF MERCHANTABILITY,
 * FITNESS FOR A PARTICULAR PURPOSE AND NONINFRINGEMENT. IN NO EVENT SHALL THE
 * AUTHORS OR COPYRIGHT HOLDERS BE LIABLE FOR ANY CLAIM, DAMAGES OR OTHER
 * LIABILITY, WHETHER IN AN ACTION OF CONTRACT, TORT OR OTHERWISE, ARISING
 * FROM, OUT OF OR IN CONNECTION WITH THE SOFTWARE OR THE USE OR OTHER DEALINGS
 * IN THE SOFTWARE.
 */

#include "uv.h"
#include "internal.h"

#include <stdio.h>
#include <stdlib.h>
#include <assert.h>
#include <errno.h>

#include <sys/types.h>
#include <sys/wait.h>
#include <unistd.h>
#include <fcntl.h>
#include <poll.h>

#if defined(__APPLE__) && !TARGET_OS_IPHONE
# include <crt_externs.h>
# define environ (*_NSGetEnviron())
#else
extern char **environ;
#endif

#if defined(__linux__) || defined(__GLIBC__)
# include <grp.h>
#endif

#if defined(__MVS__)
# include "zos-base.h"
#endif


static void uv__chld(uv_signal_t* handle, int signum) {
  uv_process_t* process;
  uv_loop_t* loop;
  int exit_status;
  int term_signal;
  int status;
  pid_t pid;
  QUEUE pending;
  QUEUE* q;
  QUEUE* h;

  assert(signum == SIGCHLD);

  QUEUE_INIT(&pending);
  loop = handle->loop;

  h = &loop->process_handles;
  q = QUEUE_HEAD(h);
  while (q != h) {
    process = QUEUE_DATA(q, uv_process_t, queue);
    q = QUEUE_NEXT(q);

    do
      pid = waitpid(process->pid, &status, WNOHANG);
    while (pid == -1 && errno == EINTR);

    if (pid == 0)
      continue;

    if (pid == -1) {
      if (errno != ECHILD)
        abort();
      continue;
    }

    process->status = status;
    QUEUE_REMOVE(&process->queue);
    QUEUE_INSERT_TAIL(&pending, &process->queue);
  }

  h = &pending;
  q = QUEUE_HEAD(h);
  while (q != h) {
    process = QUEUE_DATA(q, uv_process_t, queue);
    q = QUEUE_NEXT(q);

    QUEUE_REMOVE(&process->queue);
    QUEUE_INIT(&process->queue);
    uv__handle_stop(process);

    if (process->exit_cb == NULL)
      continue;

    exit_status = 0;
    if (WIFEXITED(process->status))
      exit_status = WEXITSTATUS(process->status);

    term_signal = 0;
    if (WIFSIGNALED(process->status))
      term_signal = WTERMSIG(process->status);

    process->exit_cb(process, exit_status, term_signal);
  }
  assert(QUEUE_EMPTY(&pending));
}

/*
 * Used for initializing stdio streams like options.stdin_stream. Returns
 * zero on success. See also the cleanup section in uv_spawn().
 */
static int uv__process_init_stdio(const uv_stdio_container_t stdio[],
                                  int (*pipes)[2],
                                  int i) {
  const uv_stdio_container_t* a;
  const uv_stdio_container_t* b;
  int mask;
  int j;
  int fd;

  mask = UV_IGNORE | UV_CREATE_PIPE | UV_INHERIT_FD | UV_INHERIT_STREAM;

  a = stdio + i;
  switch (a->flags & mask) {
  case UV_IGNORE:
    return 0;

  case UV_CREATE_PIPE:
    assert(a->data.stream != NULL);

    for (j = 0; j < i; j++) {
      b = stdio + j;
      if ((b->flags & UV_CREATE_PIPE) && b->data.stream == a->data.stream) {
        pipes[i][1] = pipes[j][1];
        return 0;
      }
    }

    if (a->data.stream->type != UV_NAMED_PIPE)
      return UV_EINVAL;
    else
<<<<<<< HEAD
      return uv__make_socketpair(pipes[i]);
=======
      return uv_socketpair(SOCK_STREAM, 0, fds, 0, 0);
>>>>>>> b12699b1

  case UV_INHERIT_FD:
  case UV_INHERIT_STREAM:
    if (a->flags & UV_INHERIT_FD)
      fd = a->data.fd;
    else
      fd = uv__stream_fd(a->data.stream);

    if (fd == -1)
      return UV_EINVAL;

    pipes[i][1] = fd;
    return 0;

  default:
    assert(0 && "Unexpected flags");
    return UV_EINVAL;
  }
}


static int uv__process_open_stream(uv_stdio_container_t* container,
                                   int pipefds[2]) {
  int flags;
  int err;

  if (!(container->flags & UV_CREATE_PIPE) || pipefds[0] < 0)
    return 0;

  err = uv__close(pipefds[1]);
  if (err != 0)
    abort();

  pipefds[1] = -1;
  uv__nonblock(pipefds[0], 1);

  flags = 0;
  if (container->flags & UV_WRITABLE_PIPE)
    flags |= UV_HANDLE_READABLE;
  if (container->flags & UV_READABLE_PIPE)
    flags |= UV_HANDLE_WRITABLE;

  return uv__stream_open(container->data.stream, pipefds[0], flags);
}


static void uv__process_close_stream(uv_stdio_container_t* container) {
  if (!(container->flags & UV_CREATE_PIPE)) return;
  uv__stream_close(container->data.stream);
}


static void uv__write_int(int fd, int val) {
  ssize_t n;

  do
    n = write(fd, &val, sizeof(val));
  while (n == -1 && errno == EINTR);

  if (n == -1 && errno == EPIPE)
    return; /* parent process has quit */

  assert(n == sizeof(val));
}


static void uv__write_errno(int error_fd) {
  uv__write_int(error_fd, UV__ERR(errno));
  _exit(127);
}


#if !(defined(__APPLE__) && (TARGET_OS_TV || TARGET_OS_WATCH))
/* execvp is marked __WATCHOS_PROHIBITED __TVOS_PROHIBITED, so must be
 * avoided. Since this isn't called on those targets, the function
 * doesn't even need to be defined for them.
 */
static void uv__process_child_init(const uv_process_options_t* options,
                                   int stdio_count,
                                   int (*pipes)[2],
                                   int error_fd) {
  sigset_t set;
  int close_fd;
  int use_fd;
  int err;
  int fd;
  int n;

  if (options->flags & UV_PROCESS_DETACHED)
    setsid();

  /* First duplicate low numbered fds, since it's not safe to duplicate them,
   * they could get replaced. Example: swapping stdout and stderr; without
   * this fd 2 (stderr) would be duplicated into fd 1, thus making both
   * stdout and stderr go to the same fd, which was not the intention. */
  for (fd = 0; fd < stdio_count; fd++) {
    use_fd = pipes[fd][1];
    if (use_fd < 0 || use_fd >= fd)
      continue;
    pipes[fd][1] = fcntl(use_fd, F_DUPFD, stdio_count);
    if (pipes[fd][1] == -1)
      uv__write_errno(error_fd);
  }

  for (fd = 0; fd < stdio_count; fd++) {
    close_fd = pipes[fd][0];
    use_fd = pipes[fd][1];

    if (use_fd < 0) {
      if (fd >= 3)
        continue;
      else {
        /* redirect stdin, stdout and stderr to /dev/null even if UV_IGNORE is
         * set
         */
        use_fd = open("/dev/null", fd == 0 ? O_RDONLY : O_RDWR);
        close_fd = use_fd;

        if (use_fd < 0)
          uv__write_errno(error_fd);
      }
    }

    if (fd == use_fd)
      uv__cloexec_fcntl(use_fd, 0);
    else
      fd = dup2(use_fd, fd);

    if (fd == -1)
      uv__write_errno(error_fd);

    if (fd <= 2)
      uv__nonblock_fcntl(fd, 0);

    if (close_fd >= stdio_count)
      uv__close(close_fd);
  }

  for (fd = 0; fd < stdio_count; fd++) {
    use_fd = pipes[fd][1];

    if (use_fd >= stdio_count)
      uv__close(use_fd);
  }

  if (options->cwd != NULL && chdir(options->cwd))
    uv__write_errno(error_fd);

  if (options->flags & (UV_PROCESS_SETUID | UV_PROCESS_SETGID)) {
    /* When dropping privileges from root, the `setgroups` call will
     * remove any extraneous groups. If we don't call this, then
     * even though our uid has dropped, we may still have groups
     * that enable us to do super-user things. This will fail if we
     * aren't root, so don't bother checking the return value, this
     * is just done as an optimistic privilege dropping function.
     */
    SAVE_ERRNO(setgroups(0, NULL));
  }

  if ((options->flags & UV_PROCESS_SETGID) && setgid(options->gid))
    uv__write_errno(error_fd);

  if ((options->flags & UV_PROCESS_SETUID) && setuid(options->uid))
    uv__write_errno(error_fd);

  if (options->env != NULL) {
    environ = options->env;
  }

  /* Reset signal disposition.  Use a hard-coded limit because NSIG
   * is not fixed on Linux: it's either 32, 34 or 64, depending on
   * whether RT signals are enabled.  We are not allowed to touch
   * RT signal handlers, glibc uses them internally.
   */
  for (n = 1; n < 32; n += 1) {
    if (n == SIGKILL || n == SIGSTOP)
      continue;  /* Can't be changed. */

#if defined(__HAIKU__)
    if (n == SIGKILLTHR)
      continue;  /* Can't be changed. */
#endif

    if (SIG_ERR != signal(n, SIG_DFL))
      continue;

    uv__write_errno(error_fd);
  }

  /* Reset signal mask. */
  sigemptyset(&set);
  err = pthread_sigmask(SIG_SETMASK, &set, NULL);

  if (err != 0)
    uv__write_errno(error_fd);

#ifdef __MVS__
  execvpe(options->file, options->args, environ);
#else
  execvp(options->file, options->args);
#endif

  uv__write_errno(error_fd);
}
#endif


int uv_spawn(uv_loop_t* loop,
             uv_process_t* process,
             const uv_process_options_t* options) {
#if defined(__APPLE__) && (TARGET_OS_TV || TARGET_OS_WATCH)
  /* fork is marked __WATCHOS_PROHIBITED __TVOS_PROHIBITED. */
  return UV_ENOSYS;
#else
  int signal_pipe[2] = { -1, -1 };
  int pipes_storage[8][2];
  int (*pipes)[2];
  int stdio_count;
  ssize_t r;
  pid_t pid;
  int err;
  int exec_errorno;
  int i;
  int status;

  assert(options->file != NULL);
  assert(!(options->flags & ~(UV_PROCESS_DETACHED |
                              UV_PROCESS_SETGID |
                              UV_PROCESS_SETUID |
                              UV_PROCESS_WINDOWS_HIDE |
                              UV_PROCESS_WINDOWS_HIDE_CONSOLE |
                              UV_PROCESS_WINDOWS_HIDE_GUI |
                              UV_PROCESS_WINDOWS_VERBATIM_ARGUMENTS)));

  uv__handle_init(loop, (uv_handle_t*)process, UV_PROCESS);
  QUEUE_INIT(&process->queue);

  stdio_count = options->stdio_count;
  if (stdio_count < 3)
    stdio_count = 3;

  err = UV_ENOMEM;
  pipes = pipes_storage;
  if (stdio_count > (int) ARRAY_SIZE(pipes_storage))
    pipes = uv__malloc(stdio_count * sizeof(*pipes));

  if (pipes == NULL)
    goto error;

  for (i = 0; i < stdio_count; i++) {
    pipes[i][0] = -1;
    pipes[i][1] = -1;
  }

  for (i = 0; i < options->stdio_count; i++) {
    err = uv__process_init_stdio(options->stdio, pipes, i);
    if (err)
      goto error;
  }

  /* This pipe is used by the parent to wait until
   * the child has called `execve()`. We need this
   * to avoid the following race condition:
   *
   *    if ((pid = fork()) > 0) {
   *      kill(pid, SIGTERM);
   *    }
   *    else if (pid == 0) {
   *      execve("/bin/cat", argp, envp);
   *    }
   *
   * The parent sends a signal immediately after forking.
   * Since the child may not have called `execve()` yet,
   * there is no telling what process receives the signal,
   * our fork or /bin/cat.
   *
   * To avoid ambiguity, we create a pipe with both ends
   * marked close-on-exec. Then, after the call to `fork()`,
   * the parent polls the read end until it EOFs or errors with EPIPE.
   */
  err = uv__make_pipe(signal_pipe, 0);
  if (err)
    goto error;

  uv_signal_start(&loop->child_watcher, uv__chld, SIGCHLD);

  /* Acquire write lock to prevent opening new fds in worker threads */
  uv_rwlock_wrlock(&loop->cloexec_lock);
  pid = fork();

  if (pid == -1) {
    err = UV__ERR(errno);
    uv_rwlock_wrunlock(&loop->cloexec_lock);
    uv__close(signal_pipe[0]);
    uv__close(signal_pipe[1]);
    goto error;
  }

  if (pid == 0) {
    uv__process_child_init(options, stdio_count, pipes, signal_pipe[1]);
    abort();
  }

  /* Release lock in parent process */
  uv_rwlock_wrunlock(&loop->cloexec_lock);
  uv__close(signal_pipe[1]);

  process->status = 0;
  exec_errorno = 0;
  do
    r = read(signal_pipe[0], &exec_errorno, sizeof(exec_errorno));
  while (r == -1 && errno == EINTR);

  if (r == 0)
    ; /* okay, EOF */
  else if (r == sizeof(exec_errorno)) {
    do
      err = waitpid(pid, &status, 0); /* okay, read errorno */
    while (err == -1 && errno == EINTR);
    assert(err == pid);
  } else if (r == -1 && errno == EPIPE) {
    do
      err = waitpid(pid, &status, 0); /* okay, got EPIPE */
    while (err == -1 && errno == EINTR);
    assert(err == pid);
  } else
    abort();

  uv__close_nocheckstdio(signal_pipe[0]);

  for (i = 0; i < options->stdio_count; i++) {
    err = uv__process_open_stream(options->stdio + i, pipes[i]);
    if (err == 0)
      continue;

    while (i--)
      uv__process_close_stream(options->stdio + i);

    goto error;
  }

  /* Only activate this handle if exec() happened successfully */
  if (exec_errorno == 0) {
    QUEUE_INSERT_TAIL(&loop->process_handles, &process->queue);
    uv__handle_start(process);
  }

  process->pid = pid;
  process->exit_cb = options->exit_cb;

  if (pipes != pipes_storage)
    uv__free(pipes);

  return exec_errorno;

error:
  if (pipes != NULL) {
    for (i = 0; i < options->stdio_count; i++) {
      /* Close each pipe once.  We call socketpair() on the first
       * occurrence of each pipe: that's the only case where pipes[i][0]
       * != -1 and the only fds to close here.  Subsequent occurrences
       * of an identical pipe only set pipes[i][1] (akin to
       * UV_INHERIT_FD and UV_INHERIT_STREAM) and that file descriptor
       * was closed here upon the first occurrence: don't double-close.
       * Don't close UV_INHERIT_FD or UV_INHERIT_STREAM.
       */
      if (pipes[i][0] != -1) {
        uv__close_nocheckstdio(pipes[i][0]);
        uv__close_nocheckstdio(pipes[i][1]);
      }
    }

    if (pipes != pipes_storage)
      uv__free(pipes);
  }

  return err;
#endif
}


int uv_process_kill(uv_process_t* process, int signum) {
  return uv_kill(process->pid, signum);
}


int uv_kill(int pid, int signum) {
  if (kill(pid, signum))
    return UV__ERR(errno);
  else
    return 0;
}


void uv__process_close(uv_process_t* handle) {
  QUEUE_REMOVE(&handle->queue);
  uv__handle_stop(handle);
  if (QUEUE_EMPTY(&handle->loop->process_handles))
    uv_signal_stop(&handle->loop->child_watcher);
}<|MERGE_RESOLUTION|>--- conflicted
+++ resolved
@@ -149,11 +149,7 @@
     if (a->data.stream->type != UV_NAMED_PIPE)
       return UV_EINVAL;
     else
-<<<<<<< HEAD
-      return uv__make_socketpair(pipes[i]);
-=======
-      return uv_socketpair(SOCK_STREAM, 0, fds, 0, 0);
->>>>>>> b12699b1
+      return uv_socketpair(SOCK_STREAM, 0, pipes[i], 0, 0);
 
   case UV_INHERIT_FD:
   case UV_INHERIT_STREAM:
