/* Copyright Joyent, Inc. and other Node contributors. All rights reserved.
 *
 * Permission is hereby granted, free of charge, to any person obtaining a copy
 * of this software and associated documentation files (the "Software"), to
 * deal in the Software without restriction, including without limitation the
 * rights to use, copy, modify, merge, publish, distribute, sublicense, and/or
 * sell copies of the Software, and to permit persons to whom the Software is
 * furnished to do so, subject to the following conditions:
 *
 * The above copyright notice and this permission notice shall be included in
 * all copies or substantial portions of the Software.
 *
 * THE SOFTWARE IS PROVIDED "AS IS", WITHOUT WARRANTY OF ANY KIND, EXPRESS OR
 * IMPLIED, INCLUDING BUT NOT LIMITED TO THE WARRANTIES OF MERCHANTABILITY,
 * FITNESS FOR A PARTICULAR PURPOSE AND NONINFRINGEMENT. IN NO EVENT SHALL THE
 * AUTHORS OR COPYRIGHT HOLDERS BE LIABLE FOR ANY CLAIM, DAMAGES OR OTHER
 * LIABILITY, WHETHER IN AN ACTION OF CONTRACT, TORT OR OTHERWISE, ARISING
 * FROM, OUT OF OR IN CONNECTION WITH THE SOFTWARE OR THE USE OR OTHER DEALINGS
 * IN THE SOFTWARE.
 */

#include "uv.h"
#include "internal.h"

#include <assert.h>
#include <errno.h>
#include <string.h>
#include <sys/un.h>
#include <unistd.h>
#include <stdlib.h>


int uv_pipe_init(uv_loop_t* loop, uv_pipe_t* handle, int ipc) {
  uv__stream_init(loop, (uv_stream_t*)handle, UV_NAMED_PIPE);
  handle->shutdown_req = NULL;
  handle->connect_req = NULL;
  handle->pipe_fname = NULL;
  handle->ipc = ipc;
  return 0;
}


int uv_pipe_bind(uv_pipe_t* handle, const char* name) {
  struct sockaddr_un saddr;
  const char* pipe_fname;
  int sockfd;
  int err;
  size_t name_len;

  pipe_fname = NULL;
  sockfd = -1;
  name_len = strlen(name);

  if (name_len > sizeof(saddr.sun_path) - 1)
    return -ENAMETOOLONG;

  /* Already bound? */
  if (uv__stream_fd(handle) >= 0)
    return UV_EINVAL;

  /* Make a copy of the file name, it outlives this function's scope. */
  pipe_fname = uv__strdup(name);
  if (pipe_fname == NULL)
    return UV_ENOMEM;

  /* We've got a copy, don't touch the original any more. */
  name = NULL;

  err = uv__socket(AF_UNIX, SOCK_STREAM, 0);
  if (err < 0)
    goto err_socket;
  sockfd = err;

  memset(&saddr, 0, sizeof saddr);
  memcpy(saddr.sun_path, pipe_fname, name_len);
  saddr.sun_family = AF_UNIX;

  if (bind(sockfd, (struct sockaddr*)&saddr, sizeof saddr)) {
    err = UV__ERR(errno);
    /* Convert ENOENT to EACCES for compatibility with Windows. */
    if (err == UV_ENOENT)
      err = UV_EACCES;

    uv__close(sockfd);
    goto err_socket;
  }

  /* Success. */
  handle->flags |= UV_HANDLE_BOUND;
  handle->pipe_fname = pipe_fname; /* Is a strdup'ed copy. */
  handle->io_watcher.fd = sockfd;
  return 0;

err_socket:
  uv__free((void*)pipe_fname);
  return err;
}


int uv_pipe_listen(uv_pipe_t* handle, int backlog, uv_connection_cb cb) {
  if (uv__stream_fd(handle) == -1)
    return UV_EINVAL;

#if defined(__MVS__)
  /* On zOS, backlog=0 has undefined behaviour */
  if (backlog == 0)
    backlog = 1;
  else if (backlog < 0)
    backlog = SOMAXCONN;
#endif

  if (listen(uv__stream_fd(handle), backlog))
    return UV__ERR(errno);

  handle->connection_cb = cb;
  handle->io_watcher.cb = uv__server_io;
  uv__io_start(handle->loop, &handle->io_watcher, POLLIN);
  return 0;
}


void uv__pipe_close(uv_pipe_t* handle) {
  if (handle->pipe_fname) {
    /*
     * Unlink the file system entity before closing the file descriptor.
     * Doing it the other way around introduces a race where our process
     * unlinks a socket with the same name that's just been created by
     * another thread or process.
     */
    unlink(handle->pipe_fname);
    uv__free((void*)handle->pipe_fname);
    handle->pipe_fname = NULL;
  }

  uv__stream_close((uv_stream_t*)handle);
}


<<<<<<< HEAD
int uv_pipe_open(uv_pipe_t* handle, uv_os_fd_t fd) {
=======
int uv_pipe_open(uv_pipe_t* handle, uv_file fd) {
  int flags;
  int mode;
>>>>>>> 34c12788
  int err;
  flags = 0;

  if (uv__fd_exists(handle->loop, fd))
    return UV_EEXIST;

  do
    mode = fcntl(fd, F_GETFL);
  while (mode == -1 && errno == EINTR);

  if (mode == -1)
    return UV__ERR(errno); /* according to docs, must be EBADF */

  err = uv__nonblock(fd, 1);
  if (err)
    return err;

#if defined(__APPLE__)
  err = uv__stream_try_select((uv_stream_t*) handle, &fd);
  if (err)
    return err;
#endif /* defined(__APPLE__) */

  mode &= O_ACCMODE;
  if (mode != O_WRONLY)
    flags |= UV_HANDLE_READABLE;
  if (mode != O_RDONLY)
    flags |= UV_HANDLE_WRITABLE;

  return uv__stream_open((uv_stream_t*)handle, fd, flags);
}


void uv_pipe_connect(uv_connect_t* req,
                    uv_pipe_t* handle,
                    const char* name,
                    uv_connect_cb cb) {
  struct sockaddr_un saddr;
  int new_sock;
  int err;
  int r;
  size_t name_len;

  name_len = strlen(name);
  
  if (name_len > sizeof(saddr.sun_path) - 1) {
    err = -ENAMETOOLONG;
    goto out;
  }

  new_sock = (uv__stream_fd(handle) == -1);

  if (new_sock) {
    err = uv__socket(AF_UNIX, SOCK_STREAM, 0);
    if (err < 0)
      goto out;
    handle->io_watcher.fd = err;
  }

  memset(&saddr, 0, sizeof saddr);
  memcpy(saddr.sun_path, name, name_len);
  saddr.sun_family = AF_UNIX;

  do {
    r = connect(uv__stream_fd(handle),
                (struct sockaddr*)&saddr, sizeof saddr);
  }
  while (r == -1 && errno == EINTR);

  if (r == -1 && errno != EINPROGRESS) {
    err = UV__ERR(errno);
#if defined(__CYGWIN__) || defined(__MSYS__)
    /* EBADF is supposed to mean that the socket fd is bad, but
       Cygwin reports EBADF instead of ENOTSOCK when the file is
       not a socket.  We do not expect to see a bad fd here
       (e.g. due to new_sock), so translate the error.  */
    if (err == UV_EBADF)
      err = UV_ENOTSOCK;
#endif
    goto out;
  }

  err = 0;
  if (new_sock) {
    err = uv__stream_open((uv_stream_t*)handle,
                          uv__stream_fd(handle),
                          UV_HANDLE_READABLE | UV_HANDLE_WRITABLE);
  }

  if (err == 0)
    uv__io_start(handle->loop, &handle->io_watcher, POLLIN | POLLOUT);

out:
  handle->delayed_error = err;
  handle->connect_req = req;

  uv__req_init(handle->loop, req, UV_CONNECT);
  req->handle = (uv_stream_t*)handle;
  req->cb = cb;
  QUEUE_INIT(&req->queue);

  /* Force callback to run on next tick in case of error. */
  if (err)
    uv__io_feed(handle->loop, &handle->io_watcher);

}


static int uv__pipe_getsockpeername(const uv_pipe_t* handle,
                                    uv__peersockfunc func,
                                    char* buffer,
                                    size_t* size) {
  struct sockaddr_un sa;
  socklen_t addrlen;
  int err;

  addrlen = sizeof(sa);
  memset(&sa, 0, addrlen);
  err = uv__getsockpeername((const uv_handle_t*) handle,
                            func,
                            (struct sockaddr*) &sa,
                            (int*) &addrlen);
  if (err < 0) {
    *size = 0;
    return err;
  }

#if defined(__linux__)
  if (sa.sun_path[0] == 0)
    /* Linux abstract namespace */
    addrlen -= offsetof(struct sockaddr_un, sun_path);
  else
#endif
    addrlen = strlen(sa.sun_path);


  if (addrlen >= *size) {
    *size = addrlen + 1;
    return UV_ENOBUFS;
  }

  memcpy(buffer, sa.sun_path, addrlen);
  *size = addrlen;

  /* only null-terminate if it's not an abstract socket */
  if (buffer[0] != '\0')
    buffer[addrlen] = '\0';

  return 0;
}


int uv_pipe_getsockname(const uv_pipe_t* handle, char* buffer, size_t* size) {
  return uv__pipe_getsockpeername(handle, getsockname, buffer, size);
}


int uv_pipe_getpeername(const uv_pipe_t* handle, char* buffer, size_t* size) {
  return uv__pipe_getsockpeername(handle, getpeername, buffer, size);
}


void uv_pipe_pending_instances(uv_pipe_t* handle, int count) {
}


int uv_pipe_pending_count(uv_pipe_t* handle) {
  uv__stream_queued_fds_t* queued_fds;

  if (!handle->ipc)
    return 0;

  if (handle->accepted_fd == -1)
    return 0;

  if (handle->queued_fds == NULL)
    return 1;

  queued_fds = handle->queued_fds;
  return queued_fds->offset + 1;
}


uv_handle_type uv_pipe_pending_type(uv_pipe_t* handle) {
  if (!handle->ipc)
    return UV_UNKNOWN_HANDLE;

  if (handle->accepted_fd == -1)
    return UV_UNKNOWN_HANDLE;
  else
    return uv__handle_type(handle->accepted_fd);
}


int uv_pipe_chmod(uv_pipe_t* handle, int mode) {
  unsigned desired_mode;
  struct stat pipe_stat;
  char* name_buffer;
  size_t name_len;
  int r;

  if (handle == NULL || uv__stream_fd(handle) == -1)
    return UV_EBADF;

  if (mode != UV_READABLE &&
      mode != UV_WRITABLE &&
      mode != (UV_WRITABLE | UV_READABLE))
    return UV_EINVAL;

  /* Unfortunately fchmod does not work on all platforms, we will use chmod. */
  name_len = 0;
  r = uv_pipe_getsockname(handle, NULL, &name_len);
  if (r != UV_ENOBUFS)
    return r;

  name_buffer = uv__malloc(name_len);
  if (name_buffer == NULL)
    return UV_ENOMEM;

  r = uv_pipe_getsockname(handle, name_buffer, &name_len);
  if (r != 0) {
    uv__free(name_buffer);
    return r;
  }

  /* stat must be used as fstat has a bug on Darwin */
  if (stat(name_buffer, &pipe_stat) == -1) {
    uv__free(name_buffer);
    return -errno;
  }

  desired_mode = 0;
  if (mode & UV_READABLE)
    desired_mode |= S_IRUSR | S_IRGRP | S_IROTH;
  if (mode & UV_WRITABLE)
    desired_mode |= S_IWUSR | S_IWGRP | S_IWOTH;

  /* Exit early if pipe already has desired mode. */
  if ((pipe_stat.st_mode & desired_mode) == desired_mode) {
    uv__free(name_buffer);
    return 0;
  }

  pipe_stat.st_mode |= desired_mode;

  r = chmod(name_buffer, pipe_stat.st_mode);
  uv__free(name_buffer);

  return r != -1 ? 0 : UV__ERR(errno);
}<|MERGE_RESOLUTION|>--- conflicted
+++ resolved
@@ -136,13 +136,9 @@
 }
 
 
-<<<<<<< HEAD
 int uv_pipe_open(uv_pipe_t* handle, uv_os_fd_t fd) {
-=======
-int uv_pipe_open(uv_pipe_t* handle, uv_file fd) {
   int flags;
   int mode;
->>>>>>> 34c12788
   int err;
   flags = 0;
 
