/* Copyright Joyent, Inc. and other Node contributors. All rights reserved.
 *
 * Permission is hereby granted, free of charge, to any person obtaining a copy
 * of this software and associated documentation files (the "Software"), to
 * deal in the Software without restriction, including without limitation the
 * rights to use, copy, modify, merge, publish, distribute, sublicense, and/or
 * sell copies of the Software, and to permit persons to whom the Software is
 * furnished to do so, subject to the following conditions:
 *
 * The above copyright notice and this permission notice shall be included in
 * all copies or substantial portions of the Software.
 *
 * THE SOFTWARE IS PROVIDED "AS IS", WITHOUT WARRANTY OF ANY KIND, EXPRESS OR
 * IMPLIED, INCLUDING BUT NOT LIMITED TO THE WARRANTIES OF MERCHANTABILITY,
 * FITNESS FOR A PARTICULAR PURPOSE AND NONINFRINGEMENT. IN NO EVENT SHALL THE
 * AUTHORS OR COPYRIGHT HOLDERS BE LIABLE FOR ANY CLAIM, DAMAGES OR OTHER
 * LIABILITY, WHETHER IN AN ACTION OF CONTRACT, TORT OR OTHERWISE, ARISING
 * FROM, OUT OF OR IN CONNECTION WITH THE SOFTWARE OR THE USE OR OTHER DEALINGS
 * IN THE SOFTWARE.
 */

#include "uv.h"
#include "internal.h"

#include <assert.h>
#include <errno.h>
#include <string.h>
#include <sys/un.h>
#include <unistd.h>
#include <stdlib.h>


int uv_pipe_init(uv_loop_t* loop, uv_pipe_t* handle, int ipc) {
  uv__stream_init(loop, (uv_stream_t*)handle, UV_NAMED_PIPE);
  handle->shutdown_req = NULL;
  handle->connect_req = NULL;
  handle->pipe_fname = NULL;
  handle->ipc = ipc;
  return 0;
}


int uv_pipe_bind(uv_pipe_t* handle, const char* name) {
  return uv_pipe_bind2(handle, name, strlen(name), 0);
}


int uv_pipe_bind2(uv_pipe_t* handle,
                  const char* name,
                  size_t namelen,
                  unsigned int flags) {
  struct sockaddr_un saddr;
  char* pipe_fname;
  int sockfd;
  int err;
  size_t name_len;

  pipe_fname = NULL;
  sockfd = -1;
  name_len = strlen(name);

  if (name_len > sizeof(saddr.sun_path) - 1)
    return -ENAMETOOLONG;

  if (flags & ~UV_PIPE_NO_TRUNCATE)
    return UV_EINVAL;

  if (name == NULL)
    return UV_EINVAL;

  if (namelen == 0)
    return UV_EINVAL;

#ifndef __linux__
  /* Abstract socket namespace only works on Linux. */
  if (*name == '\0')
    return UV_EINVAL;
#endif

  if (flags & UV_PIPE_NO_TRUNCATE)
    if (namelen > sizeof(saddr.sun_path))
      return UV_EINVAL;

  /* Truncate long paths. Documented behavior. */
  if (namelen > sizeof(saddr.sun_path))
    namelen = sizeof(saddr.sun_path);

  /* Already bound? */
  if (uv__stream_fd(handle) >= 0)
    return UV_EINVAL;

  if (uv__is_closing(handle))
    return UV_EINVAL;

  /* Make a copy of the file path unless it is an abstract socket.
   * We unlink the file later but abstract sockets disappear
   * automatically since they're not real file system entities.
   */
  if (*name != '\0') {
    pipe_fname = uv__strdup(name);
    if (pipe_fname == NULL)
      return UV_ENOMEM;
  }

  err = uv__socket(AF_UNIX, SOCK_STREAM, 0);
  if (err < 0)
    goto err_socket;
  sockfd = err;

  memset(&saddr, 0, sizeof saddr);
<<<<<<< HEAD
  memcpy(saddr.sun_path, pipe_fname, name_len);
=======
  memcpy(&saddr.sun_path, name, namelen);
>>>>>>> f0bb7e40
  saddr.sun_family = AF_UNIX;

  if (bind(sockfd, (struct sockaddr*)&saddr, sizeof saddr)) {
    err = UV__ERR(errno);
    /* Convert ENOENT to EACCES for compatibility with Windows. */
    if (err == UV_ENOENT)
      err = UV_EACCES;

    uv__close(sockfd);
    goto err_socket;
  }

  /* Success. */
  handle->flags |= UV_HANDLE_BOUND;
  handle->pipe_fname = pipe_fname; /* NULL or a strdup'ed copy. */
  handle->io_watcher.fd = sockfd;
  return 0;

err_socket:
  uv__free(pipe_fname);
  return err;
}


int uv__pipe_listen(uv_pipe_t* handle, int backlog, uv_connection_cb cb) {
  if (uv__stream_fd(handle) == -1)
    return UV_EINVAL;

  if (handle->ipc)
    return UV_EINVAL;

#if defined(__MVS__) || defined(__PASE__)
  /* On zOS, backlog=0 has undefined behaviour */
  /* On IBMi PASE, backlog=0 leads to "Connection refused" error */
  if (backlog == 0)
    backlog = 1;
  else if (backlog < 0)
    backlog = SOMAXCONN;
#endif

  if (listen(uv__stream_fd(handle), backlog))
    return UV__ERR(errno);

  handle->connection_cb = cb;
  handle->io_watcher.cb = uv__server_io;
  uv__io_start(handle->loop, &handle->io_watcher, POLLIN);
  return 0;
}


void uv__pipe_close(uv_pipe_t* handle) {
  if (handle->pipe_fname) {
    /*
     * Unlink the file system entity before closing the file descriptor.
     * Doing it the other way around introduces a race where our process
     * unlinks a socket with the same name that's just been created by
     * another thread or process.
     */
    unlink(handle->pipe_fname);
    uv__free((void*)handle->pipe_fname);
    handle->pipe_fname = NULL;
  }

  uv__stream_close((uv_stream_t*)handle);
}


int uv_pipe_open(uv_pipe_t* handle, uv_os_fd_t fd) {
  int flags;
  int mode;
  int err;
  flags = 0;

  if (uv__fd_exists(handle->loop, fd))
    return UV_EEXIST;

  do
    mode = fcntl(fd, F_GETFL);
  while (mode == -1 && errno == EINTR);

  if (mode == -1)
    return UV__ERR(errno); /* according to docs, must be EBADF */

  err = uv__nonblock(fd, 1);
  if (err)
    return err;

#if defined(__APPLE__)
  err = uv__stream_try_select((uv_stream_t*) handle, &fd);
  if (err)
    return err;
#endif /* defined(__APPLE__) */

  mode &= O_ACCMODE;
  if (mode != O_WRONLY)
    flags |= UV_HANDLE_READABLE;
  if (mode != O_RDONLY)
    flags |= UV_HANDLE_WRITABLE;

  return uv__stream_open((uv_stream_t*)handle, fd, flags);
}


void uv_pipe_connect(uv_connect_t* req,
                    uv_pipe_t* handle,
                    const char* name,
                    uv_connect_cb cb) {
  uv_pipe_connect2(req, handle, name, strlen(name), 0, cb);
}


int uv_pipe_connect2(uv_connect_t* req,
                     uv_pipe_t* handle,
                     const char* name,
                     size_t namelen,
                     unsigned int flags,
                     uv_connect_cb cb) {
  struct sockaddr_un saddr;
  int new_sock;
  int err;
  int r;
  size_t name_len;

  name_len = strlen(name);
  
  if (name_len > sizeof(saddr.sun_path) - 1) {
    err = -ENAMETOOLONG;
    goto out;
  }

  if (flags & ~UV_PIPE_NO_TRUNCATE)
    return UV_EINVAL;

  if (name == NULL)
    return UV_EINVAL;

  if (namelen == 0)
    return UV_EINVAL;

#ifndef __linux__
  /* Abstract socket namespace only works on Linux. */
  if (*name == '\0')
    return UV_EINVAL;
#endif

  if (flags & UV_PIPE_NO_TRUNCATE)
    if (namelen > sizeof(saddr.sun_path))
      return UV_EINVAL;

  /* Truncate long paths. Documented behavior. */
  if (namelen > sizeof(saddr.sun_path))
    namelen = sizeof(saddr.sun_path);

  new_sock = (uv__stream_fd(handle) == -1);

  if (new_sock) {
    err = uv__socket(AF_UNIX, SOCK_STREAM, 0);
    if (err < 0)
      goto out;
    handle->io_watcher.fd = err;
  }

  memset(&saddr, 0, sizeof saddr);
<<<<<<< HEAD
  memcpy(saddr.sun_path, name, name_len);
=======
  memcpy(&saddr.sun_path, name, namelen);
>>>>>>> f0bb7e40
  saddr.sun_family = AF_UNIX;

  do {
    r = connect(uv__stream_fd(handle),
                (struct sockaddr*)&saddr, sizeof saddr);
  }
  while (r == -1 && errno == EINTR);

  if (r == -1 && errno != EINPROGRESS) {
    err = UV__ERR(errno);
#if defined(__CYGWIN__) || defined(__MSYS__)
    /* EBADF is supposed to mean that the socket fd is bad, but
       Cygwin reports EBADF instead of ENOTSOCK when the file is
       not a socket.  We do not expect to see a bad fd here
       (e.g. due to new_sock), so translate the error.  */
    if (err == UV_EBADF)
      err = UV_ENOTSOCK;
#endif
    goto out;
  }

  err = 0;
  if (new_sock) {
    err = uv__stream_open((uv_stream_t*)handle,
                          uv__stream_fd(handle),
                          UV_HANDLE_READABLE | UV_HANDLE_WRITABLE);
  }

  if (err == 0)
    uv__io_start(handle->loop, &handle->io_watcher, POLLOUT);

out:
  handle->delayed_error = err;
  handle->connect_req = req;

  uv__req_init(handle->loop, req, UV_CONNECT);
  req->handle = (uv_stream_t*)handle;
  req->cb = cb;
  uv__queue_init(&req->queue);

  /* Force callback to run on next tick in case of error. */
  if (err)
    uv__io_feed(handle->loop, &handle->io_watcher);

  return 0;
}


static int uv__pipe_getsockpeername(const uv_pipe_t* handle,
                                    uv__peersockfunc func,
                                    char* buffer,
                                    size_t* size) {
  struct sockaddr_un sa;
  socklen_t addrlen;
  int err;

  addrlen = sizeof(sa);
  memset(&sa, 0, addrlen);
  err = uv__getsockpeername((const uv_handle_t*) handle,
                            func,
                            (struct sockaddr*) &sa,
                            (int*) &addrlen);
  if (err < 0) {
    *size = 0;
    return err;
  }

#if defined(__linux__)
  if (sa.sun_path[0] == 0)
    /* Linux abstract namespace */
    addrlen -= offsetof(struct sockaddr_un, sun_path);
  else
#endif
    addrlen = strlen(sa.sun_path);


  if ((size_t)addrlen >= *size) {
    *size = addrlen + 1;
    return UV_ENOBUFS;
  }

  memcpy(buffer, sa.sun_path, addrlen);
  *size = addrlen;

  /* only null-terminate if it's not an abstract socket */
  if (buffer[0] != '\0')
    buffer[addrlen] = '\0';

  return 0;
}


int uv_pipe_getsockname(const uv_pipe_t* handle, char* buffer, size_t* size) {
  return uv__pipe_getsockpeername(handle, getsockname, buffer, size);
}


int uv_pipe_getpeername(const uv_pipe_t* handle, char* buffer, size_t* size) {
  return uv__pipe_getsockpeername(handle, getpeername, buffer, size);
}


void uv_pipe_pending_instances(uv_pipe_t* handle, int count) {
}


int uv_pipe_pending_count(uv_pipe_t* handle) {
  uv__stream_queued_fds_t* queued_fds;

  if (!handle->ipc)
    return 0;

  if (handle->accepted_fd == -1)
    return 0;

  if (handle->queued_fds == NULL)
    return 1;

  queued_fds = handle->queued_fds;
  return queued_fds->offset + 1;
}


uv_handle_type uv_pipe_pending_type(uv_pipe_t* handle) {
  if (!handle->ipc)
    return UV_UNKNOWN_HANDLE;

  if (handle->accepted_fd == -1)
    return UV_UNKNOWN_HANDLE;
  else
    return uv_guess_handle(handle->accepted_fd);
}


int uv_pipe_chmod(uv_pipe_t* handle, int mode) {
  unsigned desired_mode;
  struct stat pipe_stat;
  char* name_buffer;
  size_t name_len;
  int r;

  if (handle == NULL || uv__stream_fd(handle) == -1)
    return UV_EBADF;

  if (mode != UV_READABLE &&
      mode != UV_WRITABLE &&
      mode != (UV_WRITABLE | UV_READABLE))
    return UV_EINVAL;

  /* Unfortunately fchmod does not work on all platforms, we will use chmod. */
  name_len = 0;
  r = uv_pipe_getsockname(handle, NULL, &name_len);
  if (r != UV_ENOBUFS)
    return r;

  name_buffer = uv__malloc(name_len);
  if (name_buffer == NULL)
    return UV_ENOMEM;

  r = uv_pipe_getsockname(handle, name_buffer, &name_len);
  if (r != 0) {
    uv__free(name_buffer);
    return r;
  }

  /* stat must be used as fstat has a bug on Darwin */
  if (uv__stat(name_buffer, &pipe_stat) == -1) {
    uv__free(name_buffer);
    return -errno;
  }

  desired_mode = 0;
  if (mode & UV_READABLE)
    desired_mode |= S_IRUSR | S_IRGRP | S_IROTH;
  if (mode & UV_WRITABLE)
    desired_mode |= S_IWUSR | S_IWGRP | S_IWOTH;

  /* Exit early if pipe already has desired mode. */
  if ((pipe_stat.st_mode & desired_mode) == desired_mode) {
    uv__free(name_buffer);
    return 0;
  }

  pipe_stat.st_mode |= desired_mode;

  r = chmod(name_buffer, pipe_stat.st_mode);
  uv__free(name_buffer);

  return r != -1 ? 0 : UV__ERR(errno);
}


int uv_pipe(uv_os_fd_t fds[2], int read_flags, int write_flags) {
  uv_os_fd_t temp[2];
  int err;
#if defined(__FreeBSD__) || defined(__linux__)
  int flags = O_CLOEXEC;

  if ((read_flags & UV_NONBLOCK_PIPE) && (write_flags & UV_NONBLOCK_PIPE))
    flags |= UV_FS_O_NONBLOCK;

  if (pipe2(temp, flags))
    return UV__ERR(errno);

  if (flags & UV_FS_O_NONBLOCK) {
    fds[0] = temp[0];
    fds[1] = temp[1];
    return 0;
  }
#else
  if (pipe(temp))
    return UV__ERR(errno);

  if ((err = uv__cloexec(temp[0], 1)))
    goto fail;

  if ((err = uv__cloexec(temp[1], 1)))
    goto fail;
#endif

  if (read_flags & UV_NONBLOCK_PIPE)
    if ((err = uv__nonblock(temp[0], 1)))
      goto fail;

  if (write_flags & UV_NONBLOCK_PIPE)
    if ((err = uv__nonblock(temp[1], 1)))
      goto fail;

  fds[0] = temp[0];
  fds[1] = temp[1];
  return 0;

fail:
  uv__close(temp[0]);
  uv__close(temp[1]);
  return err;
}


int uv__make_pipe(int fds[2], int flags) {
  return uv_pipe(fds,
                 flags & UV_NONBLOCK_PIPE,
                 flags & UV_NONBLOCK_PIPE);
}<|MERGE_RESOLUTION|>--- conflicted
+++ resolved
@@ -53,14 +53,9 @@
   char* pipe_fname;
   int sockfd;
   int err;
-  size_t name_len;
 
   pipe_fname = NULL;
   sockfd = -1;
-  name_len = strlen(name);
-
-  if (name_len > sizeof(saddr.sun_path) - 1)
-    return -ENAMETOOLONG;
 
   if (flags & ~UV_PIPE_NO_TRUNCATE)
     return UV_EINVAL;
@@ -77,13 +72,8 @@
     return UV_EINVAL;
 #endif
 
-  if (flags & UV_PIPE_NO_TRUNCATE)
-    if (namelen > sizeof(saddr.sun_path))
-      return UV_EINVAL;
-
-  /* Truncate long paths. Documented behavior. */
-  if (namelen > sizeof(saddr.sun_path))
-    namelen = sizeof(saddr.sun_path);
+  if (namelen > sizeof(saddr.sun_path) - 1)
+    return UV_ENAMETOOLONG;
 
   /* Already bound? */
   if (uv__stream_fd(handle) >= 0)
@@ -108,11 +98,7 @@
   sockfd = err;
 
   memset(&saddr, 0, sizeof saddr);
-<<<<<<< HEAD
-  memcpy(saddr.sun_path, pipe_fname, name_len);
-=======
   memcpy(&saddr.sun_path, name, namelen);
->>>>>>> f0bb7e40
   saddr.sun_family = AF_UNIX;
 
   if (bind(sockfd, (struct sockaddr*)&saddr, sizeof saddr)) {
@@ -234,14 +220,6 @@
   int new_sock;
   int err;
   int r;
-  size_t name_len;
-
-  name_len = strlen(name);
-  
-  if (name_len > sizeof(saddr.sun_path) - 1) {
-    err = -ENAMETOOLONG;
-    goto out;
-  }
 
   if (flags & ~UV_PIPE_NO_TRUNCATE)
     return UV_EINVAL;
@@ -258,13 +236,8 @@
     return UV_EINVAL;
 #endif
 
-  if (flags & UV_PIPE_NO_TRUNCATE)
-    if (namelen > sizeof(saddr.sun_path))
-      return UV_EINVAL;
-
-  /* Truncate long paths. Documented behavior. */
-  if (namelen > sizeof(saddr.sun_path))
-    namelen = sizeof(saddr.sun_path);
+  if (namelen > sizeof(saddr.sun_path) - 1)
+    return UV_ENAMETOOLONG;
 
   new_sock = (uv__stream_fd(handle) == -1);
 
@@ -276,11 +249,7 @@
   }
 
   memset(&saddr, 0, sizeof saddr);
-<<<<<<< HEAD
-  memcpy(saddr.sun_path, name, name_len);
-=======
   memcpy(&saddr.sun_path, name, namelen);
->>>>>>> f0bb7e40
   saddr.sun_family = AF_UNIX;
 
   do {
