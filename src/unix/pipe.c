--- conflicted
+++ resolved
@@ -88,10 +88,6 @@
 
 
 int uv_pipe_bind(uv_pipe_t* handle, const char* name) {
-<<<<<<< HEAD
-  union uv__sockaddr_un saddr;
-  const char* pipe_fname;
-=======
   return uv_pipe_bind2(handle, name, strlen(name), 0);
 }
 
@@ -102,7 +98,6 @@
                   unsigned int flags) {
   struct sockaddr_un saddr;
   char* pipe_fname;
->>>>>>> e59e2a9e
   int sockfd;
   int err;
   socklen_t addrlen;
@@ -161,17 +156,9 @@
     goto err_socket;
   sockfd = err;
 
-<<<<<<< HEAD
   uv__prep_sockaddr_un(&saddr, pipe_fname);
 
   if (bind(sockfd, &saddr.sa, sizeof(saddr))) {
-=======
-  memset(&saddr, 0, sizeof saddr);
-  memcpy(&saddr.sun_path, name, namelen);
-  saddr.sun_family = AF_UNIX;
-
-  if (bind(sockfd, (struct sockaddr*)&saddr, addrlen)) {
->>>>>>> e59e2a9e
     err = UV__ERR(errno);
     /* Convert ENOENT to EACCES for compatibility with Windows. */
     if (err == UV_ENOENT)
@@ -276,9 +263,6 @@
                     uv_pipe_t* handle,
                     const char* name,
                     uv_connect_cb cb) {
-<<<<<<< HEAD
-  union uv__sockaddr_un saddr;
-=======
   int err;
 
   err = uv_pipe_connect2(req, handle, name, strlen(name), 0, cb);
@@ -305,7 +289,6 @@
                      unsigned int flags,
                      uv_connect_cb cb) {
   struct sockaddr_un saddr;
->>>>>>> e59e2a9e
   int new_sock;
   int err;
   int r;
@@ -340,25 +323,10 @@
     handle->io_watcher.fd = err;
   }
 
-<<<<<<< HEAD
   uv__prep_sockaddr_un(&saddr, name);
 
   do
     r = connect(uv__stream_fd(handle), &saddr.sa, sizeof(saddr));
-=======
-  memset(&saddr, 0, sizeof saddr);
-  memcpy(&saddr.sun_path, name, namelen);
-  saddr.sun_family = AF_UNIX;
-
-  if (*name == '\0')
-    addrlen = offsetof(struct sockaddr_un, sun_path) + namelen;
-  else
-    addrlen = sizeof saddr;
-
-  do {
-    r = connect(uv__stream_fd(handle), (struct sockaddr*)&saddr, addrlen);
-  }
->>>>>>> e59e2a9e
   while (r == -1 && errno == EINTR);
 
   if (r == -1 && errno != EINPROGRESS) {
@@ -405,10 +373,9 @@
                                     uv__peersockfunc func,
                                     char* buffer,
                                     size_t* size) {
-<<<<<<< HEAD
   union uv__sockaddr_un saddr;
   int addrlen;
-=======
+
 #if defined(__linux__)
   static const int is_linux = 1;
 #else
@@ -418,20 +385,16 @@
   socklen_t addrlen;
   size_t slop;
   char* p;
->>>>>>> e59e2a9e
   int err;
   char* nul;
 
-<<<<<<< HEAD
   addrlen = sizeof(saddr);
   memset(&saddr, 0, sizeof(saddr));
-=======
   if (buffer == NULL || size == NULL || *size == 0)
     return UV_EINVAL;
 
   addrlen = sizeof(sa);
   memset(&sa, 0, addrlen);
->>>>>>> e59e2a9e
   err = uv__getsockpeername((const uv_handle_t*) handle,
                             func,
                             &saddr.sa,
@@ -441,19 +404,6 @@
     return err;
   }
 
-<<<<<<< HEAD
-#if defined(__linux__)
-  if (saddr.up.path[0] == 0)
-    /* Linux abstract namespace */
-    addrlen -= offsetof(struct uv__sockaddr_un_path, path);
-  else
-#endif
-  {
-    nul = memchr(saddr.up.path, '\0', sizeof(saddr.up.path));
-    addrlen = (int) sizeof(saddr.up.path);
-    if (nul != NULL)
-      addrlen = nul - saddr.up.path;
-=======
   slop = 1;
   if (is_linux && sa.sun_path[0] == '\0') {
     /* Linux abstract namespace. Not zero-terminated. */
@@ -464,7 +414,6 @@
     if (p == NULL)
       p = ARRAY_END(sa.sun_path);
     addrlen = p - sa.sun_path;
->>>>>>> e59e2a9e
   }
 
   if ((size_t)addrlen + slop > *size) {
