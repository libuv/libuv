--- conflicted
+++ resolved
@@ -30,10 +30,7 @@
 #include <sys/types.h>
 #include <sys/socket.h>
 
-<<<<<<< HEAD
-=======
 /* ifaddrs is not implemented on AIX and IBM i PASE */
->>>>>>> 34db4c21
 #if !defined(_AIX)
 #include <ifaddrs.h>
 #endif
