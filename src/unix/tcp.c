/* Copyright Joyent, Inc. and other Node contributors. All rights reserved.
 *
 * Permission is hereby granted, free of charge, to any person obtaining a copy
 * of this software and associated documentation files (the "Software"), to
 * deal in the Software without restriction, including without limitation the
 * rights to use, copy, modify, merge, publish, distribute, sublicense, and/or
 * sell copies of the Software, and to permit persons to whom the Software is
 * furnished to do so, subject to the following conditions:
 *
 * The above copyright notice and this permission notice shall be included in
 * all copies or substantial portions of the Software.
 *
 * THE SOFTWARE IS PROVIDED "AS IS", WITHOUT WARRANTY OF ANY KIND, EXPRESS OR
 * IMPLIED, INCLUDING BUT NOT LIMITED TO THE WARRANTIES OF MERCHANTABILITY,
 * FITNESS FOR A PARTICULAR PURPOSE AND NONINFRINGEMENT. IN NO EVENT SHALL THE
 * AUTHORS OR COPYRIGHT HOLDERS BE LIABLE FOR ANY CLAIM, DAMAGES OR OTHER
 * LIABILITY, WHETHER IN AN ACTION OF CONTRACT, TORT OR OTHERWISE, ARISING
 * FROM, OUT OF OR IN CONNECTION WITH THE SOFTWARE OR THE USE OR OTHER DEALINGS
 * IN THE SOFTWARE.
 */

#include "uv.h"
#include "internal.h"

#include <stdlib.h>
#include <unistd.h>
#include <assert.h>
#include <errno.h>


static int new_socket(uv_tcp_t* handle, int domain, unsigned long flags) {
  struct sockaddr_storage saddr;
  socklen_t slen;
  int sockfd;
  int err;

  err = uv__socket(domain, SOCK_STREAM, 0);
  if (err < 0)
    return err;
  sockfd = err;

  err = uv__stream_open((uv_stream_t*) handle, sockfd, flags);
  if (err) {
    uv__close(sockfd);
    return err;
  }

<<<<<<< HEAD
  if (handle->u.socket_create.cb) {
    handle->u.socket_create.cb((uv_handle_t*)handle, handle->u.socket_create.p);
=======
  if (handle->socket_created_cb) {
    handle->socket_created_cb(handle, handle->socket_created_cb_p);
>>>>>>> b28ef7b6
  }

  if (flags & UV_HANDLE_BOUND) {
    /* Bind this new socket to an arbitrary port */
    slen = sizeof(saddr);
    memset(&saddr, 0, sizeof(saddr));
    if (getsockname(uv__stream_fd(handle), (struct sockaddr*) &saddr, &slen)) {
      uv__close(sockfd);
      return UV__ERR(errno);
    }

    if (bind(uv__stream_fd(handle), (struct sockaddr*) &saddr, slen)) {
      uv__close(sockfd);
      return UV__ERR(errno);
    }
  }

  return 0;
}


static int maybe_new_socket(uv_tcp_t* handle, int domain, unsigned long flags) {
  struct sockaddr_storage saddr;
  socklen_t slen;

  if (domain == AF_UNSPEC) {
    handle->flags |= flags;
    return 0;
  }

  if (uv__stream_fd(handle) != -1) {

    if (flags & UV_HANDLE_BOUND) {

      if (handle->flags & UV_HANDLE_BOUND) {
        /* It is already bound to a port. */
        handle->flags |= flags;
        return 0;
      }

      /* Query to see if tcp socket is bound. */
      slen = sizeof(saddr);
      memset(&saddr, 0, sizeof(saddr));
      if (getsockname(uv__stream_fd(handle), (struct sockaddr*) &saddr, &slen))
        return UV__ERR(errno);

      if ((saddr.ss_family == AF_INET6 &&
          ((struct sockaddr_in6*) &saddr)->sin6_port != 0) ||
          (saddr.ss_family == AF_INET &&
          ((struct sockaddr_in*) &saddr)->sin_port != 0)) {
        /* Handle is already bound to a port. */
        handle->flags |= flags;
        return 0;
      }

      /* Bind to arbitrary port */
      if (bind(uv__stream_fd(handle), (struct sockaddr*) &saddr, slen))
        return UV__ERR(errno);
    }

    handle->flags |= flags;
    return 0;
  }

  return new_socket(handle, domain, flags);
}


int uv_tcp_init_ex(uv_loop_t* loop, uv_tcp_t* tcp, unsigned int flags) {
  int domain;

  /* Use the lower 8 bits for the domain */
  domain = flags & 0xFF;
  if (domain != AF_INET && domain != AF_INET6 && domain != AF_UNSPEC)
    return UV_EINVAL;

  if (flags & ~0xFF)
    return UV_EINVAL;

  uv__stream_init(loop, (uv_stream_t*)tcp, UV_TCP);

<<<<<<< HEAD
  tcp->u.socket_create.cb = NULL;
  tcp->u.socket_create.p = NULL;
=======
  tcp->socket_created_cb = NULL;
  tcp->socket_created_cb_p = NULL;
>>>>>>> b28ef7b6

  /* If anything fails beyond this point we need to remove the handle from
   * the handle queue, since it was added by uv__handle_init in uv_stream_init.
   */

  if (domain != AF_UNSPEC) {
    int err = maybe_new_socket(tcp, domain, 0);
    if (err) {
      QUEUE_REMOVE(&tcp->handle_queue);
      return err;
    }
  }

  return 0;
}


int uv_tcp_init(uv_loop_t* loop, uv_tcp_t* tcp) {
  return uv_tcp_init_ex(loop, tcp, AF_UNSPEC);
}


int uv__tcp_bind(uv_tcp_t* tcp,
                 const struct sockaddr* addr,
                 unsigned int addrlen,
                 unsigned int flags) {
  int err;
  int on;

  /* Cannot set IPv6-only mode on non-IPv6 socket. */
  if ((flags & UV_TCP_IPV6ONLY) && addr->sa_family != AF_INET6)
    return UV_EINVAL;

  err = maybe_new_socket(tcp, addr->sa_family, 0);
  if (err)
    return err;

  on = 1;
  if (setsockopt(tcp->io_watcher.fd, SOL_SOCKET, SO_REUSEADDR, &on, sizeof(on)))
    return UV__ERR(errno);

#ifndef __OpenBSD__
#ifdef IPV6_V6ONLY
  if (addr->sa_family == AF_INET6) {
    on = (flags & UV_TCP_IPV6ONLY) != 0;
    if (setsockopt(tcp->io_watcher.fd,
                   IPPROTO_IPV6,
                   IPV6_V6ONLY,
                   &on,
                   sizeof on) == -1) {
#if defined(__MVS__)
      if (errno == EOPNOTSUPP)
        return UV_EINVAL;
#endif
      return UV__ERR(errno);
    }
  }
#endif
#endif

  errno = 0;
  err = bind(tcp->io_watcher.fd, addr, addrlen);
  if (err == -1 && errno != EADDRINUSE) {
    if (errno == EAFNOSUPPORT)
      /* OSX, other BSDs and SunoS fail with EAFNOSUPPORT when binding a
       * socket created with AF_INET to an AF_INET6 address or vice versa. */
      return UV_EINVAL;
    return UV__ERR(errno);
  }
  tcp->delayed_error = (err == -1) ? UV__ERR(errno) : 0;

  tcp->flags |= UV_HANDLE_BOUND;
  if (addr->sa_family == AF_INET6)
    tcp->flags |= UV_HANDLE_IPV6;

  return 0;
}


int uv__tcp_connect(uv_connect_t* req,
                    uv_tcp_t* handle,
                    const struct sockaddr* addr,
                    unsigned int addrlen,
                    uv_connect_cb cb) {
  int err;
  int r;

  assert(handle->type == UV_TCP);

  if (handle->connect_req != NULL)
    return UV_EALREADY;  /* FIXME(bnoordhuis) UV_EINVAL or maybe UV_EBUSY. */

  if (handle->delayed_error != 0)
    goto out;

  err = maybe_new_socket(handle,
                         addr->sa_family,
                         UV_HANDLE_READABLE | UV_HANDLE_WRITABLE);
  if (err)
    return err;

  do {
    errno = 0;
    r = connect(uv__stream_fd(handle), addr, addrlen);
  } while (r == -1 && errno == EINTR);

  /* We not only check the return value, but also check the errno != 0.
   * Because in rare cases connect() will return -1 but the errno
   * is 0 (for example, on Android 4.3, OnePlus phone A0001_12_150227)
   * and actually the tcp three-way handshake is completed.
   */
  if (r == -1 && errno != 0) {
    if (errno == EINPROGRESS)
      ; /* not an error */
    else if (errno == ECONNREFUSED
#if defined(__OpenBSD__)
      || errno == EINVAL
#endif
      )
    /* If we get ECONNREFUSED (Solaris) or EINVAL (OpenBSD) wait until the
     * next tick to report the error. Solaris and OpenBSD wants to report
     * immediately -- other unixes want to wait.
     */
      handle->delayed_error = UV__ERR(ECONNREFUSED);
    else
      return UV__ERR(errno);
  }

out:

  uv__req_init(handle->loop, req, UV_CONNECT);
  req->cb = cb;
  req->handle = (uv_stream_t*) handle;
  QUEUE_INIT(&req->queue);
  handle->connect_req = req;

  uv__io_start(handle->loop, &handle->io_watcher, POLLOUT);

  if (handle->delayed_error)
    uv__io_feed(handle->loop, &handle->io_watcher);

  return 0;
}


int uv_tcp_open(uv_tcp_t* handle, uv_os_sock_t sock) {
  int err;

  if (uv__fd_exists(handle->loop, sock))
    return UV_EEXIST;

  err = uv__nonblock(sock, 1);
  if (err)
    return err;

  err = uv__stream_open((uv_stream_t*)handle,
                         sock,
                         UV_HANDLE_READABLE | UV_HANDLE_WRITABLE);

<<<<<<< HEAD
  if (handle->u.socket_create.cb && (err == 0)) {
    handle->u.socket_create.cb((uv_handle_t*)handle, handle->u.socket_create.p);
=======
  if (handle->socket_created_cb && (err == 0)) {
    handle->socket_created_cb(handle, handle->socket_created_cb_p);
>>>>>>> b28ef7b6
  }

  return err;
}


int uv_tcp_getsockname(const uv_tcp_t* handle,
                       struct sockaddr* name,
                       int* namelen) {

  if (handle->delayed_error)
    return handle->delayed_error;

  return uv__getsockpeername((const uv_handle_t*) handle,
                             getsockname,
                             name,
                             namelen);
}


int uv_tcp_getpeername(const uv_tcp_t* handle,
                       struct sockaddr* name,
                       int* namelen) {

  if (handle->delayed_error)
    return handle->delayed_error;

  return uv__getsockpeername((const uv_handle_t*) handle,
                             getpeername,
                             name,
                             namelen);
}


int uv_tcp_close_reset(uv_tcp_t* handle, uv_close_cb close_cb) {
  int fd;
  struct linger l = { 1, 0 };

  /* Disallow setting SO_LINGER to zero due to some platform inconsistencies */
  if (handle->flags & UV_HANDLE_SHUTTING)
    return UV_EINVAL;

  fd = uv__stream_fd(handle);
  if (0 != setsockopt(fd, SOL_SOCKET, SO_LINGER, &l, sizeof(l)))
    return UV__ERR(errno);

  uv_close((uv_handle_t*) handle, close_cb);
  return 0;
}


int uv__tcp_listen(uv_tcp_t* tcp, int backlog, uv_connection_cb cb) {
  static int single_accept_cached = -1;
  unsigned long flags;
  int single_accept;
  int err;

  if (tcp->delayed_error)
    return tcp->delayed_error;

  single_accept = uv__load_relaxed(&single_accept_cached);
  if (single_accept == -1) {
    const char* val = getenv("UV_TCP_SINGLE_ACCEPT");
    single_accept = (val != NULL && atoi(val) != 0);  /* Off by default. */
    uv__store_relaxed(&single_accept_cached, single_accept);
  }

  if (single_accept)
    tcp->flags |= UV_HANDLE_TCP_SINGLE_ACCEPT;

  flags = 0;
#if defined(__MVS__)
  /* on zOS the listen call does not bind automatically
     if the socket is unbound. Hence the manual binding to
     an arbitrary port is required to be done manually
  */
  flags |= UV_HANDLE_BOUND;
#endif
  err = maybe_new_socket(tcp, AF_INET, flags);
  if (err)
    return err;

  if (listen(tcp->io_watcher.fd, backlog))
    return UV__ERR(errno);

  tcp->connection_cb = cb;
  tcp->flags |= UV_HANDLE_BOUND;

  /* Start listening for connections. */
  tcp->io_watcher.cb = uv__server_io;
  uv__io_start(tcp->loop, &tcp->io_watcher, POLLIN);

  return 0;
}


int uv__tcp_nodelay(int fd, int on) {
  if (setsockopt(fd, IPPROTO_TCP, TCP_NODELAY, &on, sizeof(on)))
    return UV__ERR(errno);
  return 0;
}


int uv__tcp_keepalive(int fd, int on, unsigned int delay) {
  if (setsockopt(fd, SOL_SOCKET, SO_KEEPALIVE, &on, sizeof(on)))
    return UV__ERR(errno);

#ifdef TCP_KEEPIDLE
  if (on) {
    int intvl = 1;  /*  1 second; same as default on Win32 */
    int cnt = 10;  /* 10 retries; same as hardcoded on Win32 */
    if (setsockopt(fd, IPPROTO_TCP, TCP_KEEPIDLE, &delay, sizeof(delay)))
      return UV__ERR(errno);
    if (setsockopt(fd, IPPROTO_TCP, TCP_KEEPINTVL, &intvl, sizeof(intvl)))
      return UV__ERR(errno);
    if (setsockopt(fd, IPPROTO_TCP, TCP_KEEPCNT, &cnt, sizeof(cnt)))
      return UV__ERR(errno);
  }
#endif

  /* Solaris/SmartOS, if you don't support keep-alive,
   * then don't advertise it in your system headers...
   */
  /* FIXME(bnoordhuis) That's possibly because sizeof(delay) should be 1. */
#if defined(TCP_KEEPALIVE) && !defined(__sun)
  if (on && setsockopt(fd, IPPROTO_TCP, TCP_KEEPALIVE, &delay, sizeof(delay)))
    return UV__ERR(errno);
#endif

  return 0;
}


int uv_tcp_nodelay(uv_tcp_t* handle, int on) {
  int err;

  if (uv__stream_fd(handle) != -1) {
    err = uv__tcp_nodelay(uv__stream_fd(handle), on);
    if (err)
      return err;
  }

  if (on)
    handle->flags |= UV_HANDLE_TCP_NODELAY;
  else
    handle->flags &= ~UV_HANDLE_TCP_NODELAY;

  return 0;
}


int uv_tcp_keepalive(uv_tcp_t* handle, int on, unsigned int delay) {
  int err;

  if (uv__stream_fd(handle) != -1) {
    err =uv__tcp_keepalive(uv__stream_fd(handle), on, delay);
    if (err)
      return err;
  }

  if (on)
    handle->flags |= UV_HANDLE_TCP_KEEPALIVE;
  else
    handle->flags &= ~UV_HANDLE_TCP_KEEPALIVE;

  /* TODO Store delay if uv__stream_fd(handle) == -1 but don't want to enlarge
   *      uv_tcp_t with an int that's almost never used...
   */

  return 0;
}


int uv_tcp_simultaneous_accepts(uv_tcp_t* handle, int enable) {
  if (enable)
    handle->flags &= ~UV_HANDLE_TCP_SINGLE_ACCEPT;
  else
    handle->flags |= UV_HANDLE_TCP_SINGLE_ACCEPT;
  return 0;
}


void uv__tcp_close(uv_tcp_t* handle) {
  uv__stream_close((uv_stream_t*)handle);
}


int uv_socketpair(int type, int protocol, uv_os_sock_t fds[2], int flags0, int flags1) {
  uv_os_sock_t temp[2];
  int err;
#if defined(__FreeBSD__) || defined(__linux__)
  int flags;

  flags = type | SOCK_CLOEXEC;
  if ((flags0 & UV_NONBLOCK_PIPE) && (flags1 & UV_NONBLOCK_PIPE))
    flags |= SOCK_NONBLOCK;

  if (socketpair(AF_UNIX, flags, protocol, temp))
    return UV__ERR(errno);

  if (flags & UV_FS_O_NONBLOCK) {
    fds[0] = temp[0];
    fds[1] = temp[1];
    return 0;
  }
#else
  if (socketpair(AF_UNIX, type, protocol, temp))
    return UV__ERR(errno);

  if ((err = uv__cloexec(temp[0], 1)))
    goto fail;
  if ((err = uv__cloexec(temp[1], 1)))
    goto fail;
#endif

  if (flags0 & UV_NONBLOCK_PIPE)
    if ((err = uv__nonblock(temp[0], 1)))
        goto fail;
  if (flags1 & UV_NONBLOCK_PIPE)
    if ((err = uv__nonblock(temp[1], 1)))
      goto fail;

  fds[0] = temp[0];
  fds[1] = temp[1];
  return 0;

fail:
  uv__close(temp[0]);
  uv__close(temp[1]);
  return err;
}<|MERGE_RESOLUTION|>--- conflicted
+++ resolved
@@ -45,13 +45,8 @@
     return err;
   }
 
-<<<<<<< HEAD
   if (handle->u.socket_create.cb) {
     handle->u.socket_create.cb((uv_handle_t*)handle, handle->u.socket_create.p);
-=======
-  if (handle->socket_created_cb) {
-    handle->socket_created_cb(handle, handle->socket_created_cb_p);
->>>>>>> b28ef7b6
   }
 
   if (flags & UV_HANDLE_BOUND) {
@@ -133,13 +128,8 @@
 
   uv__stream_init(loop, (uv_stream_t*)tcp, UV_TCP);
 
-<<<<<<< HEAD
   tcp->u.socket_create.cb = NULL;
   tcp->u.socket_create.p = NULL;
-=======
-  tcp->socket_created_cb = NULL;
-  tcp->socket_created_cb_p = NULL;
->>>>>>> b28ef7b6
 
   /* If anything fails beyond this point we need to remove the handle from
    * the handle queue, since it was added by uv__handle_init in uv_stream_init.
@@ -299,13 +289,8 @@
                          sock,
                          UV_HANDLE_READABLE | UV_HANDLE_WRITABLE);
 
-<<<<<<< HEAD
   if (handle->u.socket_create.cb && (err == 0)) {
     handle->u.socket_create.cb((uv_handle_t*)handle, handle->u.socket_create.p);
-=======
-  if (handle->socket_created_cb && (err == 0)) {
-    handle->socket_created_cb(handle, handle->socket_created_cb_p);
->>>>>>> b28ef7b6
   }
 
   return err;
