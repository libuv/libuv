/* Copyright Joyent, Inc. and other Node contributors. All rights reserved.
 *
 * Permission is hereby granted, free of charge, to any person obtaining a copy
 * of this software and associated documentation files (the "Software"), to
 * deal in the Software without restriction, including without limitation the
 * rights to use, copy, modify, merge, publish, distribute, sublicense, and/or
 * sell copies of the Software, and to permit persons to whom the Software is
 * furnished to do so, subject to the following conditions:
 *
 * The above copyright notice and this permission notice shall be included in
 * all copies or substantial portions of the Software.
 *
 * THE SOFTWARE IS PROVIDED "AS IS", WITHOUT WARRANTY OF ANY KIND, EXPRESS OR
 * IMPLIED, INCLUDING BUT NOT LIMITED TO THE WARRANTIES OF MERCHANTABILITY,
 * FITNESS FOR A PARTICULAR PURPOSE AND NONINFRINGEMENT. IN NO EVENT SHALL THE
 * AUTHORS OR COPYRIGHT HOLDERS BE LIABLE FOR ANY CLAIM, DAMAGES OR OTHER
 * LIABILITY, WHETHER IN AN ACTION OF CONTRACT, TORT OR OTHERWISE, ARISING
 * FROM, OUT OF OR IN CONNECTION WITH THE SOFTWARE OR THE USE OR OTHER DEALINGS
 * IN THE SOFTWARE.
 */

#include "uv.h"
#include "internal.h"

#include <assert.h>
#include <string.h>
#include <errno.h>
#include <stdlib.h>
#include <unistd.h>
#if defined(__MVS__)
#include <xti.h>
#endif
#include <sys/un.h>

#define UV__UDP_DGRAM_MAXSIZE (64 * 1024)

#if defined(IPV6_JOIN_GROUP) && !defined(IPV6_ADD_MEMBERSHIP)
# define IPV6_ADD_MEMBERSHIP IPV6_JOIN_GROUP
#endif

#if defined(IPV6_LEAVE_GROUP) && !defined(IPV6_DROP_MEMBERSHIP)
# define IPV6_DROP_MEMBERSHIP IPV6_LEAVE_GROUP
#endif

union uv__sockaddr {
  struct sockaddr_in6 in6;
  struct sockaddr_in in;
  struct sockaddr addr;
};

static void uv__udp_run_completed(uv_udp_t* handle);
static void uv__udp_io(uv_loop_t* loop, uv__io_t* w, unsigned int revents);
static void uv__udp_recvmsg(uv_udp_t* handle);
static void uv__udp_sendmsg(uv_udp_t* handle);
static int uv__udp_maybe_deferred_bind(uv_udp_t* handle,
                                       int domain,
                                       unsigned int flags);
static int uv__udp_check_socket_connected(uv_udp_t* handle);


#if HAVE_MMSG

#define UV__MMSG_MAXWIDTH 20

static int uv__udp_recvmmsg(uv_udp_t* handle, uv_buf_t* buf);
static void uv__udp_sendmmsg(uv_udp_t* handle);

static int uv__recvmmsg_avail;
static int uv__sendmmsg_avail;
static uv_once_t once = UV_ONCE_INIT;

static void uv__udp_mmsg_init(void) {
  int ret;
  int s;
  s = uv__socket(AF_INET, SOCK_DGRAM, 0);
  if (s < 0)
    return;
  ret = uv__sendmmsg(s, NULL, 0);
  if (ret == 0 || errno != ENOSYS) {
    uv__sendmmsg_avail = 1;
    uv__recvmmsg_avail = 1;
  } else {
    ret = uv__recvmmsg(s, NULL, 0);
    if (ret == 0 || errno != ENOSYS)
      uv__recvmmsg_avail = 1;
  }
  uv__close(s);
}

#endif

void uv__udp_close(uv_udp_t* handle) {
  uv__io_close(handle->loop, &handle->io_watcher);
  uv__handle_stop(handle);

  if (handle->io_watcher.fd != -1) {
    uv__close(handle->io_watcher.fd);
    handle->io_watcher.fd = -1;
  }
}


void uv__udp_finish_close(uv_udp_t* handle) {
  uv_udp_send_t* req;
  QUEUE* q;

  assert(!uv__io_active(&handle->io_watcher, POLLIN | POLLOUT));
  assert(handle->io_watcher.fd == -1);

  while (!QUEUE_EMPTY(&handle->write_queue)) {
    q = QUEUE_HEAD(&handle->write_queue);
    QUEUE_REMOVE(q);

    req = QUEUE_DATA(q, uv_udp_send_t, queue);
    req->status = UV_ECANCELED;
    QUEUE_INSERT_TAIL(&handle->write_completed_queue, &req->queue);
  }

  uv__udp_run_completed(handle);

  assert(handle->send_queue_size == 0);
  assert(handle->send_queue_count == 0);

  /* Now tear down the handle. */
  handle->recv_cb = NULL;
  handle->alloc_cb = NULL;
  /* but _do not_ touch close_cb */
}


static void uv__udp_run_completed(uv_udp_t* handle) {
  uv_udp_send_t* req;
  QUEUE* q;

  assert(!(handle->flags & UV_HANDLE_UDP_PROCESSING));
  handle->flags |= UV_HANDLE_UDP_PROCESSING;

  while (!QUEUE_EMPTY(&handle->write_completed_queue)) {
    q = QUEUE_HEAD(&handle->write_completed_queue);
    QUEUE_REMOVE(q);

    req = QUEUE_DATA(q, uv_udp_send_t, queue);
    uv__req_unregister(handle->loop, req);

    handle->send_queue_size -= uv__count_bufs(req->bufs, req->nbufs);
    handle->send_queue_count--;

    if (req->bufs != req->bufsml)
      uv__free(req->bufs);
    req->bufs = NULL;

    if (req->send_cb == NULL)
      continue;

    /* req->status >= 0 == bytes written
     * req->status <  0 == errno
     */
    if (req->status >= 0)
      req->send_cb(req, 0);
    else
      req->send_cb(req, req->status);
  }

  if (QUEUE_EMPTY(&handle->write_queue)) {
    /* Pending queue and completion queue empty, stop watcher. */
    uv__io_stop(handle->loop, &handle->io_watcher, POLLOUT);
    if (!uv__io_active(&handle->io_watcher, POLLIN))
      uv__handle_stop(handle);
  }

  handle->flags &= ~UV_HANDLE_UDP_PROCESSING;
}


static void uv__udp_io(uv_loop_t* loop, uv__io_t* w, unsigned int revents) {
  uv_udp_t* handle;

  handle = container_of(w, uv_udp_t, io_watcher);
  assert(handle->type == UV_UDP);

  if (revents & POLLIN)
    uv__udp_recvmsg(handle);

  if (revents & POLLOUT) {
    uv__udp_sendmsg(handle);
    uv__udp_run_completed(handle);
  }
}

#if HAVE_MMSG
static int uv__udp_recvmmsg(uv_udp_t* handle, uv_buf_t* buf) {
  struct sockaddr_in6 peers[UV__MMSG_MAXWIDTH];
  struct iovec iov[UV__MMSG_MAXWIDTH];
  struct uv__mmsghdr msgs[UV__MMSG_MAXWIDTH];
  ssize_t nread;
  uv_buf_t chunk_buf;
  size_t chunks;
  int flags;
  size_t k;

  /* prepare structures for recvmmsg */
  chunks = buf->len / UV__UDP_DGRAM_MAXSIZE;
  if (chunks > ARRAY_SIZE(iov))
    chunks = ARRAY_SIZE(iov);
  for (k = 0; k < chunks; ++k) {
    iov[k].iov_base = buf->base + k * UV__UDP_DGRAM_MAXSIZE;
    iov[k].iov_len = UV__UDP_DGRAM_MAXSIZE;
    msgs[k].msg_hdr.msg_iov = iov + k;
    msgs[k].msg_hdr.msg_iovlen = 1;
    msgs[k].msg_hdr.msg_name = peers + k;
    msgs[k].msg_hdr.msg_namelen = sizeof(peers[0]);
    msgs[k].msg_hdr.msg_control = NULL;
    msgs[k].msg_hdr.msg_controllen = 0;
    msgs[k].msg_hdr.msg_flags = 0;
  }

  do
    nread = uv__recvmmsg(handle->io_watcher.fd, msgs, chunks);
  while (nread == -1 && errno == EINTR);

  if (nread < 1) {
    if (nread == 0 || errno == EAGAIN || errno == EWOULDBLOCK)
      handle->recv_cb(handle, 0, buf, NULL, 0);
    else
      handle->recv_cb(handle, UV__ERR(errno), buf, NULL, 0);
  } else {
    /* pass each chunk to the application */
    for (k = 0; k < (size_t) nread && handle->recv_cb != NULL; k++) {
      flags = UV_UDP_MMSG_CHUNK;
      if (msgs[k].msg_hdr.msg_flags & MSG_TRUNC)
        flags |= UV_UDP_PARTIAL;

      chunk_buf = uv_buf_init(iov[k].iov_base, iov[k].iov_len);
      handle->recv_cb(handle,
                      msgs[k].msg_len,
                      &chunk_buf,
                      msgs[k].msg_hdr.msg_name,
                      flags);
    }

    /* one last callback so the original buffer is freed */
    if (handle->recv_cb != NULL)
      handle->recv_cb(handle, 0, buf, NULL, UV_UDP_MMSG_FREE);
  }
  return nread;
}
#endif

static void uv__udp_recvmsg(uv_udp_t* handle) {
  struct sockaddr_storage peer;
  struct msghdr h;
  ssize_t nread;
  uv_buf_t buf;
  int flags;
  int count;

  assert(handle->recv_cb != NULL);
  assert(handle->alloc_cb != NULL);

  /* Prevent loop starvation when the data comes in as fast as (or faster than)
   * we can read it. XXX Need to rearm fd if we switch to edge-triggered I/O.
   */
  count = 32;

  do {
    buf = uv_buf_init(NULL, 0);
    handle->alloc_cb((uv_handle_t*) handle, UV__UDP_DGRAM_MAXSIZE, &buf);
    if (buf.base == NULL || buf.len == 0) {
      handle->recv_cb(handle, UV_ENOBUFS, &buf, NULL, 0);
      return;
    }
    assert(buf.base != NULL);

#if HAVE_MMSG
    if (uv_udp_using_recvmmsg(handle)) {
      nread = uv__udp_recvmmsg(handle, &buf);
      if (nread > 0)
        count -= nread;
      continue;
    }
#endif

    memset(&h, 0, sizeof(h));
    memset(&peer, 0, sizeof(peer));
    h.msg_name = &peer;
    h.msg_namelen = sizeof(peer);
    h.msg_iov = (void*) &buf;
    h.msg_iovlen = 1;

    do {
      nread = recvmsg(handle->io_watcher.fd, &h, 0);
    }
    while (nread == -1 && errno == EINTR);

    if (nread == -1) {
      if (errno == EAGAIN || errno == EWOULDBLOCK)
        handle->recv_cb(handle, 0, &buf, NULL, 0);
      else
        handle->recv_cb(handle, UV__ERR(errno), &buf, NULL, 0);
    }
    else {
      flags = 0;
      if (h.msg_flags & MSG_TRUNC)
        flags |= UV_UDP_PARTIAL;

      handle->recv_cb(handle, nread, &buf, (const struct sockaddr*) &peer, flags);
    }
    count--;
  }
  /* recv_cb callback may decide to pause or close the handle */
  while (nread != -1
      && count > 0
      && handle->io_watcher.fd != -1
      && handle->recv_cb != NULL);
}

#if HAVE_MMSG
static void uv__udp_sendmmsg(uv_udp_t* handle) {
  uv_udp_send_t* req;
  struct uv__mmsghdr h[UV__MMSG_MAXWIDTH];
  struct uv__mmsghdr *p;
  QUEUE* q;
  ssize_t npkts;
  size_t pkts;
  size_t i;

  if (QUEUE_EMPTY(&handle->write_queue))
    return;

write_queue_drain:
  for (pkts = 0, q = QUEUE_HEAD(&handle->write_queue);
       pkts < UV__MMSG_MAXWIDTH && q != &handle->write_queue;
       ++pkts, q = QUEUE_HEAD(q)) {
    assert(q != NULL);
    req = QUEUE_DATA(q, uv_udp_send_t, queue);
    assert(req != NULL);

    p = &h[pkts];
    memset(p, 0, sizeof(*p));
    if (req->addr.ss_family == AF_UNSPEC) {
      p->msg_hdr.msg_name = NULL;
      p->msg_hdr.msg_namelen = 0;
    } else {
      p->msg_hdr.msg_name = &req->addr;
      if (req->addr.ss_family == AF_INET6)
        p->msg_hdr.msg_namelen = sizeof(struct sockaddr_in6);
      else if (req->addr.ss_family == AF_INET)
        p->msg_hdr.msg_namelen = sizeof(struct sockaddr_in);
      else if (req->addr.ss_family == AF_UNIX)
        p->msg_hdr.msg_namelen = sizeof(struct sockaddr_un);
      else {
        assert(0 && "unsupported address family");
        abort();
      }
    }
    h[pkts].msg_hdr.msg_iov = (struct iovec*) req->bufs;
    h[pkts].msg_hdr.msg_iovlen = req->nbufs;
  }

  do
    npkts = uv__sendmmsg(handle->io_watcher.fd, h, pkts);
  while (npkts == -1 && errno == EINTR);

  if (npkts < 1) {
    if (errno == EAGAIN || errno == EWOULDBLOCK || errno == ENOBUFS)
      return;
    for (i = 0, q = QUEUE_HEAD(&handle->write_queue);
         i < pkts && q != &handle->write_queue;
         ++i, q = QUEUE_HEAD(&handle->write_queue)) {
      assert(q != NULL);
      req = QUEUE_DATA(q, uv_udp_send_t, queue);
      assert(req != NULL);

      req->status = UV__ERR(errno);
      QUEUE_REMOVE(&req->queue);
      QUEUE_INSERT_TAIL(&handle->write_completed_queue, &req->queue);
    }
    uv__io_feed(handle->loop, &handle->io_watcher);
    return;
  }

  for (i = 0, q = QUEUE_HEAD(&handle->write_queue);
       i < pkts && q != &handle->write_queue;
       ++i, q = QUEUE_HEAD(&handle->write_queue)) {
    assert(q != NULL);
    req = QUEUE_DATA(q, uv_udp_send_t, queue);
    assert(req != NULL);

    req->status = req->bufs[0].len;

    /* Sending a datagram is an atomic operation: either all data
     * is written or nothing is (and EMSGSIZE is raised). That is
     * why we don't handle partial writes. Just pop the request
     * off the write queue and onto the completed queue, done.
     */
    QUEUE_REMOVE(&req->queue);
    QUEUE_INSERT_TAIL(&handle->write_completed_queue, &req->queue);
  }

  /* couldn't batch everything, continue sending (jump to avoid stack growth) */
  if (!QUEUE_EMPTY(&handle->write_queue))
    goto write_queue_drain;
  uv__io_feed(handle->loop, &handle->io_watcher);
  return;
}
#endif

static void uv__udp_sendmsg(uv_udp_t* handle) {
  uv_udp_send_t* req;
  struct msghdr h;
  QUEUE* q;
  ssize_t size;

  if (handle->flags & UV_HANDLE_UDP_CONNECT_IN_PROGRESS) {
    int sock_error = uv__udp_check_socket_connected(handle);
    if(sock_error == 0) {
      handle->flags &= ~UV_HANDLE_UDP_CONNECT_IN_PROGRESS;
      handle->flags |= UV_HANDLE_UDP_CONNECTED;
<<<<<<< HEAD
    } else if(sock_error == UV__ERR(EINPROGRESS)) {
=======
    } else if (sock_error == UV__ERR(EINPROGRESS)) {
>>>>>>> 49827a44
      uv__io_start(handle->loop, &handle->io_watcher, POLLOUT);
      return;
    } else {
      return;
    }
  }

#if HAVE_MMSG
  uv_once(&once, uv__udp_mmsg_init);
  if (uv__sendmmsg_avail) {
    uv__udp_sendmmsg(handle);
    return;
  }
#endif

  while (!QUEUE_EMPTY(&handle->write_queue)) {
    q = QUEUE_HEAD(&handle->write_queue);
    assert(q != NULL);

    req = QUEUE_DATA(q, uv_udp_send_t, queue);
    assert(req != NULL);

    memset(&h, 0, sizeof h);
    if (req->addr.ss_family == AF_UNSPEC) {
      h.msg_name = NULL;
      h.msg_namelen = 0;
    } else {
      h.msg_name = &req->addr;
      if (req->addr.ss_family == AF_INET6)
        h.msg_namelen = sizeof(struct sockaddr_in6);
      else if (req->addr.ss_family == AF_INET)
        h.msg_namelen = sizeof(struct sockaddr_in);
      else if (req->addr.ss_family == AF_UNIX)
        h.msg_namelen = sizeof(struct sockaddr_un);
      else {
        assert(0 && "unsupported address family");
        abort();
      }
    }
    h.msg_iov = (struct iovec*) req->bufs;
    h.msg_iovlen = req->nbufs;

    do {
      size = sendmsg(handle->io_watcher.fd, &h, 0);
    } while (size == -1 && errno == EINTR);

    if (size == -1) {
      if (errno == EAGAIN || errno == EWOULDBLOCK || errno == ENOBUFS)
        break;
    }

    req->status = (size == -1 ? UV__ERR(errno) : size);

    /* Sending a datagram is an atomic operation: either all data
     * is written or nothing is (and EMSGSIZE is raised). That is
     * why we don't handle partial writes. Just pop the request
     * off the write queue and onto the completed queue, done.
     */
    QUEUE_REMOVE(&req->queue);
    QUEUE_INSERT_TAIL(&handle->write_completed_queue, &req->queue);
    uv__io_feed(handle->loop, &handle->io_watcher);
  }
}

static int uv__udp_check_socket_connected(uv_udp_t* handle) {
    int error=0;
    socklen_t error_size = sizeof(error);
    if (!getsockopt(handle->io_watcher.fd, SOL_SOCKET, SO_ERROR, &error, &error_size)) {
        return (error == 0) ? 0: UV__ERR(error);
    }
    return UV__ERR(errno);
}
/* On the BSDs, SO_REUSEPORT implies SO_REUSEADDR but with some additional
 * refinements for programs that use multicast.
 *
 * Linux as of 3.9 has a SO_REUSEPORT socket option but with semantics that
 * are different from the BSDs: it _shares_ the port rather than steal it
 * from the current listener.  While useful, it's not something we can emulate
 * on other platforms so we don't enable it.
 *
 * zOS does not support getsockname with SO_REUSEPORT option when using
 * AF_UNIX.
 */
static int uv__set_reuse(int fd) {
  int yes;
  yes = 1;

#if defined(SO_REUSEPORT) && defined(__MVS__)
  struct sockaddr_in sockfd;
  unsigned int sockfd_len = sizeof(sockfd);
  if (getsockname(fd, (struct sockaddr*) &sockfd, &sockfd_len) == -1)
      return UV__ERR(errno);
  if (sockfd.sin_family == AF_UNIX) {
    if (setsockopt(fd, SOL_SOCKET, SO_REUSEADDR, &yes, sizeof(yes)))
      return UV__ERR(errno);
  } else {
    if (setsockopt(fd, SOL_SOCKET, SO_REUSEPORT, &yes, sizeof(yes)))
       return UV__ERR(errno);
  }
#elif defined(SO_REUSEPORT) && !defined(__linux__)
  if (setsockopt(fd, SOL_SOCKET, SO_REUSEPORT, &yes, sizeof(yes)))
    return UV__ERR(errno);
#else
  if (setsockopt(fd, SOL_SOCKET, SO_REUSEADDR, &yes, sizeof(yes)))
    return UV__ERR(errno);
#endif

  return 0;
}

/*
 * The Linux kernel suppresses some ICMP error messages by default for UDP
 * sockets. Setting IP_RECVERR/IPV6_RECVERR on the socket enables full ICMP
 * error reporting, hopefully resulting in faster failover to working name
 * servers.
 */
static int uv__set_recverr(int fd, sa_family_t ss_family) {
#if defined(__linux__)
  int yes;

  yes = 1;
  if (ss_family == AF_INET) {
    if (setsockopt(fd, IPPROTO_IP, IP_RECVERR, &yes, sizeof(yes)))
      return UV__ERR(errno);
  } else if (ss_family == AF_INET6) {
    if (setsockopt(fd, IPPROTO_IPV6, IPV6_RECVERR, &yes, sizeof(yes)))
       return UV__ERR(errno);
  }
#endif
  return 0;
}


int uv__udp_bind(uv_udp_t* handle,
                 const struct sockaddr* addr,
                 unsigned int addrlen,
                 unsigned int flags) {
  int err;
  int yes;
  int fd;

  /* Check for bad flags. */
  if (flags & ~(UV_UDP_IPV6ONLY | UV_UDP_REUSEADDR | UV_UDP_LINUX_RECVERR))
    return UV_EINVAL;

  /* Cannot set IPv6-only mode on non-IPv6 socket. */
  if ((flags & UV_UDP_IPV6ONLY) && addr->sa_family != AF_INET6)
    return UV_EINVAL;

  fd = handle->io_watcher.fd;
  if (fd == -1) {
    err = uv__socket(addr->sa_family, SOCK_DGRAM, 0);
    if (err < 0)
      return err;
    fd = err;
    handle->io_watcher.fd = fd;
  }

  if (flags & UV_UDP_LINUX_RECVERR) {
    err = uv__set_recverr(fd, addr->sa_family);
    if (err)
      return err;
  }

  if (flags & UV_UDP_REUSEADDR) {
    err = uv__set_reuse(fd);
    if (err)
      return err;
  }

  if (flags & UV_UDP_IPV6ONLY) {
#ifdef IPV6_V6ONLY
    yes = 1;
    if (setsockopt(fd, IPPROTO_IPV6, IPV6_V6ONLY, &yes, sizeof yes) == -1) {
      err = UV__ERR(errno);
      return err;
    }
#else
    err = UV_ENOTSUP;
    return err;
#endif
  }

  if (bind(fd, addr, addrlen)) {
    err = UV__ERR(errno);
    if (errno == EAFNOSUPPORT)
      /* OSX, other BSDs and SunoS fail with EAFNOSUPPORT when binding a
       * socket created with AF_INET to an AF_INET6 address or vice versa. */
      err = UV_EINVAL;
    return err;
  }

  if (addr->sa_family == AF_INET6)
    handle->flags |= UV_HANDLE_IPV6;

  handle->flags |= UV_HANDLE_BOUND;
  return 0;
}


static int uv__udp_maybe_deferred_bind(uv_udp_t* handle,
                                       int domain,
                                       unsigned int flags) {
  union uv__sockaddr taddr;
  socklen_t addrlen;

  if (handle->io_watcher.fd != -1)
    return 0;

  switch (domain) {
  case AF_INET:
  {
    struct sockaddr_in* addr = &taddr.in;
    memset(addr, 0, sizeof *addr);
    addr->sin_family = AF_INET;
    addr->sin_addr.s_addr = INADDR_ANY;
    addrlen = sizeof *addr;
    break;
  }
  case AF_INET6:
  {
    struct sockaddr_in6* addr = &taddr.in6;
    memset(addr, 0, sizeof *addr);
    addr->sin6_family = AF_INET6;
    addr->sin6_addr = in6addr_any;
    addrlen = sizeof *addr;
    break;
  }
  default:
    assert(0 && "unsupported address family");
    abort();
  }

  return uv__udp_bind(handle, &taddr.addr, addrlen, flags);
}


int uv__udp_connect(uv_udp_t* handle,
                    const struct sockaddr* addr,
                    unsigned int addrlen) {
  int err;

  err = uv__udp_maybe_deferred_bind(handle, addr->sa_family, 0);
  if (err)
    return err;

  do {
    errno = 0;
    err = connect(handle->io_watcher.fd, addr, addrlen);
  } while (err == -1 && errno == EINTR);

  if (err) {
    if(errno == EINPROGRESS)
      handle->flags |= UV_HANDLE_UDP_CONNECT_IN_PROGRESS;
    return UV__ERR(errno);
  }

  handle->flags |= UV_HANDLE_UDP_CONNECTED;

  return 0;
}


int uv__udp_disconnect(uv_udp_t* handle) {
  int r;
  struct sockaddr addr;

  memset(&addr, 0, sizeof(addr));

  addr.sa_family = AF_UNSPEC;

  do {
    errno = 0;
    r = connect(handle->io_watcher.fd, &addr, sizeof(addr));
  } while (r == -1 && errno == EINTR);

  if (r == -1 && errno != EAFNOSUPPORT)
    return UV__ERR(errno);

  handle->flags &= ~UV_HANDLE_UDP_CONNECTED;
  handle->flags &= ~UV_HANDLE_UDP_CONNECT_IN_PROGRESS;
  return 0;
}


int uv__udp_send(uv_udp_send_t* req,
                 uv_udp_t* handle,
                 const uv_buf_t bufs[],
                 unsigned int nbufs,
                 const struct sockaddr* addr,
                 unsigned int addrlen,
                 uv_udp_send_cb send_cb) {
  int err;
  int empty_queue;

  assert(nbufs > 0);

  if (addr) {
    err = uv__udp_maybe_deferred_bind(handle, addr->sa_family, 0);
    if (err)
      return err;
  }

  /* It's legal for send_queue_count > 0 even when the write_queue is empty;
   * it means there are error-state requests in the write_completed_queue that
   * will touch up send_queue_size/count later.
   */
  empty_queue = (handle->send_queue_count == 0);

  uv__req_init(handle->loop, req, UV_UDP_SEND);
  assert(addrlen <= sizeof(req->addr));
  if (addr == NULL)
    req->addr.ss_family = AF_UNSPEC;
  else
    memcpy(&req->addr, addr, addrlen);
  req->send_cb = send_cb;
  req->handle = handle;
  req->nbufs = nbufs;

  req->bufs = req->bufsml;
  if (nbufs > ARRAY_SIZE(req->bufsml))
    req->bufs = uv__malloc(nbufs * sizeof(bufs[0]));

  if (req->bufs == NULL) {
    uv__req_unregister(handle->loop, req);
    return UV_ENOMEM;
  }

  memcpy(req->bufs, bufs, nbufs * sizeof(bufs[0]));
  handle->send_queue_size += uv__count_bufs(req->bufs, req->nbufs);
  handle->send_queue_count++;
  QUEUE_INSERT_TAIL(&handle->write_queue, &req->queue);
  uv__handle_start(handle);

  if (empty_queue && !(handle->flags & UV_HANDLE_UDP_PROCESSING)) {
    uv__udp_sendmsg(handle);

    /* `uv__udp_sendmsg` may not be able to do non-blocking write straight
     * away. In such cases the `io_watcher` has to be queued for asynchronous
     * write.
     */
    if (!QUEUE_EMPTY(&handle->write_queue))
      uv__io_start(handle->loop, &handle->io_watcher, POLLOUT);
  } else {
    uv__io_start(handle->loop, &handle->io_watcher, POLLOUT);
  }

  return 0;
}


int uv__udp_try_send(uv_udp_t* handle,
                     const uv_buf_t bufs[],
                     unsigned int nbufs,
                     const struct sockaddr* addr,
                     unsigned int addrlen) {
  int err;
  struct msghdr h;
  ssize_t size;

  assert(nbufs > 0);

  /* already sending a message */
  if (handle->send_queue_count != 0)
    return UV_EAGAIN;

  if (addr) {
    err = uv__udp_maybe_deferred_bind(handle, addr->sa_family, 0);
    if (err)
      return err;
  } else {
    assert(handle->flags & UV_HANDLE_UDP_CONNECTED);
  }

  memset(&h, 0, sizeof h);
  h.msg_name = (struct sockaddr*) addr;
  h.msg_namelen = addrlen;
  h.msg_iov = (struct iovec*) bufs;
  h.msg_iovlen = nbufs;

  do {
    size = sendmsg(handle->io_watcher.fd, &h, 0);
  } while (size == -1 && errno == EINTR);

  if (size == -1) {
    if (errno == EAGAIN || errno == EWOULDBLOCK || errno == ENOBUFS)
      return UV_EAGAIN;
    else
      return UV__ERR(errno);
  }

  return size;
}


static int uv__udp_set_membership4(uv_udp_t* handle,
                                   const struct sockaddr_in* multicast_addr,
                                   const char* interface_addr,
                                   uv_membership membership) {
  struct ip_mreq mreq;
  int optname;
  int err;

  memset(&mreq, 0, sizeof mreq);

  if (interface_addr) {
    err = uv_inet_pton(AF_INET, interface_addr, &mreq.imr_interface.s_addr);
    if (err)
      return err;
  } else {
    mreq.imr_interface.s_addr = htonl(INADDR_ANY);
  }

  mreq.imr_multiaddr.s_addr = multicast_addr->sin_addr.s_addr;

  switch (membership) {
  case UV_JOIN_GROUP:
    optname = IP_ADD_MEMBERSHIP;
    break;
  case UV_LEAVE_GROUP:
    optname = IP_DROP_MEMBERSHIP;
    break;
  default:
    return UV_EINVAL;
  }

  if (setsockopt(handle->io_watcher.fd,
                 IPPROTO_IP,
                 optname,
                 &mreq,
                 sizeof(mreq))) {
#if defined(__MVS__)
  if (errno == ENXIO)
    return UV_ENODEV;
#endif
    return UV__ERR(errno);
  }

  return 0;
}


static int uv__udp_set_membership6(uv_udp_t* handle,
                                   const struct sockaddr_in6* multicast_addr,
                                   const char* interface_addr,
                                   uv_membership membership) {
  int optname;
  struct ipv6_mreq mreq;
  struct sockaddr_in6 addr6;

  memset(&mreq, 0, sizeof mreq);

  if (interface_addr) {
    if (uv_ip6_addr(interface_addr, 0, &addr6))
      return UV_EINVAL;
    mreq.ipv6mr_interface = addr6.sin6_scope_id;
  } else {
    mreq.ipv6mr_interface = 0;
  }

  mreq.ipv6mr_multiaddr = multicast_addr->sin6_addr;

  switch (membership) {
  case UV_JOIN_GROUP:
    optname = IPV6_ADD_MEMBERSHIP;
    break;
  case UV_LEAVE_GROUP:
    optname = IPV6_DROP_MEMBERSHIP;
    break;
  default:
    return UV_EINVAL;
  }

  if (setsockopt(handle->io_watcher.fd,
                 IPPROTO_IPV6,
                 optname,
                 &mreq,
                 sizeof(mreq))) {
#if defined(__MVS__)
  if (errno == ENXIO)
    return UV_ENODEV;
#endif
    return UV__ERR(errno);
  }

  return 0;
}


#if !defined(__OpenBSD__) &&                                        \
    !defined(__NetBSD__) &&                                         \
    !defined(__ANDROID__) &&                                        \
    !defined(__DragonFly__) &                                       \
    !defined(__QNX__)
static int uv__udp_set_source_membership4(uv_udp_t* handle,
                                          const struct sockaddr_in* multicast_addr,
                                          const char* interface_addr,
                                          const struct sockaddr_in* source_addr,
                                          uv_membership membership) {
  struct ip_mreq_source mreq;
  int optname;
  int err;

  err = uv__udp_maybe_deferred_bind(handle, AF_INET, UV_UDP_REUSEADDR);
  if (err)
    return err;

  memset(&mreq, 0, sizeof(mreq));

  if (interface_addr != NULL) {
    err = uv_inet_pton(AF_INET, interface_addr, &mreq.imr_interface.s_addr);
    if (err)
      return err;
  } else {
    mreq.imr_interface.s_addr = htonl(INADDR_ANY);
  }

  mreq.imr_multiaddr.s_addr = multicast_addr->sin_addr.s_addr;
  mreq.imr_sourceaddr.s_addr = source_addr->sin_addr.s_addr;

  if (membership == UV_JOIN_GROUP)
    optname = IP_ADD_SOURCE_MEMBERSHIP;
  else if (membership == UV_LEAVE_GROUP)
    optname = IP_DROP_SOURCE_MEMBERSHIP;
  else
    return UV_EINVAL;

  if (setsockopt(handle->io_watcher.fd,
                 IPPROTO_IP,
                 optname,
                 &mreq,
                 sizeof(mreq))) {
    return UV__ERR(errno);
  }

  return 0;
}


static int uv__udp_set_source_membership6(uv_udp_t* handle,
                                          const struct sockaddr_in6* multicast_addr,
                                          const char* interface_addr,
                                          const struct sockaddr_in6* source_addr,
                                          uv_membership membership) {
  struct group_source_req mreq;
  struct sockaddr_in6 addr6;
  int optname;
  int err;

  err = uv__udp_maybe_deferred_bind(handle, AF_INET6, UV_UDP_REUSEADDR);
  if (err)
    return err;

  memset(&mreq, 0, sizeof(mreq));

  if (interface_addr != NULL) {
    err = uv_ip6_addr(interface_addr, 0, &addr6);
    if (err)
      return err;
    mreq.gsr_interface = addr6.sin6_scope_id;
  } else {
    mreq.gsr_interface = 0;
  }

  STATIC_ASSERT(sizeof(mreq.gsr_group) >= sizeof(*multicast_addr));
  STATIC_ASSERT(sizeof(mreq.gsr_source) >= sizeof(*source_addr));
  memcpy(&mreq.gsr_group, multicast_addr, sizeof(*multicast_addr));
  memcpy(&mreq.gsr_source, source_addr, sizeof(*source_addr));

  if (membership == UV_JOIN_GROUP)
    optname = MCAST_JOIN_SOURCE_GROUP;
  else if (membership == UV_LEAVE_GROUP)
    optname = MCAST_LEAVE_SOURCE_GROUP;
  else
    return UV_EINVAL;

  if (setsockopt(handle->io_watcher.fd,
                 IPPROTO_IPV6,
                 optname,
                 &mreq,
                 sizeof(mreq))) {
    return UV__ERR(errno);
  }

  return 0;
}
#endif


int uv__udp_init_ex(uv_loop_t* loop,
                    uv_udp_t* handle,
                    unsigned flags,
                    int domain) {
  int fd;

  fd = -1;
  if (domain != AF_UNSPEC) {
    fd = uv__socket(domain, SOCK_DGRAM, 0);
    if (fd < 0)
      return fd;
  }

  uv__handle_init(loop, (uv_handle_t*)handle, UV_UDP);
  handle->alloc_cb = NULL;
  handle->recv_cb = NULL;
  handle->send_queue_size = 0;
  handle->send_queue_count = 0;
  uv__io_init(&handle->io_watcher, uv__udp_io, fd);
  QUEUE_INIT(&handle->write_queue);
  QUEUE_INIT(&handle->write_completed_queue);

  return 0;
}


int uv_udp_using_recvmmsg(const uv_udp_t* handle) {
#if HAVE_MMSG
  if (handle->flags & UV_HANDLE_UDP_RECVMMSG) {
    uv_once(&once, uv__udp_mmsg_init);
    return uv__recvmmsg_avail;
  }
#endif
  return 0;
}


int uv_udp_open(uv_udp_t* handle, uv_os_sock_t sock) {
  int err;

  /* Check for already active socket. */
  if (handle->io_watcher.fd != -1)
    return UV_EBUSY;

  if (uv__fd_exists(handle->loop, sock))
    return UV_EEXIST;

  err = uv__nonblock(sock, 1);
  if (err)
    return err;

  err = uv__set_reuse(sock);
  if (err)
    return err;

  handle->io_watcher.fd = sock;
  if (uv__udp_is_connected(handle))
    handle->flags |= UV_HANDLE_UDP_CONNECTED;

  return 0;
}


int uv_udp_set_membership(uv_udp_t* handle,
                          const char* multicast_addr,
                          const char* interface_addr,
                          uv_membership membership) {
  int err;
  struct sockaddr_in addr4;
  struct sockaddr_in6 addr6;

  if (uv_ip4_addr(multicast_addr, 0, &addr4) == 0) {
    err = uv__udp_maybe_deferred_bind(handle, AF_INET, UV_UDP_REUSEADDR);
    if (err)
      return err;
    return uv__udp_set_membership4(handle, &addr4, interface_addr, membership);
  } else if (uv_ip6_addr(multicast_addr, 0, &addr6) == 0) {
    err = uv__udp_maybe_deferred_bind(handle, AF_INET6, UV_UDP_REUSEADDR);
    if (err)
      return err;
    return uv__udp_set_membership6(handle, &addr6, interface_addr, membership);
  } else {
    return UV_EINVAL;
  }
}


int uv_udp_set_source_membership(uv_udp_t* handle,
                                 const char* multicast_addr,
                                 const char* interface_addr,
                                 const char* source_addr,
                                 uv_membership membership) {
#if !defined(__OpenBSD__) &&                                        \
    !defined(__NetBSD__) &&                                         \
    !defined(__ANDROID__) &&                                        \
    !defined(__DragonFly__) &&                                      \
    !defined(__QNX__)
  int err;
  union uv__sockaddr mcast_addr;
  union uv__sockaddr src_addr;

  err = uv_ip4_addr(multicast_addr, 0, &mcast_addr.in);
  if (err) {
    err = uv_ip6_addr(multicast_addr, 0, &mcast_addr.in6);
    if (err)
      return err;
    err = uv_ip6_addr(source_addr, 0, &src_addr.in6);
    if (err)
      return err;
    return uv__udp_set_source_membership6(handle,
                                          &mcast_addr.in6,
                                          interface_addr,
                                          &src_addr.in6,
                                          membership);
  }

  err = uv_ip4_addr(source_addr, 0, &src_addr.in);
  if (err)
    return err;
  return uv__udp_set_source_membership4(handle,
                                        &mcast_addr.in,
                                        interface_addr,
                                        &src_addr.in,
                                        membership);
#else
  return UV_ENOSYS;
#endif
}


static int uv__setsockopt(uv_udp_t* handle,
                         int option4,
                         int option6,
                         const void* val,
                         socklen_t size) {
  int r;

  if (handle->flags & UV_HANDLE_IPV6)
    r = setsockopt(handle->io_watcher.fd,
                   IPPROTO_IPV6,
                   option6,
                   val,
                   size);
  else
    r = setsockopt(handle->io_watcher.fd,
                   IPPROTO_IP,
                   option4,
                   val,
                   size);
  if (r)
    return UV__ERR(errno);

  return 0;
}

static int uv__setsockopt_maybe_char(uv_udp_t* handle,
                                     int option4,
                                     int option6,
                                     int val) {
#if defined(__sun) || defined(_AIX) || defined(__MVS__)
  char arg = val;
#elif defined(__OpenBSD__)
  unsigned char arg = val;
#else
  int arg = val;
#endif

  if (val < 0 || val > 255)
    return UV_EINVAL;

  return uv__setsockopt(handle, option4, option6, &arg, sizeof(arg));
}


int uv_udp_set_broadcast(uv_udp_t* handle, int on) {
  if (setsockopt(handle->io_watcher.fd,
                 SOL_SOCKET,
                 SO_BROADCAST,
                 &on,
                 sizeof(on))) {
    return UV__ERR(errno);
  }

  return 0;
}


int uv_udp_set_ttl(uv_udp_t* handle, int ttl) {
  if (ttl < 1 || ttl > 255)
    return UV_EINVAL;

#if defined(__MVS__)
  if (!(handle->flags & UV_HANDLE_IPV6))
    return UV_ENOTSUP;  /* zOS does not support setting ttl for IPv4 */
#endif

/*
 * On Solaris and derivatives such as SmartOS, the length of socket options
 * is sizeof(int) for IP_TTL and IPV6_UNICAST_HOPS,
 * so hardcode the size of these options on this platform,
 * and use the general uv__setsockopt_maybe_char call on other platforms.
 */
#if defined(__sun) || defined(_AIX) || defined(__OpenBSD__) || \
    defined(__MVS__) || defined(__QNX__)

  return uv__setsockopt(handle,
                        IP_TTL,
                        IPV6_UNICAST_HOPS,
                        &ttl,
                        sizeof(ttl));

#else /* !(defined(__sun) || defined(_AIX) || defined (__OpenBSD__) ||
           defined(__MVS__) || defined(__QNX__)) */

  return uv__setsockopt_maybe_char(handle,
                                   IP_TTL,
                                   IPV6_UNICAST_HOPS,
                                   ttl);

#endif /* defined(__sun) || defined(_AIX) || defined (__OpenBSD__) ||
          defined(__MVS__) || defined(__QNX__) */
}


int uv_udp_set_multicast_ttl(uv_udp_t* handle, int ttl) {
/*
 * On Solaris and derivatives such as SmartOS, the length of socket options
 * is sizeof(int) for IPV6_MULTICAST_HOPS and sizeof(char) for
 * IP_MULTICAST_TTL, so hardcode the size of the option in the IPv6 case,
 * and use the general uv__setsockopt_maybe_char call otherwise.
 */
#if defined(__sun) || defined(_AIX) || defined(__OpenBSD__) || \
    defined(__MVS__) || defined(__QNX__)
  if (handle->flags & UV_HANDLE_IPV6)
    return uv__setsockopt(handle,
                          IP_MULTICAST_TTL,
                          IPV6_MULTICAST_HOPS,
                          &ttl,
                          sizeof(ttl));
#endif /* defined(__sun) || defined(_AIX) || defined(__OpenBSD__) || \
    defined(__MVS__) || defined(__QNX__) */

  return uv__setsockopt_maybe_char(handle,
                                   IP_MULTICAST_TTL,
                                   IPV6_MULTICAST_HOPS,
                                   ttl);
}


int uv_udp_set_multicast_loop(uv_udp_t* handle, int on) {
/*
 * On Solaris and derivatives such as SmartOS, the length of socket options
 * is sizeof(int) for IPV6_MULTICAST_LOOP and sizeof(char) for
 * IP_MULTICAST_LOOP, so hardcode the size of the option in the IPv6 case,
 * and use the general uv__setsockopt_maybe_char call otherwise.
 */
#if defined(__sun) || defined(_AIX) || defined(__OpenBSD__) || \
    defined(__MVS__) || defined(__QNX__)
  if (handle->flags & UV_HANDLE_IPV6)
    return uv__setsockopt(handle,
                          IP_MULTICAST_LOOP,
                          IPV6_MULTICAST_LOOP,
                          &on,
                          sizeof(on));
#endif /* defined(__sun) || defined(_AIX) ||defined(__OpenBSD__) ||
    defined(__MVS__) || defined(__QNX__) */

  return uv__setsockopt_maybe_char(handle,
                                   IP_MULTICAST_LOOP,
                                   IPV6_MULTICAST_LOOP,
                                   on);
}

int uv_udp_set_multicast_interface(uv_udp_t* handle, const char* interface_addr) {
  struct sockaddr_storage addr_st;
  struct sockaddr_in* addr4;
  struct sockaddr_in6* addr6;

  addr4 = (struct sockaddr_in*) &addr_st;
  addr6 = (struct sockaddr_in6*) &addr_st;

  if (!interface_addr) {
    memset(&addr_st, 0, sizeof addr_st);
    if (handle->flags & UV_HANDLE_IPV6) {
      addr_st.ss_family = AF_INET6;
      addr6->sin6_scope_id = 0;
    } else {
      addr_st.ss_family = AF_INET;
      addr4->sin_addr.s_addr = htonl(INADDR_ANY);
    }
  } else if (uv_ip4_addr(interface_addr, 0, addr4) == 0) {
    /* nothing, address was parsed */
  } else if (uv_ip6_addr(interface_addr, 0, addr6) == 0) {
    /* nothing, address was parsed */
  } else {
    return UV_EINVAL;
  }

  if (addr_st.ss_family == AF_INET) {
    if (setsockopt(handle->io_watcher.fd,
                   IPPROTO_IP,
                   IP_MULTICAST_IF,
                   (void*) &addr4->sin_addr,
                   sizeof(addr4->sin_addr)) == -1) {
      return UV__ERR(errno);
    }
  } else if (addr_st.ss_family == AF_INET6) {
    if (setsockopt(handle->io_watcher.fd,
                   IPPROTO_IPV6,
                   IPV6_MULTICAST_IF,
                   &addr6->sin6_scope_id,
                   sizeof(addr6->sin6_scope_id)) == -1) {
      return UV__ERR(errno);
    }
  } else {
    assert(0 && "unexpected address family");
    abort();
  }

  return 0;
}

int uv_udp_getpeername(const uv_udp_t* handle,
                       struct sockaddr* name,
                       int* namelen) {

  return uv__getsockpeername((const uv_handle_t*) handle,
                             getpeername,
                             name,
                             namelen);
}

int uv_udp_getsockname(const uv_udp_t* handle,
                       struct sockaddr* name,
                       int* namelen) {

  return uv__getsockpeername((const uv_handle_t*) handle,
                             getsockname,
                             name,
                             namelen);
}


int uv__udp_recv_start(uv_udp_t* handle,
                       uv_alloc_cb alloc_cb,
                       uv_udp_recv_cb recv_cb) {
  int err;

  if (alloc_cb == NULL || recv_cb == NULL)
    return UV_EINVAL;

  if (uv__io_active(&handle->io_watcher, POLLIN))
    return UV_EALREADY;  /* FIXME(bnoordhuis) Should be UV_EBUSY. */

  err = uv__udp_maybe_deferred_bind(handle, AF_INET, 0);
  if (err)
    return err;

  handle->alloc_cb = alloc_cb;
  handle->recv_cb = recv_cb;

  uv__io_start(handle->loop, &handle->io_watcher, POLLIN);
  uv__handle_start(handle);

  return 0;
}


int uv__udp_recv_stop(uv_udp_t* handle) {
  uv__io_stop(handle->loop, &handle->io_watcher, POLLIN);

  if (!uv__io_active(&handle->io_watcher, POLLOUT))
    uv__handle_stop(handle);

  handle->alloc_cb = NULL;
  handle->recv_cb = NULL;

  return 0;
}<|MERGE_RESOLUTION|>--- conflicted
+++ resolved
@@ -416,11 +416,7 @@
     if(sock_error == 0) {
       handle->flags &= ~UV_HANDLE_UDP_CONNECT_IN_PROGRESS;
       handle->flags |= UV_HANDLE_UDP_CONNECTED;
-<<<<<<< HEAD
-    } else if(sock_error == UV__ERR(EINPROGRESS)) {
-=======
     } else if (sock_error == UV__ERR(EINPROGRESS)) {
->>>>>>> 49827a44
       uv__io_start(handle->loop, &handle->io_watcher, POLLOUT);
       return;
     } else {
