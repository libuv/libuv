/* Copyright Joyent, Inc. and other Node contributors. All rights reserved.
 *
 * Permission is hereby granted, free of charge, to any person obtaining a copy
 * of this software and associated documentation files (the "Software"), to
 * deal in the Software without restriction, including without limitation the
 * rights to use, copy, modify, merge, publish, distribute, sublicense, and/or
 * sell copies of the Software, and to permit persons to whom the Software is
 * furnished to do so, subject to the following conditions:
 *
 * The above copyright notice and this permission notice shall be included in
 * all copies or substantial portions of the Software.
 *
 * THE SOFTWARE IS PROVIDED "AS IS", WITHOUT WARRANTY OF ANY KIND, EXPRESS OR
 * IMPLIED, INCLUDING BUT NOT LIMITED TO THE WARRANTIES OF MERCHANTABILITY,
 * FITNESS FOR A PARTICULAR PURPOSE AND NONINFRINGEMENT. IN NO EVENT SHALL THE
 * AUTHORS OR COPYRIGHT HOLDERS BE LIABLE FOR ANY CLAIM, DAMAGES OR OTHER
 * LIABILITY, WHETHER IN AN ACTION OF CONTRACT, TORT OR OTHERWISE, ARISING
 * FROM, OUT OF OR IN CONNECTION WITH THE SOFTWARE OR THE USE OR OTHER DEALINGS
 * IN THE SOFTWARE.
 */

#include "uv.h"
#include "internal.h"

#include <pthread.h>
#include <assert.h>
#include <errno.h>

#include <sys/time.h>
#include <sys/resource.h>  /* getrlimit() */
#include <unistd.h>  /* getpagesize() */

#include <limits.h>

#ifdef __MVS__
#include <sys/ipc.h>
#include <sys/sem.h>
#endif

#if defined(__GLIBC__) && !defined(__UCLIBC__)
#include <gnu/libc-version.h>  /* gnu_get_libc_version() */
#endif

#if defined(__linux__)
# include <sched.h>
# define uv__cpu_set_t cpu_set_t
#elif defined(__FreeBSD__)
# include <sys/param.h>
# include <sys/cpuset.h>
# include <pthread_np.h>
# define uv__cpu_set_t cpuset_t
#endif


#undef NANOSEC
#define NANOSEC ((uint64_t) 1e9)

/* Note: guard clauses should match uv_barrier_t's in include/uv/unix.h. */
#if defined(_AIX) || \
    defined(__OpenBSD__) || \
    !defined(PTHREAD_BARRIER_SERIAL_THREAD)
int uv_barrier_init(uv_barrier_t* barrier, unsigned int count) {
  int rc;

  if (barrier == NULL || count == 0)
    return UV_EINVAL;

  barrier->in = 0;
  barrier->out = 0;
  barrier->threshold = count;

  rc = uv_mutex_init(&barrier->mutex);
  if (rc != 0)
    return rc;

  rc = uv_cond_init(&barrier->cond);
  if (rc != 0)
    goto error;

  return 0;

error:
  pthread_mutex_destroy(&barrier->mutex);
  return rc;
}


int uv_barrier_wait(uv_barrier_t* barrier) {
  int last;

  if (barrier == NULL)
    return UV_EINVAL;

  uv_mutex_lock(&barrier->mutex);

  if (++barrier->in == barrier->threshold) {
    barrier->in = 0;
    barrier->out = barrier->threshold;
    uv_cond_signal(&barrier->cond);
  } else {
    do
      uv_cond_wait(&barrier->cond, &barrier->mutex);
    while (barrier->in != 0);
  }

<<<<<<< HEAD
  last = (--barrier->out == 0);
  if (!last)
    uv_cond_signal(&barrier->cond);  /* Not needed for last thread. */
=======
  last = (--b->out == 0);
  uv_cond_signal(&b->cond);
>>>>>>> 6ce14710

  uv_mutex_unlock(&barrier->mutex);
  return last;
}


void uv_barrier_destroy(uv_barrier_t* barrier) {
  uv_mutex_lock(&barrier->mutex);

<<<<<<< HEAD
  assert(barrier->in == 0);
  assert(barrier->out == 0);

  if (barrier->in != 0 || barrier->out != 0)
=======
  assert(b->in == 0);
  while (b->out != 0)
    uv_cond_wait(&b->cond, &b->mutex);

  if (b->in != 0)
>>>>>>> 6ce14710
    abort();

  uv_mutex_unlock(&barrier->mutex);
  uv_mutex_destroy(&barrier->mutex);
  uv_cond_destroy(&barrier->cond);
}

#else

int uv_barrier_init(uv_barrier_t* barrier, unsigned int count) {
  return UV__ERR(pthread_barrier_init(barrier, NULL, count));
}


int uv_barrier_wait(uv_barrier_t* barrier) {
  int rc;

  rc = pthread_barrier_wait(barrier);
  if (rc != 0)
    if (rc != PTHREAD_BARRIER_SERIAL_THREAD)
      abort();

  return rc == PTHREAD_BARRIER_SERIAL_THREAD;
}


void uv_barrier_destroy(uv_barrier_t* barrier) {
  if (pthread_barrier_destroy(barrier))
    abort();
}

#endif


/* On MacOS, threads other than the main thread are created with a reduced
 * stack size by default.  Adjust to RLIMIT_STACK aligned to the page size.
 *
 * On Linux, threads created by musl have a much smaller stack than threads
 * created by glibc (80 vs. 2048 or 4096 kB.)  Follow glibc for consistency.
 */
size_t uv__thread_stack_size(void) {
#if defined(__APPLE__) || defined(__linux__)
  struct rlimit lim;

  /* getrlimit() can fail on some aarch64 systems due to a glibc bug where
   * the system call wrapper invokes the wrong system call. Don't treat
   * that as fatal, just use the default stack size instead.
   */
  if (0 == getrlimit(RLIMIT_STACK, &lim) && lim.rlim_cur != RLIM_INFINITY) {
    /* pthread_attr_setstacksize() expects page-aligned values. */
    lim.rlim_cur -= lim.rlim_cur % (rlim_t) getpagesize();

    /* Musl's PTHREAD_STACK_MIN is 2 KB on all architectures, which is
     * too small to safely receive signals on.
     *
     * Musl's PTHREAD_STACK_MIN + MINSIGSTKSZ == 8192 on arm64 (which has
     * the largest MINSIGSTKSZ of the architectures that musl supports) so
     * let's use that as a lower bound.
     *
     * We use a hardcoded value because PTHREAD_STACK_MIN + MINSIGSTKSZ
     * is between 28 and 133 KB when compiling against glibc, depending
     * on the architecture.
     */
    if (lim.rlim_cur >= 8192)
      if (lim.rlim_cur >= PTHREAD_STACK_MIN)
        return lim.rlim_cur;
  }
#endif

#if !defined(__linux__)
  return 0;
#elif defined(__PPC__) || defined(__ppc__) || defined(__powerpc__)
  return 4 << 20;  /* glibc default. */
#else
  return 2 << 20;  /* glibc default. */
#endif
}


int uv_thread_create(uv_thread_t *tid, void (*entry)(void *arg), void *arg) {
  uv_thread_options_t params;
  params.flags = UV_THREAD_NO_FLAGS;
  return uv_thread_create_ex(tid, &params, entry, arg);
}

int uv_thread_create_ex(uv_thread_t* tid,
                        const uv_thread_options_t* params,
                        void (*entry)(void *arg),
                        void *arg) {
  int err;
  pthread_attr_t* attr;
  pthread_attr_t attr_storage;
  size_t pagesize;
  size_t stack_size;

  /* Used to squelch a -Wcast-function-type warning. */
  union {
    void (*in)(void*);
    void* (*out)(void*);
  } f;

  stack_size =
      params->flags & UV_THREAD_HAS_STACK_SIZE ? params->stack_size : 0;

  attr = NULL;
  if (stack_size == 0) {
    stack_size = uv__thread_stack_size();
  } else {
    pagesize = (size_t)getpagesize();
    /* Round up to the nearest page boundary. */
    stack_size = (stack_size + pagesize - 1) &~ (pagesize - 1);
#ifdef PTHREAD_STACK_MIN
    if (stack_size < PTHREAD_STACK_MIN)
      stack_size = PTHREAD_STACK_MIN;
#endif
  }

  if (stack_size > 0) {
    attr = &attr_storage;

    if (pthread_attr_init(attr))
      abort();

    if (pthread_attr_setstacksize(attr, stack_size))
      abort();
  }

  f.in = entry;
  err = pthread_create(tid, attr, f.out, arg);

  if (attr != NULL)
    pthread_attr_destroy(attr);

  return UV__ERR(err);
}


#if defined(__linux__) || defined(__FreeBSD__)

int uv_thread_setaffinity(uv_thread_t* tid,
                          char* cpumask,
                          char* oldmask,
                          size_t mask_size) {
  int i;
  int r;
  uv__cpu_set_t cpuset;
  int cpumasksize;

  cpumasksize = uv_cpumask_size();
  if (cpumasksize < 0)
    return cpumasksize;
  if (mask_size < (size_t)cpumasksize)
    return UV_EINVAL;

  if (oldmask != NULL) {
    r = uv_thread_getaffinity(tid, oldmask, mask_size);
    if (r < 0)
      return r;
  }

  CPU_ZERO(&cpuset);
  for (i = 0; i < cpumasksize; i++)
    if (cpumask[i])
      CPU_SET(i, &cpuset);

  return UV__ERR(pthread_setaffinity_np(*tid, sizeof(cpuset), &cpuset));
}


int uv_thread_getaffinity(uv_thread_t* tid,
                          char* cpumask,
                          size_t mask_size) {
  int r;
  int i;
  uv__cpu_set_t cpuset;
  int cpumasksize;

  cpumasksize = uv_cpumask_size();
  if (cpumasksize < 0)
    return cpumasksize;
  if (mask_size < (size_t)cpumasksize)
    return UV_EINVAL;

  CPU_ZERO(&cpuset);
  r = pthread_getaffinity_np(*tid, sizeof(cpuset), &cpuset);
  if (r)
    return UV__ERR(r);
  for (i = 0; i < cpumasksize; i++)
    cpumask[i] = !!CPU_ISSET(i, &cpuset);

  return 0;
}
#else
int uv_thread_setaffinity(uv_thread_t* tid,
                          char* cpumask,
                          char* oldmask,
                          size_t mask_size) {
  return UV_ENOTSUP;
}


int uv_thread_getaffinity(uv_thread_t* tid,
                          char* cpumask,
                          size_t mask_size) {
  return UV_ENOTSUP;
}
#endif /* defined(__linux__) || defined(UV_BSD_H) */

int uv_thread_detach(uv_thread_t* tid) {
  return UV__ERR(pthread_detach(*tid));
}


uv_thread_t uv_thread_self(void) {
  return pthread_self();
}

int uv_thread_join(uv_thread_t *tid) {
  return UV__ERR(pthread_join(*tid, NULL));
}


int uv_thread_equal(const uv_thread_t* t1, const uv_thread_t* t2) {
  return pthread_equal(*t1, *t2);
}


int uv_mutex_init(uv_mutex_t* mutex) {
#if defined(NDEBUG) || !defined(PTHREAD_MUTEX_ERRORCHECK)
  return UV__ERR(pthread_mutex_init(mutex, NULL));
#else
  pthread_mutexattr_t attr;
  int err;

  if (pthread_mutexattr_init(&attr))
    abort();

  if (pthread_mutexattr_settype(&attr, PTHREAD_MUTEX_ERRORCHECK))
    abort();

  err = pthread_mutex_init(mutex, &attr);

  if (pthread_mutexattr_destroy(&attr))
    abort();

  return UV__ERR(err);
#endif
}


int uv_mutex_init_recursive(uv_mutex_t* mutex) {
  pthread_mutexattr_t attr;
  int err;

  if (pthread_mutexattr_init(&attr))
    abort();

  if (pthread_mutexattr_settype(&attr, PTHREAD_MUTEX_RECURSIVE))
    abort();

  err = pthread_mutex_init(mutex, &attr);

  if (pthread_mutexattr_destroy(&attr))
    abort();

  return UV__ERR(err);
}


void uv_mutex_destroy(uv_mutex_t* mutex) {
  if (pthread_mutex_destroy(mutex))
    abort();
}


void uv_mutex_lock(uv_mutex_t* mutex) {
  if (pthread_mutex_lock(mutex))
    abort();
}


int uv_mutex_trylock(uv_mutex_t* mutex) {
  int err;

  err = pthread_mutex_trylock(mutex);
  if (err) {
    if (err != EBUSY && err != EAGAIN)
      abort();
    return UV_EBUSY;
  }

  return 0;
}


void uv_mutex_unlock(uv_mutex_t* mutex) {
  if (pthread_mutex_unlock(mutex))
    abort();
}


int uv_rwlock_init(uv_rwlock_t* rwlock) {
  return UV__ERR(pthread_rwlock_init(rwlock, NULL));
}


void uv_rwlock_destroy(uv_rwlock_t* rwlock) {
  if (pthread_rwlock_destroy(rwlock))
    abort();
}


void uv_rwlock_rdlock(uv_rwlock_t* rwlock) {
  if (pthread_rwlock_rdlock(rwlock))
    abort();
}


int uv_rwlock_tryrdlock(uv_rwlock_t* rwlock) {
  int err;

  err = pthread_rwlock_tryrdlock(rwlock);
  if (err) {
    if (err != EBUSY && err != EAGAIN)
      abort();
    return UV_EBUSY;
  }

  return 0;
}


void uv_rwlock_rdunlock(uv_rwlock_t* rwlock) {
  if (pthread_rwlock_unlock(rwlock))
    abort();
}


void uv_rwlock_wrlock(uv_rwlock_t* rwlock) {
  if (pthread_rwlock_wrlock(rwlock))
    abort();
}


int uv_rwlock_trywrlock(uv_rwlock_t* rwlock) {
  int err;

  err = pthread_rwlock_trywrlock(rwlock);
  if (err) {
    if (err != EBUSY && err != EAGAIN)
      abort();
    return UV_EBUSY;
  }

  return 0;
}


void uv_rwlock_wrunlock(uv_rwlock_t* rwlock) {
  if (pthread_rwlock_unlock(rwlock))
    abort();
}


void uv_once(uv_once_t* guard, void (*callback)(void)) {
  if (pthread_once(guard, callback))
    abort();
}

#if defined(__APPLE__) && defined(__MACH__)

int uv_sem_init(uv_sem_t* sem, unsigned int value) {
  kern_return_t err;

  err = semaphore_create(mach_task_self(), sem, SYNC_POLICY_FIFO, value);
  if (err == KERN_SUCCESS)
    return 0;
  if (err == KERN_INVALID_ARGUMENT)
    return UV_EINVAL;
  if (err == KERN_RESOURCE_SHORTAGE)
    return UV_ENOMEM;

  abort();
  return UV_EINVAL;  /* Satisfy the compiler. */
}


void uv_sem_destroy(uv_sem_t* sem) {
  if (semaphore_destroy(mach_task_self(), *sem))
    abort();
}


void uv_sem_post(uv_sem_t* sem) {
  if (semaphore_signal(*sem))
    abort();
}


void uv_sem_wait(uv_sem_t* sem) {
  int r;

  do
    r = semaphore_wait(*sem);
  while (r == KERN_ABORTED);

  if (r != KERN_SUCCESS)
    abort();
}


int uv_sem_trywait(uv_sem_t* sem) {
  mach_timespec_t interval;
  kern_return_t err;

  interval.tv_sec = 0;
  interval.tv_nsec = 0;

  err = semaphore_timedwait(*sem, interval);
  if (err == KERN_SUCCESS)
    return 0;
  if (err == KERN_OPERATION_TIMED_OUT)
    return UV_EAGAIN;

  abort();
  return UV_EINVAL;  /* Satisfy the compiler. */
}

#else /* !(defined(__APPLE__) && defined(__MACH__)) */

#if defined(__GLIBC__) && !defined(__UCLIBC__)

/* Hack around https://sourceware.org/bugzilla/show_bug.cgi?id=12674
 * by providing a custom implementation for glibc < 2.21 in terms of other
 * concurrency primitives.
 * Refs: https://github.com/nodejs/node/issues/19903 */

/* To preserve ABI compatibility, we treat the uv_sem_t as storage for
 * a pointer to the actual struct we're using underneath. */

static uv_once_t glibc_version_check_once = UV_ONCE_INIT;
static int platform_needs_custom_semaphore = 0;

static void glibc_version_check(void) {
  const char* version = gnu_get_libc_version();
  platform_needs_custom_semaphore =
      version[0] == '2' && version[1] == '.' &&
      atoi(version + 2) < 21;
}

#elif defined(__MVS__)

#define platform_needs_custom_semaphore 1

#else /* !defined(__GLIBC__) && !defined(__MVS__) */

#define platform_needs_custom_semaphore 0

#endif

typedef struct uv_semaphore_s {
  uv_mutex_t mutex;
  uv_cond_t cond;
  unsigned int value;
} uv_semaphore_t;

#if (defined(__GLIBC__) && !defined(__UCLIBC__)) || \
    platform_needs_custom_semaphore
STATIC_ASSERT(sizeof(uv_sem_t) >= sizeof(uv_semaphore_t*));
#endif

static int uv__custom_sem_init(uv_sem_t* sem_, unsigned int value) {
  int err;
  uv_semaphore_t* sem;

  sem = uv__malloc(sizeof(*sem));
  if (sem == NULL)
    return UV_ENOMEM;

  if ((err = uv_mutex_init(&sem->mutex)) != 0) {
    uv__free(sem);
    return err;
  }

  if ((err = uv_cond_init(&sem->cond)) != 0) {
    uv_mutex_destroy(&sem->mutex);
    uv__free(sem);
    return err;
  }

  sem->value = value;
  *(uv_semaphore_t**)sem_ = sem;
  return 0;
}


static void uv__custom_sem_destroy(uv_sem_t* sem_) {
  uv_semaphore_t* sem;

  sem = *(uv_semaphore_t**)sem_;
  uv_cond_destroy(&sem->cond);
  uv_mutex_destroy(&sem->mutex);
  uv__free(sem);
}


static void uv__custom_sem_post(uv_sem_t* sem_) {
  uv_semaphore_t* sem;

  sem = *(uv_semaphore_t**)sem_;
  uv_mutex_lock(&sem->mutex);
  sem->value++;
  if (sem->value == 1)
    uv_cond_signal(&sem->cond);
  uv_mutex_unlock(&sem->mutex);
}


static void uv__custom_sem_wait(uv_sem_t* sem_) {
  uv_semaphore_t* sem;

  sem = *(uv_semaphore_t**)sem_;
  uv_mutex_lock(&sem->mutex);
  while (sem->value == 0)
    uv_cond_wait(&sem->cond, &sem->mutex);
  sem->value--;
  uv_mutex_unlock(&sem->mutex);
}


static int uv__custom_sem_trywait(uv_sem_t* sem_) {
  uv_semaphore_t* sem;

  sem = *(uv_semaphore_t**)sem_;
  if (uv_mutex_trylock(&sem->mutex) != 0)
    return UV_EAGAIN;

  if (sem->value == 0) {
    uv_mutex_unlock(&sem->mutex);
    return UV_EAGAIN;
  }

  sem->value--;
  uv_mutex_unlock(&sem->mutex);

  return 0;
}

static int uv__sem_init(uv_sem_t* sem, unsigned int value) {
  if (sem_init(sem, 0, value))
    return UV__ERR(errno);
  return 0;
}


static void uv__sem_destroy(uv_sem_t* sem) {
  if (sem_destroy(sem))
    abort();
}


static void uv__sem_post(uv_sem_t* sem) {
  if (sem_post(sem))
    abort();
}


static void uv__sem_wait(uv_sem_t* sem) {
  int r;

  do
    r = sem_wait(sem);
  while (r == -1 && errno == EINTR);

  if (r)
    abort();
}


static int uv__sem_trywait(uv_sem_t* sem) {
  int r;

  do
    r = sem_trywait(sem);
  while (r == -1 && errno == EINTR);

  if (r) {
    if (errno == EAGAIN)
      return UV_EAGAIN;
    abort();
  }

  return 0;
}

int uv_sem_init(uv_sem_t* sem, unsigned int value) {
#if defined(__GLIBC__) && !defined(__UCLIBC__)
  uv_once(&glibc_version_check_once, glibc_version_check);
#endif

  if (platform_needs_custom_semaphore)
    return uv__custom_sem_init(sem, value);
  else
    return uv__sem_init(sem, value);
}


void uv_sem_destroy(uv_sem_t* sem) {
  if (platform_needs_custom_semaphore)
    uv__custom_sem_destroy(sem);
  else
    uv__sem_destroy(sem);
}


void uv_sem_post(uv_sem_t* sem) {
  if (platform_needs_custom_semaphore)
    uv__custom_sem_post(sem);
  else
    uv__sem_post(sem);
}


void uv_sem_wait(uv_sem_t* sem) {
  if (platform_needs_custom_semaphore)
    uv__custom_sem_wait(sem);
  else
    uv__sem_wait(sem);
}


int uv_sem_trywait(uv_sem_t* sem) {
  if (platform_needs_custom_semaphore)
    return uv__custom_sem_trywait(sem);
  else
    return uv__sem_trywait(sem);
}

#endif /* defined(__APPLE__) && defined(__MACH__) */


#if defined(__APPLE__) && defined(__MACH__) || defined(__MVS__)

int uv_cond_init(uv_cond_t* cond) {
  return UV__ERR(pthread_cond_init(cond, NULL));
}

#else /* !(defined(__APPLE__) && defined(__MACH__)) */

int uv_cond_init(uv_cond_t* cond) {
  pthread_condattr_t attr;
  int err;

  err = pthread_condattr_init(&attr);
  if (err)
    return UV__ERR(err);

  err = pthread_condattr_setclock(&attr, CLOCK_MONOTONIC);
  if (err)
    goto error2;

  err = pthread_cond_init(cond, &attr);
  if (err)
    goto error2;

  err = pthread_condattr_destroy(&attr);
  if (err)
    goto error;

  return 0;

error:
  pthread_cond_destroy(cond);
error2:
  pthread_condattr_destroy(&attr);
  return UV__ERR(err);
}

#endif /* defined(__APPLE__) && defined(__MACH__) */

void uv_cond_destroy(uv_cond_t* cond) {
#if defined(__APPLE__) && defined(__MACH__)
  /* It has been reported that destroying condition variables that have been
   * signalled but not waited on can sometimes result in application crashes.
   * See https://codereview.chromium.org/1323293005.
   */
  pthread_mutex_t mutex;
  struct timespec ts;
  int err;

  if (pthread_mutex_init(&mutex, NULL))
    abort();

  if (pthread_mutex_lock(&mutex))
    abort();

  ts.tv_sec = 0;
  ts.tv_nsec = 1;

  err = pthread_cond_timedwait_relative_np(cond, &mutex, &ts);
  if (err != 0 && err != ETIMEDOUT)
    abort();

  if (pthread_mutex_unlock(&mutex))
    abort();

  if (pthread_mutex_destroy(&mutex))
    abort();
#endif /* defined(__APPLE__) && defined(__MACH__) */

  if (pthread_cond_destroy(cond))
    abort();
}

void uv_cond_signal(uv_cond_t* cond) {
  if (pthread_cond_signal(cond))
    abort();
}

void uv_cond_broadcast(uv_cond_t* cond) {
  if (pthread_cond_broadcast(cond))
    abort();
}

void uv_cond_wait(uv_cond_t* cond, uv_mutex_t* mutex) {
  if (pthread_cond_wait(cond, mutex))
    abort();
}


int uv_cond_timedwait(uv_cond_t* cond, uv_mutex_t* mutex, uint64_t timeout) {
  int r;
  struct timespec ts;
#if defined(__MVS__)
  struct timeval tv;
#endif

#if defined(__APPLE__) && defined(__MACH__)
  ts.tv_sec = timeout / NANOSEC;
  ts.tv_nsec = timeout % NANOSEC;
  r = pthread_cond_timedwait_relative_np(cond, mutex, &ts);
#else
#if defined(__MVS__)
  if (gettimeofday(&tv, NULL))
    abort();
  timeout += tv.tv_sec * NANOSEC + tv.tv_usec * 1e3;
#else
  timeout += uv__hrtime(UV_CLOCK_PRECISE);
#endif
  ts.tv_sec = timeout / NANOSEC;
  ts.tv_nsec = timeout % NANOSEC;
  r = pthread_cond_timedwait(cond, mutex, &ts);
#endif


  if (r == 0)
    return 0;

  if (r == ETIMEDOUT)
    return UV_ETIMEDOUT;

  abort();
#ifndef __SUNPRO_C
  return UV_EINVAL;  /* Satisfy the compiler. */
#endif
}


int uv_key_create(uv_key_t* key) {
  return UV__ERR(pthread_key_create(key, NULL));
}


void uv_key_delete(uv_key_t* key) {
  if (pthread_key_delete(*key))
    abort();
}


void* uv_key_get(uv_key_t* key) {
  return pthread_getspecific(*key);
}


void uv_key_set(uv_key_t* key, void* value) {
  if (pthread_setspecific(*key, value))
    abort();
}<|MERGE_RESOLUTION|>--- conflicted
+++ resolved
@@ -103,14 +103,8 @@
     while (barrier->in != 0);
   }
 
-<<<<<<< HEAD
   last = (--barrier->out == 0);
-  if (!last)
-    uv_cond_signal(&barrier->cond);  /* Not needed for last thread. */
-=======
-  last = (--b->out == 0);
-  uv_cond_signal(&b->cond);
->>>>>>> 6ce14710
+  uv_cond_signal(&barrier->cond);
 
   uv_mutex_unlock(&barrier->mutex);
   return last;
@@ -120,18 +114,11 @@
 void uv_barrier_destroy(uv_barrier_t* barrier) {
   uv_mutex_lock(&barrier->mutex);
 
-<<<<<<< HEAD
   assert(barrier->in == 0);
-  assert(barrier->out == 0);
-
-  if (barrier->in != 0 || barrier->out != 0)
-=======
-  assert(b->in == 0);
-  while (b->out != 0)
-    uv_cond_wait(&b->cond, &b->mutex);
-
-  if (b->in != 0)
->>>>>>> 6ce14710
+  while (barrier->out != 0)
+    uv_cond_wait(&barrier->cond, &barrier->mutex);
+
+  if (barrier->in != 0)
     abort();
 
   uv_mutex_unlock(&barrier->mutex);
