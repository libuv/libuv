--- conflicted
+++ resolved
@@ -388,10 +388,7 @@
 #if defined(__arm__) || \
     defined(__i386__) || \
     defined(__mips__) || \
-<<<<<<< HEAD
-=======
     defined(__aarch64__) || \
->>>>>>> 0a47e4c7
     defined(__PPC__) || \
     defined(__x86_64__)
   fp = uv__open_file("/proc/cpuinfo");
@@ -526,11 +523,7 @@
   }
 
   fclose(fp);
-<<<<<<< HEAD
-#endif  /* __arm__ || __i386__ || __mips__ || __PPC__ || __x86_64__ */
-=======
 #endif  /* __arm__ || __i386__ || __mips__ || __PPC__ || __x86_64__ || __aarch__ */
->>>>>>> 0a47e4c7
 
   /* Now we want to make sure that all the models contain *something* because
    * it's not safe to leave them as null. Copy the last entry unless there
