--- conflicted
+++ resolved
@@ -1992,7 +1992,6 @@
     rc = 1;
 
   return (unsigned) rc;
-<<<<<<< HEAD
 }
 
 int uv__sock_reuseport(int fd) {
@@ -2037,9 +2036,6 @@
 
   return 0;
 }
-=======
-#endif  /* __linux__ */
-}
 
 #ifndef __linux__
 int uv_setuid(uv_uid_t uid) {
@@ -2059,5 +2055,4 @@
 int uv_setegid(uv_gid_t gid) {
   return setegid(gid);
 }
-#endif  /* !__linux__ */
->>>>>>> 18225878
+#endif  /* !__linux__ */