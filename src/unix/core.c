--- conflicted
+++ resolved
@@ -411,18 +411,6 @@
   if (!r)
     uv__update_time(loop);
 
-<<<<<<< HEAD
-=======
-  /* Maintain backwards compatibility by processing timers before entering the
-   * while loop for UV_RUN_DEFAULT. Otherwise timers only need to be executed
-   * once, which should be done after polling in order to maintain proper
-   * execution order of the conceptual event loop. */
-  if (mode == UV_RUN_DEFAULT && r != 0 && loop->stop_flag == 0) {
-    uv__update_time(loop);
-    uv__run_timers(loop);
-  }
-
->>>>>>> f0bb7e40
   while (r != 0 && loop->stop_flag == 0) {
     can_sleep =
         uv__queue_empty(&loop->pending_queue) &&
