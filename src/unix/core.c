--- conflicted
+++ resolved
@@ -98,18 +98,6 @@
 
 static int uv__run_pending(uv_loop_t* loop);
 
-<<<<<<< HEAD
-=======
-/* Verify that uv_buf_t is ABI-compatible with struct iovec. */
-STATIC_ASSERT(sizeof(uv_buf_t) == sizeof(struct iovec));
-STATIC_ASSERT(sizeof(((uv_buf_t*) 0)->base) ==
-              sizeof(((struct iovec*) 0)->iov_base));
-STATIC_ASSERT(sizeof(((uv_buf_t*) 0)->len) ==
-              sizeof(((struct iovec*) 0)->iov_len));
-STATIC_ASSERT(offsetof(uv_buf_t, base) == offsetof(struct iovec, iov_base));
-STATIC_ASSERT(offsetof(uv_buf_t, len) == offsetof(struct iovec, iov_len));
-
->>>>>>> e8b7eb69
 
 uint64_t uv_hrtime(void) {
   return uv__hrtime(UV_CLOCK_PRECISE);
