--- conflicted
+++ resolved
@@ -41,11 +41,7 @@
 #include <sys/uio.h> /* writev */
 #include <sys/resource.h> /* getrusage */
 #include <pwd.h>
-<<<<<<< HEAD
-#include <sched.h>
-=======
 #include <grp.h>
->>>>>>> 96e05543
 #include <sys/utsname.h>
 #include <sys/time.h>
 #include <time.h> /* clock_gettime */
@@ -77,10 +73,6 @@
 # include <sys/filio.h>
 # include <sys/wait.h>
 # include <sys/param.h>
-<<<<<<< HEAD
-# include <sys/cpuset.h>
-=======
->>>>>>> 96e05543
 # if defined(__FreeBSD__)
 #  include <sys/cpuset.h>
 #  define uv__accept4 accept4
@@ -108,8 +100,8 @@
 static void uv__run_pending(uv_loop_t* loop);
 
 
-/* https://github.com/libuv/libuv/issues/1674 */
-int uv_clock_gettime(uv_clock_id clock_id, uv_timespec64_t* ts) {
+
+int uv_clock_gettime(uv_clock_id clock_id, uv_timespec_t* ts) {
   struct timespec t;
   int r;
 
@@ -1306,18 +1298,6 @@
   size_t mem_size;
   int r;
 
-<<<<<<< HEAD
-  /*
-    The memory for name, shell, homedir, and gecos are allocated in a single
-    uv__malloc() call. The base of the pointer is stored in pwd->username, so
-    that is the field that needs to be freed.
-  */
-  uv__free(pwd->username);
-  pwd->username = NULL;
-  pwd->shell = NULL;
-  pwd->homedir = NULL;
-  pwd->gecos = NULL;
-=======
   if (grp == NULL)
     return UV_EINVAL;
 
@@ -1384,7 +1364,6 @@
   uv__free(buf);
 
   return 0;
->>>>>>> 96e05543
 }
 
 
@@ -1548,11 +1527,7 @@
 }
 
 int uv_cpumask_size(void) {
-<<<<<<< HEAD
-#if defined(__linux__) || defined(__FreeBSD__)
-=======
 #if UV__CPU_AFFINITY_SUPPORTED
->>>>>>> 96e05543
   return CPU_SETSIZE;
 #else
   return UV_ENOTSUP;
@@ -1664,7 +1639,7 @@
   return 0;
 }
 
-int uv_gettimeofday(uv_timeval64_t* tv) {
+int uv_gettimeofday(uv_timeval_t* tv) {
   struct timeval time;
 
   if (tv == NULL)
