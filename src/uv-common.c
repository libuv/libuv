/* Copyright Joyent, Inc. and other Node contributors. All rights reserved.
 *
 * Permission is hereby granted, free of charge, to any person obtaining a copy
 * of this software and associated documentation files (the "Software"), to
 * deal in the Software without restriction, including without limitation the
 * rights to use, copy, modify, merge, publish, distribute, sublicense, and/or
 * sell copies of the Software, and to permit persons to whom the Software is
 * furnished to do so, subject to the following conditions:
 *
 * The above copyright notice and this permission notice shall be included in
 * all copies or substantial portions of the Software.
 *
 * THE SOFTWARE IS PROVIDED "AS IS", WITHOUT WARRANTY OF ANY KIND, EXPRESS OR
 * IMPLIED, INCLUDING BUT NOT LIMITED TO THE WARRANTIES OF MERCHANTABILITY,
 * FITNESS FOR A PARTICULAR PURPOSE AND NONINFRINGEMENT. IN NO EVENT SHALL THE
 * AUTHORS OR COPYRIGHT HOLDERS BE LIABLE FOR ANY CLAIM, DAMAGES OR OTHER
 * LIABILITY, WHETHER IN AN ACTION OF CONTRACT, TORT OR OTHERWISE, ARISING
 * FROM, OUT OF OR IN CONNECTION WITH THE SOFTWARE OR THE USE OR OTHER DEALINGS
 * IN THE SOFTWARE.
 */

#include "uv.h"
#include "uv-common.h"

#include <stdio.h>
#include <assert.h>
#include <stdarg.h>
#include <stddef.h> /* NULL */
#include <stdlib.h> /* malloc */
#include <string.h> /* memset */

#if !defined(_WIN32)
# include <net/if.h> /* if_nametoindex */
#endif

static uv_malloc_func replaced_malloc;
static uv_free_func replaced_free;


void* uv__malloc(size_t size) {
  if (replaced_malloc)
    return (*replaced_malloc)(size);
  return malloc(size);
}


void uv__free(void* ptr) {
  if (replaced_free)
    (*replaced_free)(ptr);
  free(ptr);
}


void uv_replace_allocator(uv_malloc_func malloc_func, uv_free_func free_func) {
  assert(replaced_malloc == NULL);
  assert(replaced_free == NULL);
  replaced_malloc = malloc_func;
  replaced_free = free_func;
}

<<<<<<< HEAD
=======

>>>>>>> ce14ac1b
#define XX(uc, lc) case UV_##uc: return sizeof(uv_##lc##_t);

size_t uv_handle_size(uv_handle_type type) {
  switch (type) {
    UV_HANDLE_TYPE_MAP(XX)
    default:
      return -1;
  }
}


size_t uv_req_size(uv_req_type type) {
  switch(type) {
    UV_REQ_TYPE_MAP(XX)
    default:
      return -1;
  }
}

#undef XX


size_t uv_loop_size(void) {
  return sizeof(uv_loop_t);
}


uv_buf_t uv_buf_init(char* base, unsigned int len) {
  uv_buf_t buf;
  buf.base = base;
  buf.len = len;
  return buf;
}


#define UV_ERR_NAME_GEN(name, _) case UV_ ## name: return #name;
const char* uv_err_name(int err) {
  switch (err) {
    UV_ERRNO_MAP(UV_ERR_NAME_GEN)
    default:
      assert(0);
      return NULL;
  }
}
#undef UV_ERR_NAME_GEN


#define UV_STRERROR_GEN(name, msg) case UV_ ## name: return msg;
const char* uv_strerror(int err) {
  switch (err) {
    UV_ERRNO_MAP(UV_STRERROR_GEN)
    default:
      return "Unknown system error";
  }
}
#undef UV_STRERROR_GEN


int uv_ip4_addr(const char* ip, int port, struct sockaddr_in* addr) {
  memset(addr, 0, sizeof(*addr));
  addr->sin_family = AF_INET;
  addr->sin_port = htons(port);
  return uv_inet_pton(AF_INET, ip, &(addr->sin_addr.s_addr));
}


int uv_ip6_addr(const char* ip, int port, struct sockaddr_in6* addr) {
  char address_part[40];
  size_t address_part_size;
  const char* zone_index;

  memset(addr, 0, sizeof(*addr));
  addr->sin6_family = AF_INET6;
  addr->sin6_port = htons(port);

  zone_index = strchr(ip, '%');
  if (zone_index != NULL) {
    address_part_size = zone_index - ip;
    if (address_part_size >= sizeof(address_part))
      address_part_size = sizeof(address_part) - 1;

    memcpy(address_part, ip, address_part_size);
    address_part[address_part_size] = '\0';
    ip = address_part;

    zone_index++; /* skip '%' */
    /* NOTE: unknown interface (id=0) is silently ignored */
#ifdef _WIN32
    addr->sin6_scope_id = atoi(zone_index);
#else
    addr->sin6_scope_id = if_nametoindex(zone_index);
#endif
  }

  return uv_inet_pton(AF_INET6, ip, &addr->sin6_addr);
}


int uv_ip4_name(const struct sockaddr_in* src, char* dst, size_t size) {
  return uv_inet_ntop(AF_INET, &src->sin_addr, dst, size);
}


int uv_ip6_name(const struct sockaddr_in6* src, char* dst, size_t size) {
  return uv_inet_ntop(AF_INET6, &src->sin6_addr, dst, size);
}


int uv_tcp_bind(uv_tcp_t* handle,
                const struct sockaddr* addr,
                unsigned int flags) {
  unsigned int addrlen;

  if (handle->type != UV_TCP)
    return UV_EINVAL;

  if (addr->sa_family == AF_INET)
    addrlen = sizeof(struct sockaddr_in);
  else if (addr->sa_family == AF_INET6)
    addrlen = sizeof(struct sockaddr_in6);
  else
    return UV_EINVAL;

  return uv__tcp_bind(handle, addr, addrlen, flags);
}


int uv_udp_bind(uv_udp_t* handle,
                const struct sockaddr* addr,
                unsigned int flags) {
  unsigned int addrlen;

  if (handle->type != UV_UDP)
    return UV_EINVAL;

  if (addr->sa_family == AF_INET)
    addrlen = sizeof(struct sockaddr_in);
  else if (addr->sa_family == AF_INET6)
    addrlen = sizeof(struct sockaddr_in6);
  else
    return UV_EINVAL;

  return uv__udp_bind(handle, addr, addrlen, flags);
}


int uv_tcp_connect(uv_connect_t* req,
                   uv_tcp_t* handle,
                   const struct sockaddr* addr,
                   uv_connect_cb cb) {
  unsigned int addrlen;

  if (handle->type != UV_TCP)
    return UV_EINVAL;

  if (addr->sa_family == AF_INET)
    addrlen = sizeof(struct sockaddr_in);
  else if (addr->sa_family == AF_INET6)
    addrlen = sizeof(struct sockaddr_in6);
  else
    return UV_EINVAL;

  return uv__tcp_connect(req, handle, addr, addrlen, cb);
}


int uv_udp_send(uv_udp_send_t* req,
                uv_udp_t* handle,
                const uv_buf_t bufs[],
                unsigned int nbufs,
                const struct sockaddr* addr,
                uv_udp_send_cb send_cb) {
  unsigned int addrlen;

  if (handle->type != UV_UDP)
    return UV_EINVAL;

  if (addr->sa_family == AF_INET)
    addrlen = sizeof(struct sockaddr_in);
  else if (addr->sa_family == AF_INET6)
    addrlen = sizeof(struct sockaddr_in6);
  else
    return UV_EINVAL;

  return uv__udp_send(req, handle, bufs, nbufs, addr, addrlen, send_cb);
}


int uv_udp_try_send(uv_udp_t* handle,
                    const uv_buf_t bufs[],
                    unsigned int nbufs,
                    const struct sockaddr* addr) {
  unsigned int addrlen;

  if (handle->type != UV_UDP)
    return UV_EINVAL;

  if (addr->sa_family == AF_INET)
    addrlen = sizeof(struct sockaddr_in);
  else if (addr->sa_family == AF_INET6)
    addrlen = sizeof(struct sockaddr_in6);
  else
    return UV_EINVAL;

  return uv__udp_try_send(handle, bufs, nbufs, addr, addrlen);
}


int uv_udp_recv_start(uv_udp_t* handle,
                      uv_alloc_cb alloc_cb,
                      uv_udp_recv_cb recv_cb) {
  if (handle->type != UV_UDP || alloc_cb == NULL || recv_cb == NULL)
    return UV_EINVAL;
  else
    return uv__udp_recv_start(handle, alloc_cb, recv_cb);
}


int uv_udp_recv_stop(uv_udp_t* handle) {
  if (handle->type != UV_UDP)
    return UV_EINVAL;
  else
    return uv__udp_recv_stop(handle);
}


void uv_walk(uv_loop_t* loop, uv_walk_cb walk_cb, void* arg) {
  QUEUE* q;
  uv_handle_t* h;

  QUEUE_FOREACH(q, &loop->handle_queue) {
    h = QUEUE_DATA(q, uv_handle_t, handle_queue);
    if (h->flags & UV__HANDLE_INTERNAL) continue;
    walk_cb(h, arg);
  }
}


#ifndef NDEBUG
static void uv__print_handles(uv_loop_t* loop, int only_active) {
  const char* type;
  QUEUE* q;
  uv_handle_t* h;

  if (loop == NULL)
    loop = uv_default_loop();

  QUEUE_FOREACH(q, &loop->handle_queue) {
    h = QUEUE_DATA(q, uv_handle_t, handle_queue);

    if (only_active && !uv__is_active(h))
      continue;

    switch (h->type) {
#define X(uc, lc) case UV_##uc: type = #lc; break;
      UV_HANDLE_TYPE_MAP(X)
#undef X
      default: type = "<unknown>";
    }

    fprintf(stderr,
            "[%c%c%c] %-8s %p\n",
            "R-"[!(h->flags & UV__HANDLE_REF)],
            "A-"[!(h->flags & UV__HANDLE_ACTIVE)],
            "I-"[!(h->flags & UV__HANDLE_INTERNAL)],
            type,
            (void*)h);
  }
}


void uv_print_all_handles(uv_loop_t* loop) {
  uv__print_handles(loop, 0);
}


void uv_print_active_handles(uv_loop_t* loop) {
  uv__print_handles(loop, 1);
}
#endif


void uv_ref(uv_handle_t* handle) {
  uv__handle_ref(handle);
}


void uv_unref(uv_handle_t* handle) {
  uv__handle_unref(handle);
}


int uv_has_ref(const uv_handle_t* handle) {
  return uv__has_ref(handle);
}


void uv_stop(uv_loop_t* loop) {
  loop->stop_flag = 1;
}


uint64_t uv_now(const uv_loop_t* loop) {
  return loop->time;
}



size_t uv__count_bufs(const uv_buf_t bufs[], unsigned int nbufs) {
  unsigned int i;
  size_t bytes;

  bytes = 0;
  for (i = 0; i < nbufs; i++)
    bytes += (size_t) bufs[i].len;

  return bytes;
}

int uv_recv_buffer_size(uv_handle_t* handle, int* value) {
  return uv__socket_sockopt(handle, SO_RCVBUF, value);
}

int uv_send_buffer_size(uv_handle_t* handle, int *value) {
  return uv__socket_sockopt(handle, SO_SNDBUF, value);
}

int uv_fs_event_getpath(uv_fs_event_t* handle, char* buffer, size_t* size) {
  size_t required_len;

  if (!uv__is_active(handle)) {
    *size = 0;
    return UV_EINVAL;
  }

  required_len = strlen(handle->path);
  if (required_len > *size) {
    *size = required_len;
    return UV_ENOBUFS;
  }

  memcpy(buffer, handle->path, required_len);
  *size = required_len;

  return 0;
}


void uv__fs_scandir_cleanup(uv_fs_t* req) {
  uv__dirent_t** dents;

  dents = req->ptr;
  if (req->nbufs > 0 && req->nbufs != (unsigned int) req->result)
    req->nbufs--;
  for (; req->nbufs < (unsigned int) req->result; req->nbufs++)
    uv__free(dents[req->nbufs]);
}


int uv_fs_scandir_next(uv_fs_t* req, uv_dirent_t* ent) {
  uv__dirent_t** dents;
  uv__dirent_t* dent;

  dents = req->ptr;

  /* Free previous entity */
  if (req->nbufs > 0)
    uv__free(dents[req->nbufs - 1]);

  /* End was already reached */
  if (req->nbufs == (unsigned int) req->result) {
    uv__free(dents);
    req->ptr = NULL;
    return UV_EOF;
  }

  dent = dents[req->nbufs++];

  ent->name = dent->d_name;
#ifdef HAVE_DIRENT_TYPES
  switch (dent->d_type) {
    case UV__DT_DIR:
      ent->type = UV_DIRENT_DIR;
      break;
    case UV__DT_FILE:
      ent->type = UV_DIRENT_FILE;
      break;
    case UV__DT_LINK:
      ent->type = UV_DIRENT_LINK;
      break;
    case UV__DT_FIFO:
      ent->type = UV_DIRENT_FIFO;
      break;
    case UV__DT_SOCKET:
      ent->type = UV_DIRENT_SOCKET;
      break;
    case UV__DT_CHAR:
      ent->type = UV_DIRENT_CHAR;
      break;
    case UV__DT_BLOCK:
      ent->type = UV_DIRENT_BLOCK;
      break;
    default:
      ent->type = UV_DIRENT_UNKNOWN;
  }
#else
  ent->type = UV_DIRENT_UNKNOWN;
#endif

  return 0;
}


int uv_loop_configure(uv_loop_t* loop, uv_loop_option option, ...) {
  va_list ap;
  int err;

  va_start(ap, option);
  /* Any platform-agnostic options should be handled here. */
  err = uv__loop_configure(loop, option, ap);
  va_end(ap);

  return err;
}


static uv_loop_t default_loop_struct;
static uv_loop_t* default_loop_ptr;


uv_loop_t* uv_default_loop(void) {
  if (default_loop_ptr != NULL)
    return default_loop_ptr;

  if (uv_loop_init(&default_loop_struct))
    return NULL;

  default_loop_ptr = &default_loop_struct;
  return default_loop_ptr;
}


uv_loop_t* uv_loop_new(void) {
  uv_loop_t* loop;

  loop = uv__malloc(sizeof(*loop));
  if (loop == NULL)
    return NULL;

  if (uv_loop_init(loop)) {
    uv__free(loop);
    return NULL;
  }

  return loop;
}


int uv_loop_close(uv_loop_t* loop) {
  QUEUE* q;
  uv_handle_t* h;

  if (!QUEUE_EMPTY(&(loop)->active_reqs))
    return UV_EBUSY;

  QUEUE_FOREACH(q, &loop->handle_queue) {
    h = QUEUE_DATA(q, uv_handle_t, handle_queue);
    if (!(h->flags & UV__HANDLE_INTERNAL))
      return UV_EBUSY;
  }

  uv__loop_close(loop);

#ifndef NDEBUG
  memset(loop, -1, sizeof(*loop));
#endif
  if (loop == default_loop_ptr)
    default_loop_ptr = NULL;

  return 0;
}


void uv_loop_delete(uv_loop_t* loop) {
  uv_loop_t* default_loop;
  int err;

  default_loop = default_loop_ptr;

  err = uv_loop_close(loop);
  assert(err == 0);
  if (loop != default_loop)
    uv__free(loop);
}<|MERGE_RESOLUTION|>--- conflicted
+++ resolved
@@ -58,10 +58,7 @@
   replaced_free = free_func;
 }
 
-<<<<<<< HEAD
-=======
-
->>>>>>> ce14ac1b
+
 #define XX(uc, lc) case UV_##uc: return sizeof(uv_##lc##_t);
 
 size_t uv_handle_size(uv_handle_type type) {
