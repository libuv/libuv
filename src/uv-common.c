/* Copyright Joyent, Inc. and other Node contributors. All rights reserved.
 *
 * Permission is hereby granted, free of charge, to any person obtaining a copy
 * of this software and associated documentation files (the "Software"), to
 * deal in the Software without restriction, including without limitation the
 * rights to use, copy, modify, merge, publish, distribute, sublicense, and/or
 * sell copies of the Software, and to permit persons to whom the Software is
 * furnished to do so, subject to the following conditions:
 *
 * The above copyright notice and this permission notice shall be included in
 * all copies or substantial portions of the Software.
 *
 * THE SOFTWARE IS PROVIDED "AS IS", WITHOUT WARRANTY OF ANY KIND, EXPRESS OR
 * IMPLIED, INCLUDING BUT NOT LIMITED TO THE WARRANTIES OF MERCHANTABILITY,
 * FITNESS FOR A PARTICULAR PURPOSE AND NONINFRINGEMENT. IN NO EVENT SHALL THE
 * AUTHORS OR COPYRIGHT HOLDERS BE LIABLE FOR ANY CLAIM, DAMAGES OR OTHER
 * LIABILITY, WHETHER IN AN ACTION OF CONTRACT, TORT OR OTHERWISE, ARISING
 * FROM, OUT OF OR IN CONNECTION WITH THE SOFTWARE OR THE USE OR OTHER DEALINGS
 * IN THE SOFTWARE.
 */

#include "uv.h"
#include "uv-common.h"

#include <assert.h>
#include <errno.h>
#include <stdarg.h>
#include <stddef.h> /* NULL */
#include <stdio.h>
#include <stdlib.h> /* malloc */
#include <string.h> /* memset */

#if defined(_WIN32)
# include <malloc.h> /* malloc */
#else
# include <net/if.h> /* if_nametoindex */
# include <sys/un.h> /* AF_UNIX, sockaddr_un */
#endif


typedef struct {
  uv_malloc_func local_malloc;
  uv_realloc_func local_realloc;
  uv_calloc_func local_calloc;
  uv_free_func local_free;
} uv__allocator_t;

static uv__allocator_t uv__allocator = {
  malloc,
  realloc,
  calloc,
  free,
};

char* uv__strdup(const char* s) {
  size_t len = strlen(s) + 1;
  char* m = uv__malloc(len);
  if (m == NULL)
    return NULL;
  return memcpy(m, s, len);
}

char* uv__strndup(const char* s, size_t n) {
  char* m;
  size_t len = strlen(s);
  if (n < len)
    len = n;
  m = uv__malloc(len + 1);
  if (m == NULL)
    return NULL;
  m[len] = '\0';
  return memcpy(m, s, len);
}

void* uv__malloc(size_t size) {
  if (size > 0)
    return uv__allocator.local_malloc(size);
  return NULL;
}

void uv__free(void* ptr) {
  int saved_errno;

  /* Libuv expects that free() does not clobber errno.  The system allocator
   * honors that assumption but custom allocators may not be so careful.
   */
  saved_errno = errno;
  uv__allocator.local_free(ptr);
  errno = saved_errno;
}

void* uv__calloc(size_t count, size_t size) {
  return uv__allocator.local_calloc(count, size);
}

void* uv__realloc(void* ptr, size_t size) {
  if (size > 0)
    return uv__allocator.local_realloc(ptr, size);
  uv__free(ptr);
  return NULL;
}

void* uv__reallocf(void* ptr, size_t size) {
  void* newptr;

  newptr = uv__realloc(ptr, size);
  if (newptr == NULL)
    if (size > 0)
      uv__free(ptr);

  return newptr;
}

int uv_replace_allocator(uv_malloc_func malloc_func,
                         uv_realloc_func realloc_func,
                         uv_calloc_func calloc_func,
                         uv_free_func free_func) {
  if (malloc_func == NULL || realloc_func == NULL ||
      calloc_func == NULL || free_func == NULL) {
    return UV_EINVAL;
  }

  uv__allocator.local_malloc = malloc_func;
  uv__allocator.local_realloc = realloc_func;
  uv__allocator.local_calloc = calloc_func;
  uv__allocator.local_free = free_func;

  return 0;
}

#define XX(uc, lc) case UV_##uc: return sizeof(uv_##lc##_t);

size_t uv_handle_size(uv_handle_type type) {
  switch (type) {
    UV_HANDLE_TYPE_MAP(XX)
    default:
      return -1;
  }
}

size_t uv_req_size(uv_req_type type) {
  switch(type) {
    UV_REQ_TYPE_MAP(XX)
    default:
      return -1;
  }
}

#undef XX


size_t uv_loop_size(void) {
  return sizeof(uv_loop_t);
}


uv_buf_t uv_buf_init(char* base, unsigned int len) {
  uv_buf_t buf;
  buf.base = base;
  buf.len = len;
  return buf;
}


static const char* uv__unknown_err_code(int err) {
  char buf[32];
  char* copy;

  snprintf(buf, sizeof(buf), "Unknown system error %d", err);
  copy = uv__strdup(buf);

  return copy != NULL ? copy : "Unknown system error";
}

#define UV_ERR_NAME_GEN_R(name, _) \
case UV_## name: \
  uv__strscpy(buf, #name, buflen); break;
char* uv_err_name_r(int err, char* buf, size_t buflen) {
  switch (err) {
    UV_ERRNO_MAP(UV_ERR_NAME_GEN_R)
    default: snprintf(buf, buflen, "Unknown system error %d", err);
  }
  return buf;
}
#undef UV_ERR_NAME_GEN_R


#define UV_ERR_NAME_GEN(name, _) case UV_ ## name: return #name;
const char* uv_err_name(int err) {
  switch (err) {
    UV_ERRNO_MAP(UV_ERR_NAME_GEN)
  }
  return uv__unknown_err_code(err);
}
#undef UV_ERR_NAME_GEN


#define UV_STRERROR_GEN_R(name, msg) \
case UV_ ## name: \
  snprintf(buf, buflen, "%s", msg); break;
char* uv_strerror_r(int err, char* buf, size_t buflen) {
  switch (err) {
    UV_ERRNO_MAP(UV_STRERROR_GEN_R)
    default: snprintf(buf, buflen, "Unknown system error %d", err);
  }
  return buf;
}
#undef UV_STRERROR_GEN_R


#define UV_STRERROR_GEN(name, msg) case UV_ ## name: return msg;
const char* uv_strerror(int err) {
  switch (err) {
    UV_ERRNO_MAP(UV_STRERROR_GEN)
  }
  return uv__unknown_err_code(err);
}
#undef UV_STRERROR_GEN


int uv_ip4_addr(const char* ip, int port, struct sockaddr_in* addr) {
  memset(addr, 0, sizeof(*addr));
  addr->sin_family = AF_INET;
  addr->sin_port = htons(port);
#ifdef SIN6_LEN
  addr->sin_len = sizeof(*addr);
#endif
  return uv_inet_pton(AF_INET, ip, &(addr->sin_addr.s_addr));
}


int uv_ip6_addr(const char* ip, int port, struct sockaddr_in6* addr) {
  char address_part[40];
  size_t address_part_size;
  const char* zone_index;

  memset(addr, 0, sizeof(*addr));
  addr->sin6_family = AF_INET6;
  addr->sin6_port = htons(port);
#ifdef SIN6_LEN
  addr->sin6_len = sizeof(*addr);
#endif

  zone_index = strchr(ip, '%');
  if (zone_index != NULL) {
    address_part_size = zone_index - ip;
    if (address_part_size >= sizeof(address_part))
      address_part_size = sizeof(address_part) - 1;

    memcpy(address_part, ip, address_part_size);
    address_part[address_part_size] = '\0';
    ip = address_part;

    zone_index++; /* skip '%' */
    /* NOTE: unknown interface (id=0) is silently ignored */
#ifdef _WIN32
    addr->sin6_scope_id = atoi(zone_index);
#else
    addr->sin6_scope_id = if_nametoindex(zone_index);
#endif
  }

  return uv_inet_pton(AF_INET6, ip, &addr->sin6_addr);
}


int uv_ip4_name(const struct sockaddr_in* src, char* dst, size_t size) {
  return uv_inet_ntop(AF_INET, &src->sin_addr, dst, size);
}


int uv_ip6_name(const struct sockaddr_in6* src, char* dst, size_t size) {
  return uv_inet_ntop(AF_INET6, &src->sin6_addr, dst, size);
}


int uv_ip_name(const struct sockaddr *src, char *dst, size_t size) {
  switch (src->sa_family) {
  case AF_INET:
    return uv_inet_ntop(AF_INET, &((struct sockaddr_in *)src)->sin_addr,
                        dst, size);
  case AF_INET6:
    return uv_inet_ntop(AF_INET6, &((struct sockaddr_in6 *)src)->sin6_addr,
                        dst, size);
  default:
    return UV_EAFNOSUPPORT;
  }
}


int uv_tcp_bind(uv_tcp_t* handle,
                const struct sockaddr* addr,
                unsigned int flags) {
  unsigned int addrlen;

  if (handle->type != UV_TCP)
    return UV_EINVAL;
  if (uv__is_closing(handle)) {
    return UV_EINVAL;
  }
  if (addr->sa_family == AF_INET)
    addrlen = sizeof(struct sockaddr_in);
  else if (addr->sa_family == AF_INET6)
    addrlen = sizeof(struct sockaddr_in6);
  else
    return UV_EINVAL;

  return uv__tcp_bind(handle, addr, addrlen, flags);
}

<<<<<<< HEAD
void uv_set_socket_create_cb(uv_handle_t* handle,
                             uv_socket_create_cb cb,
                             void* p) {
=======
void uv_set_tcp_socket_created_cb(uv_tcp_t* handle, uv_tcp_socket_created_cb cb, void* p) {
>>>>>>> b28ef7b6
  if (handle) {
    uv_os_fd_t fd = (uv_os_fd_t)-1;
    if (uv_fileno((uv_handle_t*)handle, &fd) == 0) {
      if (cb) {
        cb(handle, p);
      }
    } else {
<<<<<<< HEAD
      handle->u.socket_create.cb = cb;
      handle->u.socket_create.p = p;
=======
      handle->socket_created_cb = cb;
      handle->socket_created_cb_p = p;
>>>>>>> b28ef7b6
    }
  }
}

int uv_udp_init_ex(uv_loop_t* loop, uv_udp_t* handle, unsigned flags) {
  unsigned extra_flags;
  int domain;
  int rc;

  /* Use the lower 8 bits for the domain. */
  domain = flags & 0xFF;
  if (domain != AF_INET && domain != AF_INET6 && domain != AF_UNSPEC)
    return UV_EINVAL;

  /* Use the higher bits for extra flags. */
  extra_flags = flags & ~0xFF;
  if (extra_flags & ~UV_UDP_RECVMMSG)
    return UV_EINVAL;

  rc = uv__udp_init_ex(loop, handle, flags, domain);

  if (rc == 0)
    if (extra_flags & UV_UDP_RECVMMSG)
      handle->flags |= UV_HANDLE_UDP_RECVMMSG;

  return rc;
}


int uv_udp_init(uv_loop_t* loop, uv_udp_t* handle) {
  return uv_udp_init_ex(loop, handle, AF_UNSPEC);
}


int uv_udp_bind(uv_udp_t* handle,
                const struct sockaddr* addr,
                unsigned int flags) {
  unsigned int addrlen;

  if (handle->type != UV_UDP)
    return UV_EINVAL;

  if (addr->sa_family == AF_INET)
    addrlen = sizeof(struct sockaddr_in);
  else if (addr->sa_family == AF_INET6)
    addrlen = sizeof(struct sockaddr_in6);
  else
    return UV_EINVAL;

  return uv__udp_bind(handle, addr, addrlen, flags);
}


int uv_tcp_connect(uv_connect_t* req,
                   uv_tcp_t* handle,
                   const struct sockaddr* addr,
                   uv_connect_cb cb) {
  unsigned int addrlen;

  if (handle->type != UV_TCP)
    return UV_EINVAL;

  if (addr->sa_family == AF_INET)
    addrlen = sizeof(struct sockaddr_in);
  else if (addr->sa_family == AF_INET6)
    addrlen = sizeof(struct sockaddr_in6);
  else
    return UV_EINVAL;

  return uv__tcp_connect(req, handle, addr, addrlen, cb);
}


int uv_udp_connect(uv_udp_t* handle, const struct sockaddr* addr) {
  unsigned int addrlen;

  if (handle->type != UV_UDP)
    return UV_EINVAL;

  /* Disconnect the handle */
  if (addr == NULL) {
    if (!(handle->flags & UV_HANDLE_UDP_CONNECTED))
      return UV_ENOTCONN;

    return uv__udp_disconnect(handle);
  }

  if (addr->sa_family == AF_INET)
    addrlen = sizeof(struct sockaddr_in);
  else if (addr->sa_family == AF_INET6)
    addrlen = sizeof(struct sockaddr_in6);
  else
    return UV_EINVAL;

  if (handle->flags & UV_HANDLE_UDP_CONNECTED)
    return UV_EISCONN;

  return uv__udp_connect(handle, addr, addrlen);
}


int uv__udp_is_connected(uv_udp_t* handle) {
  struct sockaddr_storage addr;
  int addrlen;
  if (handle->type != UV_UDP)
    return 0;

  addrlen = sizeof(addr);
  if (uv_udp_getpeername(handle, (struct sockaddr*) &addr, &addrlen) != 0)
    return 0;

  return addrlen > 0;
}


int uv__udp_check_before_send(uv_udp_t* handle, const struct sockaddr* addr) {
  unsigned int addrlen;

  if (handle->type != UV_UDP)
    return UV_EINVAL;

  if (addr != NULL && (handle->flags & UV_HANDLE_UDP_CONNECTED))
    return UV_EISCONN;

  if (addr == NULL && !(handle->flags & UV_HANDLE_UDP_CONNECTED))
    return UV_EDESTADDRREQ;

  if (addr != NULL) {
    if (addr->sa_family == AF_INET)
      addrlen = sizeof(struct sockaddr_in);
    else if (addr->sa_family == AF_INET6)
      addrlen = sizeof(struct sockaddr_in6);
#if defined(AF_UNIX) && !defined(_WIN32)
    else if (addr->sa_family == AF_UNIX)
      addrlen = sizeof(struct sockaddr_un);
#endif
    else
      return UV_EINVAL;
  } else {
    addrlen = 0;
  }

  return addrlen;
}


int uv_udp_send(uv_udp_send_t* req,
                uv_udp_t* handle,
                const uv_buf_t bufs[],
                unsigned int nbufs,
                const struct sockaddr* addr,
                uv_udp_send_cb send_cb) {
  int addrlen;

  addrlen = uv__udp_check_before_send(handle, addr);
  if (addrlen < 0)
    return addrlen;

  return uv__udp_send(req, handle, bufs, nbufs, addr, addrlen, send_cb);
}


int uv_udp_try_send(uv_udp_t* handle,
                    const uv_buf_t bufs[],
                    unsigned int nbufs,
                    const struct sockaddr* addr) {
  int addrlen;

  addrlen = uv__udp_check_before_send(handle, addr);
  if (addrlen < 0)
    return addrlen;

  return uv__udp_try_send(handle, bufs, nbufs, addr, addrlen);
}


int uv_udp_recv_start(uv_udp_t* handle,
                      uv_alloc_cb alloc_cb,
                      uv_udp_recv_cb recv_cb) {
  if (handle->type != UV_UDP || alloc_cb == NULL || recv_cb == NULL)
    return UV_EINVAL;
  else
    return uv__udp_recv_start(handle, alloc_cb, recv_cb);
}


int uv_udp_recv_stop(uv_udp_t* handle) {
  if (handle->type != UV_UDP)
    return UV_EINVAL;
  else
    return uv__udp_recv_stop(handle);
}

void uv_set_udp_socket_created_cb(uv_udp_t* handle, uv_udp_socket_created_cb cb, void* p) {
  if (handle) {
    uv_os_fd_t fd = (uv_os_fd_t)-1;
    if (uv_fileno((uv_handle_t*)handle, &fd) == 0) {
      if (cb) {
        cb(handle, p);
      }
    } else {
      handle->socket_created_cb = cb;
      handle->socket_created_cb_p = p;
    }
  }
}

void uv_walk(uv_loop_t* loop, uv_walk_cb walk_cb, void* arg) {
  QUEUE queue;
  QUEUE* q;
  uv_handle_t* h;

  QUEUE_MOVE(&loop->handle_queue, &queue);
  while (!QUEUE_EMPTY(&queue)) {
    q = QUEUE_HEAD(&queue);
    h = QUEUE_DATA(q, uv_handle_t, handle_queue);

    QUEUE_REMOVE(q);
    QUEUE_INSERT_TAIL(&loop->handle_queue, q);

    if (h->flags & UV_HANDLE_INTERNAL) continue;
    walk_cb(h, arg);
  }
}


static void uv__print_handles(uv_loop_t* loop, int only_active, FILE* stream) {
  const char* type;
  QUEUE* q;
  uv_handle_t* h;

  if (loop == NULL)
    loop = uv_default_loop();

  QUEUE_FOREACH(q, &loop->handle_queue) {
    h = QUEUE_DATA(q, uv_handle_t, handle_queue);

    if (only_active && !uv__is_active(h))
      continue;

    switch (h->type) {
#define X(uc, lc) case UV_##uc: type = #lc; break;
      UV_HANDLE_TYPE_MAP(X)
#undef X
      default: type = "<unknown>";
    }

    fprintf(stream,
            "[%c%c%c] %-8s %p\n",
            "R-"[!(h->flags & UV_HANDLE_REF)],
            "A-"[!(h->flags & UV_HANDLE_ACTIVE)],
            "I-"[!(h->flags & UV_HANDLE_INTERNAL)],
            type,
            (void*)h);
  }
}


void uv_print_all_handles(uv_loop_t* loop, FILE* stream) {
  uv__print_handles(loop, 0, stream);
}


void uv_print_active_handles(uv_loop_t* loop, FILE* stream) {
  uv__print_handles(loop, 1, stream);
}


void uv_ref(uv_handle_t* handle) {
  uv__handle_ref(handle);
}


void uv_unref(uv_handle_t* handle) {
  uv__handle_unref(handle);
}


int uv_has_ref(const uv_handle_t* handle) {
  return uv__has_ref(handle);
}


void uv_stop(uv_loop_t* loop) {
  loop->stop_flag = 1;
}


uint64_t uv_now(const uv_loop_t* loop) {
  return loop->time;
}



size_t uv__count_bufs(const uv_buf_t bufs[], unsigned int nbufs) {
  unsigned int i;
  size_t bytes;

  bytes = 0;
  for (i = 0; i < nbufs; i++)
    bytes += (size_t) bufs[i].len;

  return bytes;
}

int uv_recv_buffer_size(uv_handle_t* handle, int* value) {
  return uv__socket_sockopt(handle, SO_RCVBUF, value);
}

int uv_send_buffer_size(uv_handle_t* handle, int *value) {
  return uv__socket_sockopt(handle, SO_SNDBUF, value);
}

int uv_fs_event_getpath(uv_fs_event_t* handle, char* buffer, size_t* size) {
  size_t required_len;

  if (!uv__is_active(handle)) {
    *size = 0;
    return UV_EINVAL;
  }

  required_len = strlen(handle->path);
  if (required_len >= *size) {
    *size = required_len + 1;
    return UV_ENOBUFS;
  }

  memcpy(buffer, handle->path, required_len);
  *size = required_len;
  buffer[required_len] = '\0';

  return 0;
}

/* The windows implementation does not have the same structure layout as
 * the unix implementation (nbufs is not directly inside req but is
 * contained in a nested union/struct) so this function locates it.
*/
static unsigned int* uv__get_nbufs(uv_fs_t* req) {
#ifdef _WIN32
  return &req->fs.info.nbufs;
#else
  return &req->nbufs;
#endif
}

/* uv_fs_scandir() uses the system allocator to allocate memory on non-Windows
 * systems. So, the memory should be released using free(). On Windows,
 * uv__malloc() is used, so use uv__free() to free memory.
*/
#ifdef _WIN32
# define uv__fs_scandir_free uv__free
#else
# define uv__fs_scandir_free free
#endif

void uv__fs_scandir_cleanup(uv_fs_t* req) {
  uv__dirent_t** dents;

  unsigned int* nbufs = uv__get_nbufs(req);

  dents = req->ptr;
  if (*nbufs > 0 && *nbufs != (unsigned int) req->result)
    (*nbufs)--;
  for (; *nbufs < (unsigned int) req->result; (*nbufs)++)
    uv__fs_scandir_free(dents[*nbufs]);

  uv__fs_scandir_free(req->ptr);
  req->ptr = NULL;
}


int uv_fs_scandir_next(uv_fs_t* req, uv_dirent_t* ent) {
  uv__dirent_t** dents;
  uv__dirent_t* dent;
  unsigned int* nbufs;

  /* Check to see if req passed */
  if (req->result < 0)
    return req->result;

  /* Ptr will be null if req was canceled or no files found */
  if (!req->ptr)
    return UV_EOF;

  nbufs = uv__get_nbufs(req);
  assert(nbufs);

  dents = req->ptr;

  /* Free previous entity */
  if (*nbufs > 0)
    uv__fs_scandir_free(dents[*nbufs - 1]);

  /* End was already reached */
  if (*nbufs == (unsigned int) req->result) {
    uv__fs_scandir_free(dents);
    req->ptr = NULL;
    return UV_EOF;
  }

  dent = dents[(*nbufs)++];

  ent->name = dent->d_name;
  ent->type = uv__fs_get_dirent_type(dent);

  return 0;
}

uv_dirent_type_t uv__fs_get_dirent_type(uv__dirent_t* dent) {
  uv_dirent_type_t type;

#ifdef HAVE_DIRENT_TYPES
  switch (dent->d_type) {
    case UV__DT_DIR:
      type = UV_DIRENT_DIR;
      break;
    case UV__DT_FILE:
      type = UV_DIRENT_FILE;
      break;
    case UV__DT_LINK:
      type = UV_DIRENT_LINK;
      break;
    case UV__DT_FIFO:
      type = UV_DIRENT_FIFO;
      break;
    case UV__DT_SOCKET:
      type = UV_DIRENT_SOCKET;
      break;
    case UV__DT_CHAR:
      type = UV_DIRENT_CHAR;
      break;
    case UV__DT_BLOCK:
      type = UV_DIRENT_BLOCK;
      break;
    default:
      type = UV_DIRENT_UNKNOWN;
  }
#else
  type = UV_DIRENT_UNKNOWN;
#endif

  return type;
}

void uv__fs_readdir_cleanup(uv_fs_t* req) {
  uv_dir_t* dir;
  uv_dirent_t* dirents;
  int i;

  if (req->ptr == NULL)
    return;

  dir = req->ptr;
  dirents = dir->dirents;
  req->ptr = NULL;

  if (dirents == NULL)
    return;

  for (i = 0; i < req->result; ++i) {
    uv__free((char*) dirents[i].name);
    dirents[i].name = NULL;
  }
}


int uv_loop_configure(uv_loop_t* loop, uv_loop_option option, ...) {
  va_list ap;
  int err;

  va_start(ap, option);
  /* Any platform-agnostic options should be handled here. */
  err = uv__loop_configure(loop, option, ap);
  va_end(ap);

  return err;
}


static uv_loop_t default_loop_struct;
static uv_loop_t* default_loop_ptr;


uv_loop_t* uv_default_loop(void) {
  if (default_loop_ptr != NULL)
    return default_loop_ptr;

  if (uv_loop_init(&default_loop_struct))
    return NULL;

  default_loop_ptr = &default_loop_struct;
  return default_loop_ptr;
}


uv_loop_t* uv_loop_new(void) {
  uv_loop_t* loop;

  loop = uv__malloc(sizeof(*loop));
  if (loop == NULL)
    return NULL;

  if (uv_loop_init(loop)) {
    uv__free(loop);
    return NULL;
  }

  return loop;
}


int uv_loop_close(uv_loop_t* loop) {
  QUEUE* q;
  uv_handle_t* h;
#ifndef NDEBUG
  void* saved_data;
#endif

  if (uv__has_active_reqs(loop))
    return UV_EBUSY;

  QUEUE_FOREACH(q, &loop->handle_queue) {
    h = QUEUE_DATA(q, uv_handle_t, handle_queue);
    if (!(h->flags & UV_HANDLE_INTERNAL))
      return UV_EBUSY;
  }

  uv__loop_close(loop);

#ifndef NDEBUG
  saved_data = loop->data;
  memset(loop, -1, sizeof(*loop));
  loop->data = saved_data;
#endif
  if (loop == default_loop_ptr)
    default_loop_ptr = NULL;

  return 0;
}


void uv_loop_delete(uv_loop_t* loop) {
  uv_loop_t* default_loop;
  int err;

  default_loop = default_loop_ptr;

  err = uv_loop_close(loop);
  (void) err;    /* Squelch compiler warnings. */
  assert(err == 0);
  if (loop != default_loop)
    uv__free(loop);
}


int uv_read_start(uv_stream_t* stream,
                  uv_alloc_cb alloc_cb,
                  uv_read_cb read_cb) {
  if (stream == NULL || alloc_cb == NULL || read_cb == NULL)
    return UV_EINVAL;

  if (stream->flags & UV_HANDLE_CLOSING)
    return UV_EINVAL;

  if (stream->flags & UV_HANDLE_READING)
    return UV_EALREADY;

  if (!(stream->flags & UV_HANDLE_READABLE))
    return UV_ENOTCONN;

  return uv__read_start(stream, alloc_cb, read_cb);
}


void uv_os_free_environ(uv_env_item_t* envitems, int count) {
  int i;

  for (i = 0; i < count; i++) {
    uv__free(envitems[i].name);
  }

  uv__free(envitems);
}


void uv_free_cpu_info(uv_cpu_info_t* cpu_infos, int count) {
  int i;

  for (i = 0; i < count; i++)
    uv__free(cpu_infos[i].model);

  uv__free(cpu_infos);
}


/* Also covers __clang__ and __INTEL_COMPILER. Disabled on Windows because
 * threads have already been forcibly terminated by the operating system
 * by the time destructors run, ergo, it's not safe to try to clean them up.
 */
#if defined(__GNUC__) && !defined(_WIN32)
__attribute__((destructor))
#endif
void uv_library_shutdown(void) {
  static int was_shutdown;

  if (uv__load_relaxed(&was_shutdown))
    return;

  uv__process_title_cleanup();
  uv__signal_cleanup();
#ifdef __MVS__
  /* TODO(itodorov) - zos: revisit when Woz compiler is available. */
  uv__os390_cleanup();
#else
  uv__threadpool_cleanup();
#endif
  uv__store_relaxed(&was_shutdown, 1);
}


void uv__metrics_update_idle_time(uv_loop_t* loop) {
  uv__loop_metrics_t* loop_metrics;
  uint64_t entry_time;
  uint64_t exit_time;

  if (!(uv__get_internal_fields(loop)->flags & UV_METRICS_IDLE_TIME))
    return;

  loop_metrics = uv__get_loop_metrics(loop);

  /* The thread running uv__metrics_update_idle_time() is always the same
   * thread that sets provider_entry_time. So it's unnecessary to lock before
   * retrieving this value.
   */
  if (loop_metrics->provider_entry_time == 0)
    return;

  exit_time = uv_hrtime();

  uv_mutex_lock(&loop_metrics->lock);
  entry_time = loop_metrics->provider_entry_time;
  loop_metrics->provider_entry_time = 0;
  loop_metrics->provider_idle_time += exit_time - entry_time;
  uv_mutex_unlock(&loop_metrics->lock);
}


void uv__metrics_set_provider_entry_time(uv_loop_t* loop) {
  uv__loop_metrics_t* loop_metrics;
  uint64_t now;

  if (!(uv__get_internal_fields(loop)->flags & UV_METRICS_IDLE_TIME))
    return;

  now = uv_hrtime();
  loop_metrics = uv__get_loop_metrics(loop);
  uv_mutex_lock(&loop_metrics->lock);
  loop_metrics->provider_entry_time = now;
  uv_mutex_unlock(&loop_metrics->lock);
}


uint64_t uv_metrics_idle_time(uv_loop_t* loop) {
  uv__loop_metrics_t* loop_metrics;
  uint64_t entry_time;
  uint64_t idle_time;

  loop_metrics = uv__get_loop_metrics(loop);
  uv_mutex_lock(&loop_metrics->lock);
  idle_time = loop_metrics->provider_idle_time;
  entry_time = loop_metrics->provider_entry_time;
  uv_mutex_unlock(&loop_metrics->lock);

  if (entry_time > 0)
    idle_time += uv_hrtime() - entry_time;
  return idle_time;
}<|MERGE_RESOLUTION|>--- conflicted
+++ resolved
@@ -308,13 +308,9 @@
   return uv__tcp_bind(handle, addr, addrlen, flags);
 }
 
-<<<<<<< HEAD
 void uv_set_socket_create_cb(uv_handle_t* handle,
                              uv_socket_create_cb cb,
                              void* p) {
-=======
-void uv_set_tcp_socket_created_cb(uv_tcp_t* handle, uv_tcp_socket_created_cb cb, void* p) {
->>>>>>> b28ef7b6
   if (handle) {
     uv_os_fd_t fd = (uv_os_fd_t)-1;
     if (uv_fileno((uv_handle_t*)handle, &fd) == 0) {
@@ -322,13 +318,8 @@
         cb(handle, p);
       }
     } else {
-<<<<<<< HEAD
       handle->u.socket_create.cb = cb;
       handle->u.socket_create.p = p;
-=======
-      handle->socket_created_cb = cb;
-      handle->socket_created_cb_p = p;
->>>>>>> b28ef7b6
     }
   }
 }
