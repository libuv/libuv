/* Copyright Joyent, Inc. and other Node contributors. All rights reserved.
 *
 * Permission is hereby granted, free of charge, to any person obtaining a copy
 * of this software and associated documentation files (the "Software"), to
 * deal in the Software without restriction, including without limitation the
 * rights to use, copy, modify, merge, publish, distribute, sublicense, and/or
 * sell copies of the Software, and to permit persons to whom the Software is
 * furnished to do so, subject to the following conditions:
 *
 * The above copyright notice and this permission notice shall be included in
 * all copies or substantial portions of the Software.
 *
 * THE SOFTWARE IS PROVIDED "AS IS", WITHOUT WARRANTY OF ANY KIND, EXPRESS OR
 * IMPLIED, INCLUDING BUT NOT LIMITED TO THE WARRANTIES OF MERCHANTABILITY,
 * FITNESS FOR A PARTICULAR PURPOSE AND NONINFRINGEMENT. IN NO EVENT SHALL THE
 * AUTHORS OR COPYRIGHT HOLDERS BE LIABLE FOR ANY CLAIM, DAMAGES OR OTHER
 * LIABILITY, WHETHER IN AN ACTION OF CONTRACT, TORT OR OTHERWISE, ARISING
 * FROM, OUT OF OR IN CONNECTION WITH THE SOFTWARE OR THE USE OR OTHER DEALINGS
 * IN THE SOFTWARE.
 */

#include <assert.h>
#include <stdlib.h>
#include <stdio.h> /* printf */
#include <string.h>

#include "handle-inl.h"
#include "internal.h"
#include "req-inl.h"
#include "stream-inl.h"
#include "uv-common.h"
#include "uv.h"

#include <aclapi.h>
#include <accctrl.h>

/* A zero-size buffer for use by uv_pipe_read */
static char uv_zero_[] = "";

/* Null uv_buf_t */
static const uv_buf_t uv_null_buf_ = { 0, NULL };

/* The timeout that the pipe will wait for the remote end to write data when
 * the local ends wants to shut it down. */
static const int64_t eof_timeout = 50; /* ms */

static const int default_pending_pipe_instances = 4;

/* Pipe prefix */
static char pipe_prefix[] = "\\\\?\\pipe";
static const int pipe_prefix_len = sizeof(pipe_prefix) - 1;

/* IPC incoming xfer queue item. */
typedef struct {
  uv__ipc_socket_xfer_type_t xfer_type;
  uv__ipc_socket_xfer_info_t xfer_info;
  QUEUE member;
} uv__ipc_xfer_queue_item_t;

/* IPC frame header flags. */
/* clang-format off */
enum {
  UV__IPC_FRAME_HAS_DATA                = 0x01,
  UV__IPC_FRAME_HAS_SOCKET_XFER         = 0x02,
  UV__IPC_FRAME_XFER_IS_TCP_CONNECTION  = 0x04,
  /* These are combinations of the flags above. */
  UV__IPC_FRAME_XFER_FLAGS              = 0x06,
  UV__IPC_FRAME_VALID_FLAGS             = 0x07
};
/* clang-format on */

/* IPC frame header. */
typedef struct {
  uint32_t flags;
  uint32_t reserved1;   /* Ignored. */
  uint32_t data_length; /* Must be zero if there is no data. */
  uint32_t reserved2;   /* Must be zero. */
} uv__ipc_frame_header_t;

/* To implement the IPC protocol correctly, these structures must have exactly
 * the right size. */
STATIC_ASSERT(sizeof(uv__ipc_frame_header_t) == 16);
STATIC_ASSERT(sizeof(uv__ipc_socket_xfer_info_t) == 632);

/* Coalesced write request. */
typedef struct {
  uv_write_t req;       /* Internal heap-allocated write request. */
  uv_write_t* user_req; /* Pointer to user-specified uv_write_t. */
} uv__coalesced_write_t;


static void eof_timer_init(uv_pipe_t* pipe);
static void eof_timer_start(uv_pipe_t* pipe);
static void eof_timer_stop(uv_pipe_t* pipe);
static void eof_timer_cb(uv_timer_t* timer);
static void eof_timer_destroy(uv_pipe_t* pipe);
static void eof_timer_close_cb(uv_handle_t* handle);


static void uv__unique_pipe_name(char* ptr, char* name, size_t size) {
  snprintf(name, size, "\\\\?\\pipe\\uv\\%p-%lu", ptr, GetCurrentProcessId());
}


int uv_pipe_init(uv_loop_t* loop, uv_pipe_t* handle, int ipc) {
  uv__stream_init(loop, (uv_stream_t*)handle, UV_NAMED_PIPE);

  handle->reqs_pending = 0;
  handle->handle = INVALID_HANDLE_VALUE;
  handle->name = NULL;
  handle->pipe.conn.ipc_remote_pid = 0;
  handle->pipe.conn.ipc_data_frame.payload_remaining = 0;
  QUEUE_INIT(&handle->pipe.conn.ipc_xfer_queue);
  handle->pipe.conn.ipc_xfer_queue_length = 0;
  handle->ipc = ipc;
  handle->pipe.conn.non_overlapped_writes_tail = NULL;

  return 0;
}


static void uv__pipe_connection_init(uv_pipe_t* handle) {
  assert(!(handle->flags & UV_HANDLE_PIPESERVER));
  uv__connection_init((uv_stream_t*) handle);
  handle->read_req.data = handle;
  handle->pipe.conn.eof_timer = NULL;
}


static HANDLE open_named_pipe(const WCHAR* name, DWORD* duplex_flags) {
  HANDLE pipeHandle;

  /*
   * Assume that we have a duplex pipe first, so attempt to
   * connect with GENERIC_READ | GENERIC_WRITE.
   */
  pipeHandle = CreateFileW(name,
                           GENERIC_READ | GENERIC_WRITE,
                           0,
                           NULL,
                           OPEN_EXISTING,
                           FILE_FLAG_OVERLAPPED,
                           NULL);
  if (pipeHandle != INVALID_HANDLE_VALUE) {
    *duplex_flags = UV_HANDLE_READABLE | UV_HANDLE_WRITABLE;
    return pipeHandle;
  }

  /*
   * If the pipe is not duplex CreateFileW fails with
   * ERROR_ACCESS_DENIED.  In that case try to connect
   * as a read-only or write-only.
   */
  if (GetLastError() == ERROR_ACCESS_DENIED) {
    pipeHandle = CreateFileW(name,
                             GENERIC_READ | FILE_WRITE_ATTRIBUTES,
                             0,
                             NULL,
                             OPEN_EXISTING,
                             FILE_FLAG_OVERLAPPED,
                             NULL);

    if (pipeHandle != INVALID_HANDLE_VALUE) {
      *duplex_flags = UV_HANDLE_READABLE;
      return pipeHandle;
    }
  }

  if (GetLastError() == ERROR_ACCESS_DENIED) {
    pipeHandle = CreateFileW(name,
                             GENERIC_WRITE | FILE_READ_ATTRIBUTES,
                             0,
                             NULL,
                             OPEN_EXISTING,
                             FILE_FLAG_OVERLAPPED,
                             NULL);

    if (pipeHandle != INVALID_HANDLE_VALUE) {
      *duplex_flags = UV_HANDLE_WRITABLE;
      return pipeHandle;
    }
  }

  return INVALID_HANDLE_VALUE;
}


static void close_pipe(uv_pipe_t* pipe) {
  CloseHandle(pipe->handle);
  pipe->handle = INVALID_HANDLE_VALUE;
}


static int uv__pipe_server(
    HANDLE* pipeHandle_ptr, DWORD access,
    char* name, size_t nameSize, char* random) {
  HANDLE pipeHandle;
  int err;

  for (;;) {
    uv__unique_pipe_name(random, name, nameSize);

    pipeHandle = CreateNamedPipeA(name,
      access | FILE_FLAG_FIRST_PIPE_INSTANCE,
      PIPE_TYPE_BYTE | PIPE_READMODE_BYTE | PIPE_WAIT, 1, 65536, 65536, 0,
      NULL);

    if (pipeHandle != INVALID_HANDLE_VALUE) {
      /* No name collisions.  We're done. */
      break;
    }

    err = GetLastError();
    if (err != ERROR_PIPE_BUSY && err != ERROR_ACCESS_DENIED) {
      goto error;
    }

    /* Pipe name collision.  Increment the random number and try again. */
    random++;
  }

  *pipeHandle_ptr = pipeHandle;

  return 0;

 error:
  if (pipeHandle != INVALID_HANDLE_VALUE)
    CloseHandle(pipeHandle);

  return err;
}


static int uv__create_pipe_pair(
    HANDLE* server_pipe_ptr, HANDLE* client_pipe_ptr,
    unsigned int server_flags, unsigned int client_flags,
    int inherit_client, char* random) {
  /* allowed flags are: UV_READABLE_PIPE | UV_WRITABLE_PIPE | UV_NONBLOCK_PIPE */
  char pipe_name[64];
  SECURITY_ATTRIBUTES sa;
  DWORD server_access;
  DWORD client_access;
  HANDLE server_pipe;
  HANDLE client_pipe;
  int err;

  server_pipe = INVALID_HANDLE_VALUE;
  client_pipe = INVALID_HANDLE_VALUE;

  server_access = 0;
  if (server_flags & UV_READABLE_PIPE)
    server_access |= PIPE_ACCESS_INBOUND;
  if (server_flags & UV_WRITABLE_PIPE)
    server_access |= PIPE_ACCESS_OUTBOUND;
  if (server_flags & UV_NONBLOCK_PIPE)
    server_access |= FILE_FLAG_OVERLAPPED;
  server_access |= WRITE_DAC;

  client_access = 0;
  if (client_flags & UV_READABLE_PIPE)
    client_access |= GENERIC_READ;
  else
    client_access |= FILE_READ_ATTRIBUTES;
  if (client_flags & UV_WRITABLE_PIPE)
    client_access |= GENERIC_WRITE;
  else
    client_access |= FILE_WRITE_ATTRIBUTES;
  client_access |= WRITE_DAC;

  /* Create server pipe handle. */
  err = uv__pipe_server(&server_pipe,
                        server_access,
                        pipe_name,
                        sizeof(pipe_name),
                        random);
  if (err)
    goto error;

  /* Create client pipe handle. */
  sa.nLength = sizeof sa;
  sa.lpSecurityDescriptor = NULL;
  sa.bInheritHandle = inherit_client;

  client_pipe = CreateFileA(pipe_name,
                            client_access,
                            0,
                            &sa,
                            OPEN_EXISTING,
                            (client_flags & UV_NONBLOCK_PIPE) ? FILE_FLAG_OVERLAPPED : 0,
                            NULL);
  if (client_pipe == INVALID_HANDLE_VALUE) {
    err = GetLastError();
    goto error;
  }

#ifndef NDEBUG
  /* Validate that the pipe was opened in the right mode. */
  {
    DWORD mode;
    BOOL r;
    r = GetNamedPipeHandleState(client_pipe, &mode, NULL, NULL, NULL, NULL, 0);
    if (r == TRUE) {
      assert(mode == (PIPE_READMODE_BYTE | PIPE_WAIT));
    } else {
      fprintf(stderr, "libuv assertion failure: GetNamedPipeHandleState failed\n");
    }
  }
#endif

  /* Do a blocking ConnectNamedPipe.  This should not block because we have
   * both ends of the pipe created. */
  if (!ConnectNamedPipe(server_pipe, NULL)) {
    if (GetLastError() != ERROR_PIPE_CONNECTED) {
      err = GetLastError();
      goto error;
    }
  }

  *client_pipe_ptr = client_pipe;
  *server_pipe_ptr = server_pipe;
  return 0;

 error:
  if (server_pipe != INVALID_HANDLE_VALUE)
    CloseHandle(server_pipe);

  if (client_pipe != INVALID_HANDLE_VALUE)
    CloseHandle(client_pipe);

  return err;
}


int uv_pipe(uv_os_fd_t fds[2], int read_flags, int write_flags) {
  /* Make the server side the inbound (read) end, */
  /* so that both ends will have FILE_READ_ATTRIBUTES permission. */
  /* TODO: better source of local randomness than &fds? */
  read_flags |= UV_READABLE_PIPE;
  write_flags |= UV_WRITABLE_PIPE;
  return uv__create_pipe_pair(&fds[0], &fds[1], read_flags, write_flags, 0, (char*) &fds[0]);
}


int uv__create_stdio_pipe_pair(uv_loop_t* loop,
    uv_pipe_t* parent_pipe, HANDLE* child_pipe_ptr, unsigned int flags) {
  /* The parent_pipe is always the server_pipe and kept by libuv.
   * The child_pipe is always the client_pipe and is passed to the child.
   * The flags are specified with respect to their usage in the child. */
  HANDLE server_pipe;
  HANDLE client_pipe;
  unsigned int server_flags;
  unsigned int client_flags;
  int err;

  uv__pipe_connection_init(parent_pipe);

  server_pipe = INVALID_HANDLE_VALUE;
  client_pipe = INVALID_HANDLE_VALUE;

  server_flags = 0;
  client_flags = 0;
  if (flags & UV_READABLE_PIPE) {
    /* The server needs inbound (read) access too, otherwise CreateNamedPipe()
     * won't give us the FILE_READ_ATTRIBUTES permission. We need that to probe
     * the state of the write buffer when we're trying to shutdown the pipe. */
    server_flags |= UV_READABLE_PIPE | UV_WRITABLE_PIPE;
    client_flags |= UV_READABLE_PIPE;
  }
  if (flags & UV_WRITABLE_PIPE) {
    server_flags |= UV_READABLE_PIPE;
    client_flags |= UV_WRITABLE_PIPE;
  }
  server_flags |= UV_NONBLOCK_PIPE;
  if (flags & UV_NONBLOCK_PIPE || parent_pipe->ipc) {
    client_flags |= UV_NONBLOCK_PIPE;
  }

  err = uv__create_pipe_pair(&server_pipe, &client_pipe,
          server_flags, client_flags, 1, (char*) server_pipe);
  if (err)
    goto error;

  if (CreateIoCompletionPort(server_pipe,
                             loop->iocp,
                             (ULONG_PTR) parent_pipe,
                             0) == NULL) {
    err = GetLastError();
    goto error;
  }

  parent_pipe->handle = server_pipe;
  *child_pipe_ptr = client_pipe;

  /* The server end is now readable and/or writable. */
  if (flags & UV_READABLE_PIPE)
    parent_pipe->flags |= UV_HANDLE_WRITABLE;
  if (flags & UV_WRITABLE_PIPE)
    parent_pipe->flags |= UV_HANDLE_READABLE;

  return 0;

 error:
  if (server_pipe != INVALID_HANDLE_VALUE)
    CloseHandle(server_pipe);

  if (client_pipe != INVALID_HANDLE_VALUE)
    CloseHandle(client_pipe);

  return err;
}


static int uv__set_pipe_handle(uv_loop_t* loop,
                               uv_pipe_t* handle,
                               HANDLE pipeHandle,
                               DWORD duplex_flags) {
  NTSTATUS nt_status;
  IO_STATUS_BLOCK io_status;
  FILE_MODE_INFORMATION mode_info;
  DWORD mode = PIPE_READMODE_BYTE | PIPE_WAIT;
  DWORD current_mode = 0;
  DWORD err = 0;

  assert(handle->flags & UV_HANDLE_CONNECTION);
  assert(!(handle->flags & UV_HANDLE_PIPESERVER));
  if (handle->flags & UV_HANDLE_CLOSING)
    return UV_EINVAL;
  if (handle->handle != INVALID_HANDLE_VALUE)
    return UV_EBUSY;

  if (!SetNamedPipeHandleState(pipeHandle, &mode, NULL, NULL)) {
    err = GetLastError();
    if (err == ERROR_ACCESS_DENIED) {
      /*
       * SetNamedPipeHandleState can fail if the handle doesn't have either
       * GENERIC_WRITE  or FILE_WRITE_ATTRIBUTES.
       * But if the handle already has the desired wait and blocking modes
       * we can continue.
       */
      if (!GetNamedPipeHandleState(pipeHandle, &current_mode, NULL, NULL,
                                   NULL, NULL, 0)) {
        return uv_translate_sys_error(GetLastError());
      } else if (current_mode & PIPE_NOWAIT) {
        return UV_EACCES;
      }
    } else {
      /* If this returns ERROR_INVALID_PARAMETER we probably opened
       * something that is not a pipe. */
      if (err == ERROR_INVALID_PARAMETER) {
        return UV_ENOTSOCK;
      }
      return uv_translate_sys_error(err);
    }
  }

  /* Check if the pipe was created with FILE_FLAG_OVERLAPPED. */
  nt_status = pNtQueryInformationFile(pipeHandle,
                                      &io_status,
                                      &mode_info,
                                      sizeof(mode_info),
                                      FileModeInformation);
  if (nt_status != STATUS_SUCCESS) {
    return uv_translate_sys_error(err);
  }

  if (mode_info.Mode & FILE_SYNCHRONOUS_IO_ALERT ||
      mode_info.Mode & FILE_SYNCHRONOUS_IO_NONALERT) {
    /* Non-overlapped pipe. */
    handle->flags |= UV_HANDLE_NON_OVERLAPPED_PIPE;
    handle->pipe.conn.readfile_thread_handle = NULL;
    InitializeCriticalSection(&handle->pipe.conn.readfile_thread_lock);
  } else {
    /* Overlapped pipe.  Try to associate with IOCP. */
    if (CreateIoCompletionPort(pipeHandle,
                               loop->iocp,
                               (ULONG_PTR) handle,
                               0) == NULL) {
      handle->flags |= UV_HANDLE_EMULATE_IOCP;
    }
  }

  handle->handle = pipeHandle;
  handle->flags |= duplex_flags;

  return 0;
}


static int pipe_alloc_accept(uv_loop_t* loop, uv_pipe_t* handle,
                             uv_pipe_accept_t* req, BOOL firstInstance) {
  assert(req->pipeHandle == INVALID_HANDLE_VALUE);

  req->pipeHandle =
      CreateNamedPipeW(handle->name,
                       PIPE_ACCESS_DUPLEX | FILE_FLAG_OVERLAPPED | WRITE_DAC |
                         (firstInstance ? FILE_FLAG_FIRST_PIPE_INSTANCE : 0),
                       PIPE_TYPE_BYTE | PIPE_READMODE_BYTE | PIPE_WAIT,
                       PIPE_UNLIMITED_INSTANCES, 65536, 65536, 0, NULL);

  if (req->pipeHandle == INVALID_HANDLE_VALUE) {
    return 0;
  }

  /* Associate it with IOCP so we can get events. */
  if (CreateIoCompletionPort(req->pipeHandle,
                             loop->iocp,
                             (ULONG_PTR) handle,
                             0) == NULL) {
    uv_fatal_error(GetLastError(), "CreateIoCompletionPort");
  }

  /* Stash a handle in the server object for use from places such as
   * getsockname and chmod. As we transfer ownership of these to client
   * objects, we'll allocate new ones here. */
  handle->handle = req->pipeHandle;

  return 1;
}


static DWORD WINAPI pipe_shutdown_thread_proc(void* parameter) {
  uv_loop_t* loop;
  uv_pipe_t* handle;
  uv_shutdown_t* req;

  req = (uv_shutdown_t*) parameter;
  assert(req);
  handle = (uv_pipe_t*) req->handle;
  assert(handle);
  loop = handle->loop;
  assert(loop);

  FlushFileBuffers(handle->handle);

  /* Post completed */
  POST_COMPLETION_FOR_REQ(loop, req);

  return 0;
}


void uv__pipe_shutdown(uv_loop_t* loop, uv_pipe_t* handle, uv_shutdown_t *req) {
  DWORD result;
  NTSTATUS nt_status;
  IO_STATUS_BLOCK io_status;
  FILE_PIPE_LOCAL_INFORMATION pipe_info;

  assert(handle->flags & UV_HANDLE_CONNECTION);
  assert(req != NULL);
  assert(handle->stream.conn.write_reqs_pending == 0);
  SET_REQ_SUCCESS(req);

  if (handle->flags & UV_HANDLE_CLOSING) {
    uv__insert_pending_req(loop, (uv_req_t*) req);
    return;
  }

  /* Try to avoid flushing the pipe buffer in the thread pool. */
  nt_status = pNtQueryInformationFile(handle->handle,
                                      &io_status,
                                      &pipe_info,
                                      sizeof pipe_info,
                                      FilePipeLocalInformation);

  if (nt_status != STATUS_SUCCESS) {
    SET_REQ_ERROR(req, pRtlNtStatusToDosError(nt_status));
    handle->flags |= UV_HANDLE_WRITABLE; /* Questionable. */
    uv__insert_pending_req(loop, (uv_req_t*) req);
    return;
  }

  if (pipe_info.OutboundQuota == pipe_info.WriteQuotaAvailable) {
    /* Short-circuit, no need to call FlushFileBuffers:
     * all writes have been read. */
    uv__insert_pending_req(loop, (uv_req_t*) req);
    return;
  }

  /* Run FlushFileBuffers in the thread pool. */
  result = QueueUserWorkItem(pipe_shutdown_thread_proc,
                             req,
                             WT_EXECUTELONGFUNCTION);
  if (!result) {
    SET_REQ_ERROR(req, GetLastError());
    handle->flags |= UV_HANDLE_WRITABLE; /* Questionable. */
    uv__insert_pending_req(loop, (uv_req_t*) req);
    return;
  }
}


void uv__pipe_endgame(uv_loop_t* loop, uv_pipe_t* handle) {
  uv__ipc_xfer_queue_item_t* xfer_queue_item;

  assert(handle->reqs_pending == 0);
  assert(handle->flags & UV_HANDLE_CLOSING);
  assert(!(handle->flags & UV_HANDLE_CLOSED));

  if (handle->flags & UV_HANDLE_CONNECTION) {
    /* Free pending sockets */
    while (!QUEUE_EMPTY(&handle->pipe.conn.ipc_xfer_queue)) {
      QUEUE* q;
      SOCKET socket;

      q = QUEUE_HEAD(&handle->pipe.conn.ipc_xfer_queue);
      QUEUE_REMOVE(q);
      xfer_queue_item = QUEUE_DATA(q, uv__ipc_xfer_queue_item_t, member);

      /* Materialize socket and close it */
      socket = WSASocketW(FROM_PROTOCOL_INFO,
                          FROM_PROTOCOL_INFO,
                          FROM_PROTOCOL_INFO,
                          &xfer_queue_item->xfer_info.socket_info,
                          0,
                          WSA_FLAG_OVERLAPPED);
      uv__free(xfer_queue_item);

      if (socket != INVALID_SOCKET)
        closesocket(socket);
    }
    handle->pipe.conn.ipc_xfer_queue_length = 0;

    if (handle->flags & UV_HANDLE_EMULATE_IOCP) {
      if (handle->read_req.wait_handle != INVALID_HANDLE_VALUE) {
        UnregisterWait(handle->read_req.wait_handle);
        handle->read_req.wait_handle = INVALID_HANDLE_VALUE;
      }
      if (handle->read_req.event_handle != NULL) {
        CloseHandle(handle->read_req.event_handle);
        handle->read_req.event_handle = NULL;
      }
    }

    if (handle->flags & UV_HANDLE_NON_OVERLAPPED_PIPE)
      DeleteCriticalSection(&handle->pipe.conn.readfile_thread_lock);
  }

  if (handle->flags & UV_HANDLE_PIPESERVER) {
    assert(handle->pipe.serv.accept_reqs);
    uv__free(handle->pipe.serv.accept_reqs);
    handle->pipe.serv.accept_reqs = NULL;
  }

  uv__handle_close(handle);
}


void uv_pipe_pending_instances(uv_pipe_t* handle, int count) {
  if (handle->flags & UV_HANDLE_BOUND)
    return;
  handle->pipe.serv.pending_instances = count;
  handle->flags |= UV_HANDLE_PIPESERVER;
}


/* Creates a pipe server. */
int uv_pipe_bind(uv_pipe_t* handle, const char* name) {
  uv_loop_t* loop = handle->loop;
  int i, err, nameSize;
  uv_pipe_accept_t* req;

  if (handle->flags & UV_HANDLE_BOUND) {
    return UV_EINVAL;
  }

  if (!name) {
    return UV_EINVAL;
  }
  if (uv__is_closing(handle)) {
    return UV_EINVAL;
  }
  if (!(handle->flags & UV_HANDLE_PIPESERVER)) {
    handle->pipe.serv.pending_instances = default_pending_pipe_instances;
  }

  handle->pipe.serv.accept_reqs = (uv_pipe_accept_t*)
    uv__malloc(sizeof(uv_pipe_accept_t) * handle->pipe.serv.pending_instances);
  if (!handle->pipe.serv.accept_reqs) {
    uv_fatal_error(ERROR_OUTOFMEMORY, "uv__malloc");
  }

  for (i = 0; i < handle->pipe.serv.pending_instances; i++) {
    req = &handle->pipe.serv.accept_reqs[i];
    UV_REQ_INIT(loop, req, UV_ACCEPT);
    req->data = handle;
    req->pipeHandle = INVALID_HANDLE_VALUE;
    req->next_pending = NULL;
  }

  /* Convert name to UTF16. */
  nameSize = MultiByteToWideChar(CP_UTF8, 0, name, -1, NULL, 0) * sizeof(WCHAR);
  handle->name = uv__malloc(nameSize);
  if (!handle->name) {
    uv_fatal_error(ERROR_OUTOFMEMORY, "uv__malloc");
  }

  if (!MultiByteToWideChar(CP_UTF8,
                           0,
                           name,
                           -1,
                           handle->name,
                           nameSize / sizeof(WCHAR))) {
    err = GetLastError();
    goto error;
  }

  /*
   * Attempt to create the first pipe with FILE_FLAG_FIRST_PIPE_INSTANCE.
   * If this fails then there's already a pipe server for the given pipe name.
   */
  if (!pipe_alloc_accept(loop,
                         handle,
                         &handle->pipe.serv.accept_reqs[0],
                         TRUE)) {
    err = GetLastError();
    if (err == ERROR_ACCESS_DENIED) {
      err = WSAEADDRINUSE;  /* Translates to UV_EADDRINUSE. */
    } else if (err == ERROR_PATH_NOT_FOUND || err == ERROR_INVALID_NAME) {
      err = WSAEACCES;  /* Translates to UV_EACCES. */
    }
    goto error;
  }

  handle->pipe.serv.pending_accepts = NULL;
  handle->flags |= UV_HANDLE_PIPESERVER;
  handle->flags |= UV_HANDLE_BOUND;

  return 0;

error:
  if (handle->name) {
    uv__free(handle->name);
    handle->name = NULL;
  }

  return uv_translate_sys_error(err);
}


static DWORD WINAPI pipe_connect_thread_proc(void* parameter) {
  uv_loop_t* loop;
  uv_pipe_t* handle;
  uv_connect_t* req;
  HANDLE pipeHandle = INVALID_HANDLE_VALUE;
  DWORD duplex_flags;

  req = (uv_connect_t*) parameter;
  assert(req);
  handle = (uv_pipe_t*) req->handle;
  assert(handle);
  loop = handle->loop;
  assert(loop);

  /* We're here because CreateFile on a pipe returned ERROR_PIPE_BUSY. We wait
   * up to 30 seconds for the pipe to become available with WaitNamedPipe. */
  while (WaitNamedPipeW(req->u.connect.name, 30000)) {
    /* The pipe is now available, try to connect. */
    pipeHandle = open_named_pipe(req->u.connect.name, &duplex_flags);
    if (pipeHandle != INVALID_HANDLE_VALUE)
      break;

    SwitchToThread();
  }

  uv__free(req->u.connect.name);
  req->u.connect.name = NULL;
  if (pipeHandle != INVALID_HANDLE_VALUE) {
    SET_REQ_SUCCESS(req);
    req->u.connect.pipeHandle = pipeHandle;
    req->u.connect.duplex_flags = duplex_flags;
  } else {
    SET_REQ_ERROR(req, GetLastError());
  }

  /* Post completed */
  POST_COMPLETION_FOR_REQ(loop, req);

  return 0;
}


void uv_pipe_connect(uv_connect_t* req, uv_pipe_t* handle,
    const char* name, uv_connect_cb cb) {
  uv_loop_t* loop = handle->loop;
  int err, nameSize;
  HANDLE pipeHandle = INVALID_HANDLE_VALUE;
  DWORD duplex_flags;

  UV_REQ_INIT(loop, req, UV_CONNECT);
  req->handle = (uv_stream_t*) handle;
  req->cb = cb;
  req->u.connect.pipeHandle = INVALID_HANDLE_VALUE;
  req->u.connect.duplex_flags = 0;
  req->u.connect.name = NULL;

  if (handle->flags & UV_HANDLE_PIPESERVER) {
    err = ERROR_INVALID_PARAMETER;
    goto error;
  }
  if (handle->flags & UV_HANDLE_CONNECTION) {
    err = ERROR_PIPE_BUSY;
    goto error;
  }
  uv__pipe_connection_init(handle);

  /* Convert name to UTF16. */
  nameSize = MultiByteToWideChar(CP_UTF8, 0, name, -1, NULL, 0) * sizeof(WCHAR);
  handle->name = uv__malloc(nameSize);
  if (!handle->name) {
    uv_fatal_error(ERROR_OUTOFMEMORY, "uv__malloc");
  }

  if (!MultiByteToWideChar(CP_UTF8,
                           0,
                           name,
                           -1,
                           handle->name,
                           nameSize / sizeof(WCHAR))) {
    err = GetLastError();
    goto error;
  }

  pipeHandle = open_named_pipe(handle->name, &duplex_flags);
  if (pipeHandle == INVALID_HANDLE_VALUE) {
    if (GetLastError() == ERROR_PIPE_BUSY) {
      req->u.connect.name = uv__malloc(nameSize);
      if (!req->u.connect.name) {
        uv_fatal_error(ERROR_OUTOFMEMORY, "uv__malloc");
      }

      memcpy(req->u.connect.name, handle->name, nameSize);

      /* Wait for the server to make a pipe instance available. */
      if (!QueueUserWorkItem(&pipe_connect_thread_proc,
                             req,
                             WT_EXECUTELONGFUNCTION)) {
        uv__free(req->u.connect.name);
        req->u.connect.name = NULL;
        err = GetLastError();
        goto error;
      }

      REGISTER_HANDLE_REQ(loop, handle, req);
      handle->reqs_pending++;

      return;
    }

    err = GetLastError();
    goto error;
  }

  req->u.connect.pipeHandle = pipeHandle;
  req->u.connect.duplex_flags = duplex_flags;
  SET_REQ_SUCCESS(req);
  uv__insert_pending_req(loop, (uv_req_t*) req);
  handle->reqs_pending++;
  REGISTER_HANDLE_REQ(loop, handle, req);
  return;

error:
  if (handle->name) {
    uv__free(handle->name);
    handle->name = NULL;
  }

  if (pipeHandle != INVALID_HANDLE_VALUE)
    CloseHandle(pipeHandle);

  /* Make this req pending reporting an error. */
  SET_REQ_ERROR(req, err);
  uv__insert_pending_req(loop, (uv_req_t*) req);
  handle->reqs_pending++;
  REGISTER_HANDLE_REQ(loop, handle, req);
  return;
}


void uv__pipe_interrupt_read(uv_pipe_t* handle) {
  BOOL r;

  if (!(handle->flags & UV_HANDLE_READ_PENDING))
    return; /* No pending reads. */
  if (handle->flags & UV_HANDLE_CANCELLATION_PENDING)
    return; /* Already cancelled. */
  if (handle->handle == INVALID_HANDLE_VALUE)
    return; /* Pipe handle closed. */

  if (!(handle->flags & UV_HANDLE_NON_OVERLAPPED_PIPE)) {
    /* Cancel asynchronous read. */
    r = CancelIoEx(handle->handle, &handle->read_req.u.io.overlapped);
    assert(r || GetLastError() == ERROR_NOT_FOUND);
    (void) r;
  } else {
    /* Cancel synchronous read (which is happening in the thread pool). */
    HANDLE thread;
    volatile HANDLE* thread_ptr = &handle->pipe.conn.readfile_thread_handle;

    EnterCriticalSection(&handle->pipe.conn.readfile_thread_lock);

    thread = *thread_ptr;
    if (thread == NULL) {
      /* The thread pool thread has not yet reached the point of blocking, we
       * can pre-empt it by setting thread_handle to INVALID_HANDLE_VALUE. */
      *thread_ptr = INVALID_HANDLE_VALUE;

    } else {
      /* Spin until the thread has acknowledged (by setting the thread to
       * INVALID_HANDLE_VALUE) that it is past the point of blocking. */
      while (thread != INVALID_HANDLE_VALUE) {
        r = CancelSynchronousIo(thread);
        assert(r || GetLastError() == ERROR_NOT_FOUND);
        SwitchToThread(); /* Yield thread. */
        thread = *thread_ptr;
      }
    }

    LeaveCriticalSection(&handle->pipe.conn.readfile_thread_lock);
  }

  /* Set flag to indicate that read has been cancelled. */
  handle->flags |= UV_HANDLE_CANCELLATION_PENDING;
}


void uv__pipe_read_stop(uv_pipe_t* handle) {
  handle->flags &= ~UV_HANDLE_READING;
  DECREASE_ACTIVE_COUNT(handle->loop, handle);
  uv__pipe_interrupt_read(handle);
}


/* Cleans up uv_pipe_t (server or connection) and all resources associated with
 * it. */
void uv__pipe_close(uv_loop_t* loop, uv_pipe_t* handle) {
  int i;
  HANDLE pipeHandle;

  if (handle->flags & UV_HANDLE_READING) {
    handle->flags &= ~UV_HANDLE_READING;
    DECREASE_ACTIVE_COUNT(loop, handle);
  }

  if (handle->flags & UV_HANDLE_LISTENING) {
    handle->flags &= ~UV_HANDLE_LISTENING;
    DECREASE_ACTIVE_COUNT(loop, handle);
  }

  handle->flags &= ~(UV_HANDLE_READABLE | UV_HANDLE_WRITABLE);

  uv__handle_closing(handle);

  uv__pipe_interrupt_read(handle);

  if (handle->name) {
    uv__free(handle->name);
    handle->name = NULL;
  }

  if (handle->flags & UV_HANDLE_PIPESERVER) {
    for (i = 0; i < handle->pipe.serv.pending_instances; i++) {
      pipeHandle = handle->pipe.serv.accept_reqs[i].pipeHandle;
      if (pipeHandle != INVALID_HANDLE_VALUE) {
        CloseHandle(pipeHandle);
        handle->pipe.serv.accept_reqs[i].pipeHandle = INVALID_HANDLE_VALUE;
      }
    }
    handle->handle = INVALID_HANDLE_VALUE;
  }

  if (handle->flags & UV_HANDLE_CONNECTION) {
    eof_timer_destroy(handle);
  }

  if ((handle->flags & UV_HANDLE_CONNECTION)
      && handle->handle != INVALID_HANDLE_VALUE) {
    /* This will eventually destroy the write queue for us too. */
    close_pipe(handle);
  }

  if (handle->reqs_pending == 0)
    uv__want_endgame(loop, (uv_handle_t*) handle);
}


static void uv__pipe_queue_accept(uv_loop_t* loop, uv_pipe_t* handle,
    uv_pipe_accept_t* req, BOOL firstInstance) {
  assert(handle->flags & UV_HANDLE_LISTENING);

  if (!firstInstance && !pipe_alloc_accept(loop, handle, req, FALSE)) {
    SET_REQ_ERROR(req, GetLastError());
    uv__insert_pending_req(loop, (uv_req_t*) req);
    handle->reqs_pending++;
    return;
  }

  assert(req->pipeHandle != INVALID_HANDLE_VALUE);

  /* Prepare the overlapped structure. */
  memset(&(req->u.io.overlapped), 0, sizeof(req->u.io.overlapped));

  if (!ConnectNamedPipe(req->pipeHandle, &req->u.io.overlapped) &&
      GetLastError() != ERROR_IO_PENDING) {
    if (GetLastError() == ERROR_PIPE_CONNECTED) {
      SET_REQ_SUCCESS(req);
    } else {
      CloseHandle(req->pipeHandle);
      req->pipeHandle = INVALID_HANDLE_VALUE;
      /* Make this req pending reporting an error. */
      SET_REQ_ERROR(req, GetLastError());
    }
    uv__insert_pending_req(loop, (uv_req_t*) req);
    handle->reqs_pending++;
    return;
  }

  /* Wait for completion via IOCP */
  handle->reqs_pending++;
}


int uv__pipe_accept(uv_pipe_t* server, uv_stream_t* client) {
  uv_loop_t* loop = server->loop;
  uv_pipe_t* pipe_client;
  uv_pipe_accept_t* req;
  QUEUE* q;
  uv__ipc_xfer_queue_item_t* item;
  int err;

  if (server->ipc) {
    if (QUEUE_EMPTY(&server->pipe.conn.ipc_xfer_queue)) {
      /* No valid pending sockets. */
      return WSAEWOULDBLOCK;
    }

    q = QUEUE_HEAD(&server->pipe.conn.ipc_xfer_queue);
    QUEUE_REMOVE(q);
    server->pipe.conn.ipc_xfer_queue_length--;
    item = QUEUE_DATA(q, uv__ipc_xfer_queue_item_t, member);

    err = uv__tcp_xfer_import(
        (uv_tcp_t*) client, item->xfer_type, &item->xfer_info);
    
    uv__free(item);
    
    if (err != 0)
      return err;

  } else {
    pipe_client = (uv_pipe_t*) client;
    uv__pipe_connection_init(pipe_client);

    /* Find a connection instance that has been connected, but not yet
     * accepted. */
    req = server->pipe.serv.pending_accepts;

    if (!req) {
      /* No valid connections found, so we error out. */
      return WSAEWOULDBLOCK;
    }

    /* Initialize the client handle and copy the pipeHandle to the client */
    pipe_client->handle = req->pipeHandle;
    pipe_client->flags |= UV_HANDLE_READABLE | UV_HANDLE_WRITABLE;

    /* Prepare the req to pick up a new connection */
    server->pipe.serv.pending_accepts = req->next_pending;
    req->next_pending = NULL;
    req->pipeHandle = INVALID_HANDLE_VALUE;

    server->handle = INVALID_HANDLE_VALUE;
    if (!(server->flags & UV_HANDLE_CLOSING)) {
      uv__pipe_queue_accept(loop, server, req, FALSE);
    }
  }

  return 0;
}


/* Starts listening for connections for the given pipe. */
int uv__pipe_listen(uv_pipe_t* handle, int backlog, uv_connection_cb cb) {
  uv_loop_t* loop = handle->loop;
  int i;

  if (handle->flags & UV_HANDLE_LISTENING) {
    handle->stream.serv.connection_cb = cb;
  }

  if (!(handle->flags & UV_HANDLE_BOUND)) {
    return WSAEINVAL;
  }

  if (handle->flags & UV_HANDLE_READING) {
    return WSAEISCONN;
  }

  if (!(handle->flags & UV_HANDLE_PIPESERVER)) {
    return ERROR_NOT_SUPPORTED;
  }

  if (handle->ipc) {
    return WSAEINVAL;
  }

  handle->flags |= UV_HANDLE_LISTENING;
  INCREASE_ACTIVE_COUNT(loop, handle);
  handle->stream.serv.connection_cb = cb;

  /* First pipe handle should have already been created in uv_pipe_bind */
  assert(handle->pipe.serv.accept_reqs[0].pipeHandle != INVALID_HANDLE_VALUE);

  for (i = 0; i < handle->pipe.serv.pending_instances; i++) {
    uv__pipe_queue_accept(loop, handle, &handle->pipe.serv.accept_reqs[i], i == 0);
  }

  return 0;
}


static DWORD WINAPI uv_pipe_zero_readfile_thread_proc(void* arg) {
  uv_read_t* req = (uv_read_t*) arg;
  uv_pipe_t* handle = (uv_pipe_t*) req->data;
  uv_loop_t* loop = handle->loop;
  volatile HANDLE* thread_ptr = &handle->pipe.conn.readfile_thread_handle;
  CRITICAL_SECTION* lock = &handle->pipe.conn.readfile_thread_lock;
  HANDLE thread;
  DWORD bytes;
  DWORD err;

  assert(req->type == UV_READ);
  assert(handle->type == UV_NAMED_PIPE);

  err = 0;

  /* Create a handle to the current thread. */
  if (!DuplicateHandle(GetCurrentProcess(),
                       GetCurrentThread(),
                       GetCurrentProcess(),
                       &thread,
                       0,
                       FALSE,
                       DUPLICATE_SAME_ACCESS)) {
    err = GetLastError();
    goto out1;
  }

  /* The lock needs to be held when thread handle is modified. */
  EnterCriticalSection(lock);
  if (*thread_ptr == INVALID_HANDLE_VALUE) {
    /* uv__pipe_interrupt_read() cancelled reading before we got here. */
    err = ERROR_OPERATION_ABORTED;
  } else {
    /* Let main thread know which worker thread is doing the blocking read. */
    assert(*thread_ptr == NULL);
    *thread_ptr = thread;
  }
  LeaveCriticalSection(lock);

  if (err)
    goto out2;

  /* Block the thread until data is available on the pipe, or the read is
   * cancelled. */
  if (!ReadFile(handle->handle, &uv_zero_, 0, &bytes, NULL))
    err = GetLastError();

  /* Let the main thread know the worker is past the point of blocking. */
  assert(thread == *thread_ptr);
  *thread_ptr = INVALID_HANDLE_VALUE;

  /* Briefly acquire the mutex. Since the main thread holds the lock while it
   * is spinning trying to cancel this thread's I/O, we will block here until
   * it stops doing that. */
  EnterCriticalSection(lock);
  LeaveCriticalSection(lock);

out2:
  /* Close the handle to the current thread. */
  CloseHandle(thread);

out1:
  /* Set request status and post a completion record to the IOCP. */
  if (err)
    SET_REQ_ERROR(req, err);
  else
    SET_REQ_SUCCESS(req);
  POST_COMPLETION_FOR_REQ(loop, req);

  return 0;
}


static DWORD WINAPI uv_pipe_writefile_thread_proc(void* parameter) {
  int result;
  DWORD bytes;
  uv_write_t* req = (uv_write_t*) parameter;
  uv_pipe_t* handle = (uv_pipe_t*) req->handle;
  uv_loop_t* loop = handle->loop;

  assert(req != NULL);
  assert(req->type == UV_WRITE);
  assert(handle->type == UV_NAMED_PIPE);

  result = WriteFile(handle->handle,
                     req->write_buffer.base,
                     req->write_buffer.len,
                     &bytes,
                     NULL);

  if (!result) {
    SET_REQ_ERROR(req, GetLastError());
  }

  POST_COMPLETION_FOR_REQ(loop, req);
  return 0;
}


static void CALLBACK post_completion_read_wait(void* context, BOOLEAN timed_out) {
  uv_read_t* req;
  uv_tcp_t* handle;

  req = (uv_read_t*) context;
  assert(req != NULL);
  handle = (uv_tcp_t*)req->data;
  assert(handle != NULL);
  assert(!timed_out);

  if (!PostQueuedCompletionStatus(handle->loop->iocp,
                                  req->u.io.overlapped.InternalHigh,
                                  0,
                                  &req->u.io.overlapped)) {
    uv_fatal_error(GetLastError(), "PostQueuedCompletionStatus");
  }
}


static void CALLBACK post_completion_write_wait(void* context, BOOLEAN timed_out) {
  uv_write_t* req;
  uv_tcp_t* handle;

  req = (uv_write_t*) context;
  assert(req != NULL);
  handle = (uv_tcp_t*)req->handle;
  assert(handle != NULL);
  assert(!timed_out);

  if (!PostQueuedCompletionStatus(handle->loop->iocp,
                                  req->u.io.overlapped.InternalHigh,
                                  0,
                                  &req->u.io.overlapped)) {
    uv_fatal_error(GetLastError(), "PostQueuedCompletionStatus");
  }
}


static void uv__pipe_queue_read(uv_loop_t* loop, uv_pipe_t* handle) {
  uv_read_t* req;
  int result;

  assert(handle->flags & UV_HANDLE_READING);
  assert(!(handle->flags & UV_HANDLE_READ_PENDING));

  assert(handle->handle != INVALID_HANDLE_VALUE);

  req = &handle->read_req;

  if (handle->flags & UV_HANDLE_NON_OVERLAPPED_PIPE) {
    handle->pipe.conn.readfile_thread_handle = NULL; /* Reset cancellation. */
    if (!QueueUserWorkItem(&uv_pipe_zero_readfile_thread_proc,
                           req,
                           WT_EXECUTELONGFUNCTION)) {
      /* Make this req pending reporting an error. */
      SET_REQ_ERROR(req, GetLastError());
      goto error;
    }
  } else {
    memset(&req->u.io.overlapped, 0, sizeof(req->u.io.overlapped));
    if (handle->flags & UV_HANDLE_EMULATE_IOCP) {
      assert(req->event_handle != NULL);
      req->u.io.overlapped.hEvent = (HANDLE) ((uintptr_t) req->event_handle | 1);
    }

    /* Do 0-read */
    result = ReadFile(handle->handle,
                      &uv_zero_,
                      0,
                      NULL,
                      &req->u.io.overlapped);

    if (!result && GetLastError() != ERROR_IO_PENDING) {
      /* Make this req pending reporting an error. */
      SET_REQ_ERROR(req, GetLastError());
      goto error;
    }

    if (handle->flags & UV_HANDLE_EMULATE_IOCP) {
      if (req->wait_handle == INVALID_HANDLE_VALUE) {
        if (!RegisterWaitForSingleObject(&req->wait_handle,
            req->event_handle, post_completion_read_wait, (void*) req,
            INFINITE, WT_EXECUTEINWAITTHREAD)) {
          SET_REQ_ERROR(req, GetLastError());
          goto error;
        }
      }
    }
  }

  /* Start the eof timer if there is one */
  eof_timer_start(handle);
  handle->flags |= UV_HANDLE_READ_PENDING;
  handle->reqs_pending++;
  return;

error:
  uv__insert_pending_req(loop, (uv_req_t*)req);
  handle->flags |= UV_HANDLE_READ_PENDING;
  handle->reqs_pending++;
}


int uv__pipe_read_start(uv_pipe_t* handle,
                        uv_alloc_cb alloc_cb,
                        uv_read_cb read_cb) {
  uv_loop_t* loop = handle->loop;

  handle->flags |= UV_HANDLE_READING;
  INCREASE_ACTIVE_COUNT(loop, handle);
  handle->read_cb = read_cb;
  handle->alloc_cb = alloc_cb;

  /* If reading was stopped and then started again, there could still be a read
   * request pending. */
  if (!(handle->flags & UV_HANDLE_READ_PENDING)) {
    if (handle->flags & UV_HANDLE_EMULATE_IOCP &&
        handle->read_req.event_handle == NULL) {
      handle->read_req.event_handle = CreateEvent(NULL, 0, 0, NULL);
      if (handle->read_req.event_handle == NULL) {
        uv_fatal_error(GetLastError(), "CreateEvent");
      }
    }
    uv__pipe_queue_read(loop, handle);
  }

  return 0;
}


static void uv__insert_non_overlapped_write_req(uv_pipe_t* handle,
    uv_write_t* req) {
  req->next_req = NULL;
  if (handle->pipe.conn.non_overlapped_writes_tail) {
    req->next_req =
      handle->pipe.conn.non_overlapped_writes_tail->next_req;
    handle->pipe.conn.non_overlapped_writes_tail->next_req = (uv_req_t*)req;
    handle->pipe.conn.non_overlapped_writes_tail = req;
  } else {
    req->next_req = (uv_req_t*)req;
    handle->pipe.conn.non_overlapped_writes_tail = req;
  }
}


static uv_write_t* uv_remove_non_overlapped_write_req(uv_pipe_t* handle) {
  uv_write_t* req;

  if (handle->pipe.conn.non_overlapped_writes_tail) {
    req = (uv_write_t*)handle->pipe.conn.non_overlapped_writes_tail->next_req;

    if (req == handle->pipe.conn.non_overlapped_writes_tail) {
      handle->pipe.conn.non_overlapped_writes_tail = NULL;
    } else {
      handle->pipe.conn.non_overlapped_writes_tail->next_req =
        req->next_req;
    }

    return req;
  } else {
    /* queue empty */
    return NULL;
  }
}


static void uv__queue_non_overlapped_write(uv_pipe_t* handle) {
  uv_write_t* req = uv_remove_non_overlapped_write_req(handle);
  if (req) {
    if (!QueueUserWorkItem(&uv_pipe_writefile_thread_proc,
                           req,
                           WT_EXECUTELONGFUNCTION)) {
      uv_fatal_error(GetLastError(), "QueueUserWorkItem");
    }
  }
}


static int uv__build_coalesced_write_req(uv_write_t* user_req,
                                         const uv_buf_t bufs[],
                                         size_t nbufs,
                                         uv_write_t** req_out,
                                         uv_buf_t* write_buf_out) {
  /* Pack into a single heap-allocated buffer:
   *   (a) a uv_write_t structure where libuv stores the actual state.
   *   (b) a pointer to the original uv_write_t.
   *   (c) data from all `bufs` entries.
   */
  char* heap_buffer;
  size_t heap_buffer_length, heap_buffer_offset;
  uv__coalesced_write_t* coalesced_write_req; /* (a) + (b) */
  char* data_start;                           /* (c) */
  size_t data_length;
  unsigned int i;

  /* Compute combined size of all combined buffers from `bufs`. */
  data_length = 0;
  for (i = 0; i < nbufs; i++)
    data_length += bufs[i].len;

  /* The total combined size of data buffers should not exceed UINT32_MAX,
   * because WriteFile() won't accept buffers larger than that. */
  if (data_length > UINT32_MAX)
    return WSAENOBUFS; /* Maps to UV_ENOBUFS. */

  /* Compute heap buffer size. */
  heap_buffer_length = sizeof *coalesced_write_req + /* (a) + (b) */
                       data_length;                  /* (c) */

  /* Allocate buffer. */
  heap_buffer = uv__malloc(heap_buffer_length);
  if (heap_buffer == NULL)
    return ERROR_NOT_ENOUGH_MEMORY; /* Maps to UV_ENOMEM. */

  /* Copy uv_write_t information to the buffer. */
  coalesced_write_req = (uv__coalesced_write_t*) heap_buffer;
  coalesced_write_req->req = *user_req; /* copy (a) */
  coalesced_write_req->req.coalesced = 1;
  coalesced_write_req->user_req = user_req;         /* copy (b) */
  heap_buffer_offset = sizeof *coalesced_write_req; /* offset (a) + (b) */

  /* Copy data buffers to the heap buffer. */
  data_start = &heap_buffer[heap_buffer_offset];
  for (i = 0; i < nbufs; i++) {
    memcpy(&heap_buffer[heap_buffer_offset],
           bufs[i].base,
           bufs[i].len);               /* copy (c) */
    heap_buffer_offset += bufs[i].len; /* offset (c) */
  }
  assert(heap_buffer_offset == heap_buffer_length);

  /* Set out arguments and return. */
  *req_out = &coalesced_write_req->req;
  *write_buf_out = uv_buf_init(data_start, (unsigned int) data_length);
  return 0;
}


static int uv__pipe_write_data(uv_loop_t* loop,
                               uv_write_t* req,
                               uv_pipe_t* handle,
                               const uv_buf_t bufs[],
                               size_t nbufs,
                               uv_write_cb cb,
                               int copy_always) {
  int err;
  int result;
  uv_buf_t write_buf;

  assert(handle->handle != INVALID_HANDLE_VALUE);

  UV_REQ_INIT(loop, req, UV_WRITE);
  req->handle = (uv_stream_t*) handle;
  req->send_handle = NULL;
  req->cb = cb;
  /* Private fields. */
  req->coalesced = 0;
  req->event_handle = NULL;
  req->wait_handle = INVALID_HANDLE_VALUE;

  /* Prepare the overlapped structure. */
  memset(&req->u.io.overlapped, 0, sizeof(req->u.io.overlapped));
  if (handle->flags & (UV_HANDLE_EMULATE_IOCP | UV_HANDLE_BLOCKING_WRITES)) {
    req->event_handle = CreateEvent(NULL, 0, 0, NULL);
    if (req->event_handle == NULL) {
      uv_fatal_error(GetLastError(), "CreateEvent");
    }
    req->u.io.overlapped.hEvent = (HANDLE) ((uintptr_t) req->event_handle | 1);
  }
  req->write_buffer = uv_null_buf_;

  if (nbufs == 0) {
    /* Write empty buffer. */
    write_buf = uv_null_buf_;
  } else if (nbufs == 1 && !copy_always) {
    /* Write directly from bufs[0]. */
    write_buf = bufs[0];
  } else {
    /* Coalesce all `bufs` into one big buffer. This also creates a new
     * write-request structure that replaces the old one. */
    err = uv__build_coalesced_write_req(req, bufs, nbufs, &req, &write_buf);
    if (err != 0)
      return err;
  }

  if ((handle->flags &
      (UV_HANDLE_BLOCKING_WRITES | UV_HANDLE_NON_OVERLAPPED_PIPE)) ==
      (UV_HANDLE_BLOCKING_WRITES | UV_HANDLE_NON_OVERLAPPED_PIPE)) {
    DWORD bytes;
    result =
        WriteFile(handle->handle, write_buf.base, write_buf.len, &bytes, NULL);

    if (!result) {
      err = GetLastError();
      return err;
    } else {
      /* Request completed immediately. */
      req->u.io.queued_bytes = 0;
    }

    REGISTER_HANDLE_REQ(loop, handle, req);
    handle->reqs_pending++;
    handle->stream.conn.write_reqs_pending++;
    POST_COMPLETION_FOR_REQ(loop, req);
    return 0;
  } else if (handle->flags & UV_HANDLE_NON_OVERLAPPED_PIPE) {
    req->write_buffer = write_buf;
    uv__insert_non_overlapped_write_req(handle, req);
    if (handle->stream.conn.write_reqs_pending == 0) {
      uv__queue_non_overlapped_write(handle);
    }

    /* Request queued by the kernel. */
    req->u.io.queued_bytes = write_buf.len;
    handle->write_queue_size += req->u.io.queued_bytes;
  } else if (handle->flags & UV_HANDLE_BLOCKING_WRITES) {
    /* Using overlapped IO, but wait for completion before returning */
    result = WriteFile(handle->handle,
                       write_buf.base,
                       write_buf.len,
                       NULL,
                       &req->u.io.overlapped);

    if (!result && GetLastError() != ERROR_IO_PENDING) {
      err = GetLastError();
      CloseHandle(req->event_handle);
      req->event_handle = NULL;
      return err;
    }

    if (result) {
      /* Request completed immediately. */
      req->u.io.queued_bytes = 0;
    } else {
      /* Request queued by the kernel. */
      req->u.io.queued_bytes = write_buf.len;
      handle->write_queue_size += req->u.io.queued_bytes;
      if (WaitForSingleObject(req->event_handle, INFINITE) !=
          WAIT_OBJECT_0) {
        err = GetLastError();
        CloseHandle(req->event_handle);
        req->event_handle = NULL;
        return err;
      }
    }
    CloseHandle(req->event_handle);
    req->event_handle = NULL;

    REGISTER_HANDLE_REQ(loop, handle, req);
    handle->reqs_pending++;
    handle->stream.conn.write_reqs_pending++;
    return 0;
  } else {
    result = WriteFile(handle->handle,
                       write_buf.base,
                       write_buf.len,
                       NULL,
                       &req->u.io.overlapped);

    if (!result && GetLastError() != ERROR_IO_PENDING) {
      return GetLastError();
    }

    if (result) {
      /* Request completed immediately. */
      req->u.io.queued_bytes = 0;
    } else {
      /* Request queued by the kernel. */
      req->u.io.queued_bytes = write_buf.len;
      handle->write_queue_size += req->u.io.queued_bytes;
    }

    if (handle->flags & UV_HANDLE_EMULATE_IOCP) {
      if (!RegisterWaitForSingleObject(&req->wait_handle,
          req->event_handle, post_completion_write_wait, (void*) req,
          INFINITE, WT_EXECUTEINWAITTHREAD)) {
        return GetLastError();
      }
    }
  }

  REGISTER_HANDLE_REQ(loop, handle, req);
  handle->reqs_pending++;
  handle->stream.conn.write_reqs_pending++;

  return 0;
}


static DWORD uv__pipe_get_ipc_remote_pid(uv_pipe_t* handle) {
  DWORD* pid = &handle->pipe.conn.ipc_remote_pid;

  /* If the both ends of the IPC pipe are owned by the same process,
   * the remote end pid may not yet be set. If so, do it here.
   * TODO: this is weird; it'd probably better to use a handshake. */
  if (*pid == 0) {
    GetNamedPipeClientProcessId(handle->handle, pid);
    if (*pid == GetCurrentProcessId()) {
      GetNamedPipeServerProcessId(handle->handle, pid);
    }
  }
  
  return *pid;
}


int uv__pipe_write_ipc(uv_loop_t* loop,
                       uv_write_t* req,
                       uv_pipe_t* handle,
                       const uv_buf_t data_bufs[],
                       size_t data_buf_count,
                       uv_stream_t* send_handle,
                       uv_write_cb cb) {
  uv_buf_t stack_bufs[6];
  uv_buf_t* bufs;
  size_t buf_count, buf_index;
  uv__ipc_frame_header_t frame_header;
  uv__ipc_socket_xfer_type_t xfer_type = UV__IPC_SOCKET_XFER_NONE;
  uv__ipc_socket_xfer_info_t xfer_info;
  uint64_t data_length;
  size_t i;
  int err;

  /* Compute the combined size of data buffers. */
  data_length = 0;
  for (i = 0; i < data_buf_count; i++)
    data_length += data_bufs[i].len;
  if (data_length > UINT32_MAX)
    return WSAENOBUFS; /* Maps to UV_ENOBUFS. */

  /* Prepare the frame's socket xfer payload. */
  if (send_handle != NULL) {
    uv_tcp_t* send_tcp_handle = (uv_tcp_t*) send_handle;

    /* Verify that `send_handle` it is indeed a tcp handle. */
    if (send_tcp_handle->type != UV_TCP)
      return ERROR_NOT_SUPPORTED;

    /* Export the tcp handle. */
    err = uv__tcp_xfer_export(send_tcp_handle,
                              uv__pipe_get_ipc_remote_pid(handle),
                              &xfer_type,
                              &xfer_info);
    if (err != 0)
      return err;
  }

  /* Compute the number of uv_buf_t's required. */
  buf_count = 1 + data_buf_count; /* Frame header and data buffers. */
  if (send_handle != NULL)
    buf_count += 1; /* One extra for the socket xfer information. */

  /* Use the on-stack buffer array if it is big enough; otherwise allocate
   * space for it on the heap. */
  if (buf_count < ARRAY_SIZE(stack_bufs)) {
    /* Use on-stack buffer array. */
    bufs = stack_bufs;
  } else {
    /* Use heap-allocated buffer array. */
    bufs = uv__calloc(buf_count, sizeof(uv_buf_t));
    if (bufs == NULL)
      return ERROR_NOT_ENOUGH_MEMORY; /* Maps to UV_ENOMEM. */
  }
  buf_index = 0;

  /* Initialize frame header and add it to the buffers list. */
  memset(&frame_header, 0, sizeof frame_header);
  bufs[buf_index++] = uv_buf_init((char*) &frame_header, sizeof frame_header);

  if (send_handle != NULL) {
    /* Add frame header flags. */
    switch (xfer_type) {
      case UV__IPC_SOCKET_XFER_TCP_CONNECTION:
        frame_header.flags |= UV__IPC_FRAME_HAS_SOCKET_XFER |
                              UV__IPC_FRAME_XFER_IS_TCP_CONNECTION;
        break;
      case UV__IPC_SOCKET_XFER_TCP_SERVER:
        frame_header.flags |= UV__IPC_FRAME_HAS_SOCKET_XFER;
        break;
      default:
        assert(0);  /* Unreachable. */
    }
    /* Add xfer info buffer. */
    bufs[buf_index++] = uv_buf_init((char*) &xfer_info, sizeof xfer_info);
  }

  if (data_length > 0) {
    /* Update frame header. */
    frame_header.flags |= UV__IPC_FRAME_HAS_DATA;
    frame_header.data_length = (uint32_t) data_length;
    /* Add data buffers to buffers list. */
    for (i = 0; i < data_buf_count; i++)
      bufs[buf_index++] = data_bufs[i];
  }

  /* Write buffers. We set the `always_copy` flag, so it is not a problem that
   * some of the written data lives on the stack. */
  err = uv__pipe_write_data(loop, req, handle, bufs, buf_count, cb, 1);

  /* If we had to heap-allocate the bufs array, free it now. */
  if (bufs != stack_bufs) {
    uv__free(bufs);
  }

  return err;
}


int uv__pipe_write(uv_loop_t* loop,
                   uv_write_t* req,
                   uv_pipe_t* handle,
                   const uv_buf_t bufs[],
                   size_t nbufs,
                   uv_stream_t* send_handle,
                   uv_write_cb cb) {
  if (handle->ipc) {
    /* IPC pipe write: use framing protocol. */
    return uv__pipe_write_ipc(loop, req, handle, bufs, nbufs, send_handle, cb);
  } else {
    /* Non-IPC pipe write: put data on the wire directly. */
    assert(send_handle == NULL);
    return uv__pipe_write_data(loop, req, handle, bufs, nbufs, cb, 0);
  }
}


static void uv__pipe_read_eof(uv_loop_t* loop, uv_pipe_t* handle,
    uv_buf_t buf) {
  /* If there is an eof timer running, we don't need it any more, so discard
   * it. */
  eof_timer_destroy(handle);

  uv_read_stop((uv_stream_t*) handle);

  handle->read_cb((uv_stream_t*) handle, UV_EOF, &buf);
}


static void uv__pipe_read_error(uv_loop_t* loop, uv_pipe_t* handle, int error,
    uv_buf_t buf) {
  /* If there is an eof timer running, we don't need it any more, so discard
   * it. */
  eof_timer_destroy(handle);

  uv_read_stop((uv_stream_t*) handle);

  handle->read_cb((uv_stream_t*)handle, uv_translate_sys_error(error), &buf);
}


static void uv__pipe_read_error_or_eof(uv_loop_t* loop, uv_pipe_t* handle,
    int error, uv_buf_t buf) {
  if (error == ERROR_BROKEN_PIPE) {
    uv__pipe_read_eof(loop, handle, buf);
  } else {
    uv__pipe_read_error(loop, handle, error, buf);
  }
}


static void uv__pipe_queue_ipc_xfer_info(
    uv_pipe_t* handle,
    uv__ipc_socket_xfer_type_t xfer_type,
    uv__ipc_socket_xfer_info_t* xfer_info) {
  uv__ipc_xfer_queue_item_t* item;

  item = (uv__ipc_xfer_queue_item_t*) uv__malloc(sizeof(*item));
  if (item == NULL)
    uv_fatal_error(ERROR_OUTOFMEMORY, "uv__malloc");

  item->xfer_type = xfer_type;
  item->xfer_info = *xfer_info;

  QUEUE_INSERT_TAIL(&handle->pipe.conn.ipc_xfer_queue, &item->member);
  handle->pipe.conn.ipc_xfer_queue_length++;
}


/* Read an exact number of bytes from a pipe. If an error or end-of-file is
 * encountered before the requested number of bytes are read, an error is
 * returned. */
static int uv__pipe_read_exactly(HANDLE h, void* buffer, DWORD count) {
  DWORD bytes_read, bytes_read_now;

  bytes_read = 0;
  while (bytes_read < count) {
    if (!ReadFile(h,
                  (char*) buffer + bytes_read,
                  count - bytes_read,
                  &bytes_read_now,
                  NULL)) {
      return GetLastError();
    }

    bytes_read += bytes_read_now;
  }

  assert(bytes_read == count);
  return 0;
}


static DWORD uv__pipe_read_data(uv_loop_t* loop,
                                uv_pipe_t* handle,
                                DWORD suggested_bytes,
                                DWORD max_bytes) {
  DWORD bytes_read;
  uv_buf_t buf;

  /* Ask the user for a buffer to read data into. */
  buf = uv_buf_init(NULL, 0);
  handle->alloc_cb((uv_handle_t*) handle, suggested_bytes, &buf);
  if (buf.base == NULL || buf.len == 0) {
    handle->read_cb((uv_stream_t*) handle, UV_ENOBUFS, &buf);
    return 0; /* Break out of read loop. */
  }

  /* Ensure we read at most the smaller of:
   *   (a) the length of the user-allocated buffer.
   *   (b) the maximum data length as specified by the `max_bytes` argument.
   */
  if (max_bytes > buf.len)
    max_bytes = buf.len;

  /* Read into the user buffer. */
  if (!ReadFile(handle->handle, buf.base, max_bytes, &bytes_read, NULL)) {
    uv__pipe_read_error_or_eof(loop, handle, GetLastError(), buf);
    return 0; /* Break out of read loop. */
  }

  /* Call the read callback. */
  handle->read_cb((uv_stream_t*) handle, bytes_read, &buf);

  return bytes_read;
}


static DWORD uv__pipe_read_ipc(uv_loop_t* loop, uv_pipe_t* handle) {
  uint32_t* data_remaining = &handle->pipe.conn.ipc_data_frame.payload_remaining;
  int err;

  if (*data_remaining > 0) {
    /* Read frame data payload. */
    DWORD bytes_read =
        uv__pipe_read_data(loop, handle, *data_remaining, *data_remaining);
    *data_remaining -= bytes_read;
    return bytes_read;

  } else {
    /* Start of a new IPC frame. */
    uv__ipc_frame_header_t frame_header;
    uint32_t xfer_flags;
    uv__ipc_socket_xfer_type_t xfer_type;
    uv__ipc_socket_xfer_info_t xfer_info;

    /* Read the IPC frame header. */
    err = uv__pipe_read_exactly(
        handle->handle, &frame_header, sizeof frame_header);
    if (err)
      goto error;

    /* Validate that flags are valid. */
    if ((frame_header.flags & ~UV__IPC_FRAME_VALID_FLAGS) != 0)
      goto invalid;
    /* Validate that reserved2 is zero. */
    if (frame_header.reserved2 != 0)
      goto invalid;

    /* Parse xfer flags. */
    xfer_flags = frame_header.flags & UV__IPC_FRAME_XFER_FLAGS;
    if (xfer_flags & UV__IPC_FRAME_HAS_SOCKET_XFER) {
      /* Socket coming -- determine the type. */
      xfer_type = xfer_flags & UV__IPC_FRAME_XFER_IS_TCP_CONNECTION
                      ? UV__IPC_SOCKET_XFER_TCP_CONNECTION
                      : UV__IPC_SOCKET_XFER_TCP_SERVER;
    } else if (xfer_flags == 0) {
      /* No socket. */
      xfer_type = UV__IPC_SOCKET_XFER_NONE;
    } else {
      /* Invalid flags. */
      goto invalid;
    }

    /* Parse data frame information. */
    if (frame_header.flags & UV__IPC_FRAME_HAS_DATA) {
      *data_remaining = frame_header.data_length;
    } else if (frame_header.data_length != 0) {
      /* Data length greater than zero but data flag not set -- invalid. */
      goto invalid;
    }

    /* If no socket xfer info follows, return here. Data will be read in a
     * subsequent invocation of uv__pipe_read_ipc(). */
    if (xfer_type == UV__IPC_SOCKET_XFER_NONE)
      return sizeof frame_header; /* Number of bytes read. */

    /* Read transferred socket information. */
    err = uv__pipe_read_exactly(handle->handle, &xfer_info, sizeof xfer_info);
    if (err)
      goto error;

    /* Store the pending socket info. */
    uv__pipe_queue_ipc_xfer_info(handle, xfer_type, &xfer_info);

    /* Return number of bytes read. */
    return sizeof frame_header + sizeof xfer_info;
  }

invalid:
  /* Invalid frame. */
  err = WSAECONNABORTED; /* Maps to UV_ECONNABORTED. */

error:
  uv__pipe_read_error_or_eof(loop, handle, err, uv_null_buf_);
  return 0; /* Break out of read loop. */
}


void uv__process_pipe_read_req(uv_loop_t* loop,
                               uv_pipe_t* handle,
                               uv_req_t* req) {
  assert(handle->type == UV_NAMED_PIPE);

  handle->flags &= ~(UV_HANDLE_READ_PENDING | UV_HANDLE_CANCELLATION_PENDING);
  DECREASE_PENDING_REQ_COUNT(handle);
  eof_timer_stop(handle);

  /* At this point, we're done with bookkeeping. If the user has stopped
   * reading the pipe in the meantime, there is nothing left to do, since there
   * is no callback that we can call. */
  if (!(handle->flags & UV_HANDLE_READING))
    return;

  if (!REQ_SUCCESS(req)) {
    /* An error occurred doing the zero-read. */
    DWORD err = GET_REQ_ERROR(req);

    /* If the read was cancelled by uv__pipe_interrupt_read(), the request may
     * indicate an ERROR_OPERATION_ABORTED error. This error isn't relevant to
     * the user; we'll start a new zero-read at the end of this function. */
    if (err != ERROR_OPERATION_ABORTED)
      uv__pipe_read_error_or_eof(loop, handle, err, uv_null_buf_);

  } else {
    /* The zero-read completed without error, indicating there is data
     * available in the kernel buffer. */
    DWORD avail;

    /* Get the number of bytes available. */
    avail = 0;
    if (!PeekNamedPipe(handle->handle, NULL, 0, NULL, &avail, NULL))
      uv__pipe_read_error_or_eof(loop, handle, GetLastError(), uv_null_buf_);

    /* Read until we've either read all the bytes available, or the 'reading'
     * flag is cleared. */
    while (avail > 0 && handle->flags & UV_HANDLE_READING) {
      /* Depending on the type of pipe, read either IPC frames or raw data. */
      DWORD bytes_read =
          handle->ipc ? uv__pipe_read_ipc(loop, handle)
                      : uv__pipe_read_data(loop, handle, avail, (DWORD) -1);

      /* If no bytes were read, treat this as an indication that an error
       * occurred, and break out of the read loop. */
      if (bytes_read == 0)
        break;

      /* It is possible that more bytes were read than we thought were
       * available. To prevent `avail` from underflowing, break out of the loop
       * if this is the case. */
      if (bytes_read > avail)
        break;

      /* Recompute the number of bytes available. */
      avail -= bytes_read;
    }
  }

  /* Start another zero-read request if necessary. */
  if ((handle->flags & UV_HANDLE_READING) &&
      !(handle->flags & UV_HANDLE_READ_PENDING)) {
    uv__pipe_queue_read(loop, handle);
  }
}


void uv__process_pipe_write_req(uv_loop_t* loop, uv_pipe_t* handle,
    uv_write_t* req) {
  int err;

  assert(handle->type == UV_NAMED_PIPE);

  assert(handle->write_queue_size >= req->u.io.queued_bytes);
  handle->write_queue_size -= req->u.io.queued_bytes;

  UNREGISTER_HANDLE_REQ(loop, handle, req);

  if (handle->flags & UV_HANDLE_EMULATE_IOCP) {
    if (req->wait_handle != INVALID_HANDLE_VALUE) {
      UnregisterWait(req->wait_handle);
      req->wait_handle = INVALID_HANDLE_VALUE;
    }
    if (req->event_handle) {
      CloseHandle(req->event_handle);
      req->event_handle = NULL;
    }
  }

  err = GET_REQ_ERROR(req);

  /* If this was a coalesced write, extract pointer to the user_provided
   * uv_write_t structure so we can pass the expected pointer to the callback,
   * then free the heap-allocated write req. */
  if (req->coalesced) {
    uv__coalesced_write_t* coalesced_write =
        container_of(req, uv__coalesced_write_t, req);
    req = coalesced_write->user_req;
    uv__free(coalesced_write);
  }
  if (req->cb) {
    req->cb(req, uv_translate_sys_error(err));
  }

  handle->stream.conn.write_reqs_pending--;

  if (handle->flags & UV_HANDLE_NON_OVERLAPPED_PIPE &&
      handle->pipe.conn.non_overlapped_writes_tail) {
    assert(handle->stream.conn.write_reqs_pending > 0);
    uv__queue_non_overlapped_write(handle);
  }

  if (handle->stream.conn.write_reqs_pending == 0 &&
      uv__is_stream_shutting(handle))
    uv__pipe_shutdown(loop, handle, handle->stream.conn.shutdown_req);

  DECREASE_PENDING_REQ_COUNT(handle);
}


void uv__process_pipe_accept_req(uv_loop_t* loop, uv_pipe_t* handle,
    uv_req_t* raw_req) {
  uv_pipe_accept_t* req = (uv_pipe_accept_t*) raw_req;

  assert(handle->type == UV_NAMED_PIPE);

  if (handle->flags & UV_HANDLE_CLOSING) {
    /* The req->pipeHandle should be freed already in uv__pipe_close(). */
    assert(req->pipeHandle == INVALID_HANDLE_VALUE);
    DECREASE_PENDING_REQ_COUNT(handle);
    return;
  }

  if (REQ_SUCCESS(req)) {
    assert(req->pipeHandle != INVALID_HANDLE_VALUE);
    req->next_pending = handle->pipe.serv.pending_accepts;
    handle->pipe.serv.pending_accepts = req;

    if (handle->stream.serv.connection_cb) {
      handle->stream.serv.connection_cb((uv_stream_t*)handle, 0);
    }
  } else {
    if (req->pipeHandle != INVALID_HANDLE_VALUE) {
      CloseHandle(req->pipeHandle);
      req->pipeHandle = INVALID_HANDLE_VALUE;
    }
    if (!(handle->flags & UV_HANDLE_CLOSING)) {
      uv__pipe_queue_accept(loop, handle, req, FALSE);
    }
  }

  DECREASE_PENDING_REQ_COUNT(handle);
}


void uv__process_pipe_connect_req(uv_loop_t* loop, uv_pipe_t* handle,
    uv_connect_t* req) {
  HANDLE pipeHandle;
  DWORD duplex_flags;
  int err;

  assert(handle->type == UV_NAMED_PIPE);

  UNREGISTER_HANDLE_REQ(loop, handle, req);

  err = 0;
  if (REQ_SUCCESS(req)) {
    pipeHandle = req->u.connect.pipeHandle;
    duplex_flags = req->u.connect.duplex_flags;
<<<<<<< HEAD
    err = uv__set_pipe_handle(loop, handle, pipeHandle, duplex_flags);
=======
    if (handle->flags & UV_HANDLE_CLOSING)
      err = UV_ECANCELED;
    else
      err = uv__set_pipe_handle(loop, handle, pipeHandle, -1, duplex_flags);
>>>>>>> 96e05543
    if (err)
      CloseHandle(pipeHandle);
  } else {
    err = uv_translate_sys_error(GET_REQ_ERROR(req));
  }

  if (req->cb)
    req->cb(req, err);

  DECREASE_PENDING_REQ_COUNT(handle);
}



void uv__process_pipe_shutdown_req(uv_loop_t* loop, uv_pipe_t* handle,
    uv_shutdown_t* req) {
  int err;

  assert(handle->type == UV_NAMED_PIPE);

  /* Clear the shutdown_req field so we don't go here again. */
  handle->stream.conn.shutdown_req = NULL;
  UNREGISTER_HANDLE_REQ(loop, handle, req);

  if (handle->flags & UV_HANDLE_CLOSING) {
    /* Already closing. Cancel the shutdown. */
    err = UV_ECANCELED;
  } else if (!REQ_SUCCESS(req)) {
    /* An error occurred in trying to shutdown gracefully. */
    err = uv_translate_sys_error(GET_REQ_ERROR(req));
  } else {
    if (handle->flags & UV_HANDLE_READABLE) {
      /* Initialize and optionally start the eof timer. Only do this if the pipe
       * is readable and we haven't seen EOF come in ourselves. */
      eof_timer_init(handle);

      /* If reading start the timer right now. Otherwise uv__pipe_queue_read will
       * start it. */
      if (handle->flags & UV_HANDLE_READ_PENDING) {
        eof_timer_start(handle);
      }

    } else {
      /* This pipe is not readable. We can just close it to let the other end
       * know that we're done writing. */
      close_pipe(handle);
    }
    err = 0;
  }

  if (req->cb)
    req->cb(req, err);

  DECREASE_PENDING_REQ_COUNT(handle);
}


static void eof_timer_init(uv_pipe_t* pipe) {
  int r;

  assert(pipe->pipe.conn.eof_timer == NULL);
  assert(pipe->flags & UV_HANDLE_CONNECTION);

  pipe->pipe.conn.eof_timer = (uv_timer_t*) uv__malloc(sizeof *pipe->pipe.conn.eof_timer);

  r = uv_timer_init(pipe->loop, pipe->pipe.conn.eof_timer);
  assert(r == 0);  /* timers can't fail */
  (void) r;
  pipe->pipe.conn.eof_timer->data = pipe;
  uv_unref((uv_handle_t*) pipe->pipe.conn.eof_timer);
}


static void eof_timer_start(uv_pipe_t* pipe) {
  assert(pipe->flags & UV_HANDLE_CONNECTION);

  if (pipe->pipe.conn.eof_timer != NULL) {
    uv_timer_start(pipe->pipe.conn.eof_timer, eof_timer_cb, eof_timeout, 0);
  }
}


static void eof_timer_stop(uv_pipe_t* pipe) {
  assert(pipe->flags & UV_HANDLE_CONNECTION);

  if (pipe->pipe.conn.eof_timer != NULL) {
    uv_timer_stop(pipe->pipe.conn.eof_timer);
  }
}


static void eof_timer_cb(uv_timer_t* timer) {
  uv_pipe_t* pipe = (uv_pipe_t*) timer->data;
  uv_loop_t* loop = timer->loop;

  assert(pipe->type == UV_NAMED_PIPE);

  /* This should always be true, since we start the timer only in
   * uv__pipe_queue_read after successfully calling ReadFile, or in
   * uv__process_pipe_shutdown_req if a read is pending, and we always
   * immediately stop the timer in uv__process_pipe_read_req. */
  assert(pipe->flags & UV_HANDLE_READ_PENDING);

  /* If there are many packets coming off the iocp then the timer callback may
   * be called before the read request is coming off the queue. Therefore we
   * check here if the read request has completed but will be processed later.
   */
  if ((pipe->flags & UV_HANDLE_READ_PENDING) &&
      HasOverlappedIoCompleted(&pipe->read_req.u.io.overlapped)) {
    return;
  }

  /* Force both ends off the pipe. */
  close_pipe(pipe);

  /* Stop reading, so the pending read that is going to fail will not be
   * reported to the user. */
  uv_read_stop((uv_stream_t*) pipe);

  /* Report the eof and update flags. This will get reported even if the user
   * stopped reading in the meantime. TODO: is that okay? */
  uv__pipe_read_eof(loop, pipe, uv_null_buf_);
}


static void eof_timer_destroy(uv_pipe_t* pipe) {
  assert(pipe->flags & UV_HANDLE_CONNECTION);

  if (pipe->pipe.conn.eof_timer) {
    uv_close((uv_handle_t*) pipe->pipe.conn.eof_timer, eof_timer_close_cb);
    pipe->pipe.conn.eof_timer = NULL;
  }
}


static void eof_timer_close_cb(uv_handle_t* handle) {
  assert(handle->type == UV_TIMER);
  uv__free(handle);
}


int uv_pipe_open(uv_pipe_t* pipe, uv_os_fd_t os_handle) {
  NTSTATUS nt_status;
  IO_STATUS_BLOCK io_status;
  FILE_ACCESS_INFORMATION access;
  DWORD duplex_flags = 0;
  int err;

  if (os_handle == INVALID_HANDLE_VALUE)
    return UV_EBADF;
  if (pipe->flags & UV_HANDLE_PIPESERVER)
    return UV_EINVAL;
  if (pipe->flags & UV_HANDLE_CONNECTION)
    return UV_EBUSY;

  uv__pipe_connection_init(pipe);
  /* In order to avoid closing a stdio pseudo-handle, or having it get replaced under us,
   * duplicate the underlying OS handle and forget about the original one.
   */
  if (os_handle == UV_STDIN_FD || os_handle == UV_STDOUT_FD || os_handle == UV_STDERR_FD) {
    int dup_err = uv__dup(os_handle, &os_handle);
    if (dup_err)
      return dup_err;
    /* TODO(vtjnash): need to close this dup on error */
  }

  /* Determine what kind of permissions we have on this handle.
   * Cygwin opens the pipe in message mode, but we can support it,
   * just query the access flags and set the stream flags accordingly.
   */
  nt_status = pNtQueryInformationFile(os_handle,
                                      &io_status,
                                      &access,
                                      sizeof(access),
                                      FileAccessInformation);
  if (nt_status != STATUS_SUCCESS)
    return UV_EINVAL;

  if (pipe->ipc) {
    if (!(access.AccessFlags & FILE_WRITE_DATA) ||
        !(access.AccessFlags & FILE_READ_DATA)) {
      return UV_EINVAL;
    }
  }

  if (access.AccessFlags & FILE_WRITE_DATA)
    duplex_flags |= UV_HANDLE_WRITABLE;
  if (access.AccessFlags & FILE_READ_DATA)
    duplex_flags |= UV_HANDLE_READABLE;

  err = uv__set_pipe_handle(pipe->loop,
                            pipe,
                            os_handle,
                            duplex_flags);
  if (err)
    return err;

  if (pipe->ipc) {
    assert(!(pipe->flags & UV_HANDLE_NON_OVERLAPPED_PIPE));
    GetNamedPipeClientProcessId(os_handle, &pipe->pipe.conn.ipc_remote_pid);
    if (pipe->pipe.conn.ipc_remote_pid == GetCurrentProcessId()) {
      GetNamedPipeServerProcessId(os_handle, &pipe->pipe.conn.ipc_remote_pid);
    }
    assert(pipe->pipe.conn.ipc_remote_pid != (DWORD)(uv_pid_t) -1);
  }
  return 0;
}


static int uv__pipe_getname(const uv_pipe_t* handle, char* buffer, size_t* size) {
  NTSTATUS nt_status;
  IO_STATUS_BLOCK io_status;
  FILE_NAME_INFORMATION tmp_name_info;
  FILE_NAME_INFORMATION* name_info;
  WCHAR* name_buf;
  unsigned int addrlen;
  unsigned int name_size;
  unsigned int name_len;
  int err;

  uv__once_init();
  name_info = NULL;

  if (handle->name != NULL) {
    /* The user might try to query the name before we are connected,
     * and this is just easier to return the cached value if we have it. */
    name_buf = handle->name;
    name_len = wcslen(name_buf);

    /* check how much space we need */
    addrlen = WideCharToMultiByte(CP_UTF8,
                                  0,
                                  name_buf,
                                  name_len,
                                  NULL,
                                  0,
                                  NULL,
                                  NULL);
    if (!addrlen) {
      *size = 0;
      err = uv_translate_sys_error(GetLastError());
      return err;
    } else if (addrlen >= *size) {
      *size = addrlen + 1;
      err = UV_ENOBUFS;
      goto error;
    }

    addrlen = WideCharToMultiByte(CP_UTF8,
                                  0,
                                  name_buf,
                                  name_len,
                                  buffer,
                                  addrlen,
                                  NULL,
                                  NULL);
    if (!addrlen) {
      *size = 0;
      err = uv_translate_sys_error(GetLastError());
      return err;
    }

    *size = addrlen;
    buffer[addrlen] = '\0';

    return 0;
  }

  if (handle->handle == INVALID_HANDLE_VALUE) {
    *size = 0;
    return UV_EINVAL;
  }

  /* NtQueryInformationFile will block if another thread is performing a
   * blocking operation on the queried handle. If the pipe handle is
   * synchronous, there may be a worker thread currently calling ReadFile() on
   * the pipe handle, which could cause a deadlock. To avoid this, interrupt
   * the read. */
  if (handle->flags & UV_HANDLE_CONNECTION &&
      handle->flags & UV_HANDLE_NON_OVERLAPPED_PIPE) {
    uv__pipe_interrupt_read((uv_pipe_t*) handle); /* cast away const warning */
  }

  nt_status = pNtQueryInformationFile(handle->handle,
                                      &io_status,
                                      &tmp_name_info,
                                      sizeof tmp_name_info,
                                      FileNameInformation);
  if (nt_status == STATUS_BUFFER_OVERFLOW) {
    name_size = sizeof(*name_info) + tmp_name_info.FileNameLength;
    name_info = uv__malloc(name_size);
    if (!name_info) {
      *size = 0;
      err = UV_ENOMEM;
      goto cleanup;
    }

    nt_status = pNtQueryInformationFile(handle->handle,
                                        &io_status,
                                        name_info,
                                        name_size,
                                        FileNameInformation);
  }

  if (nt_status != STATUS_SUCCESS) {
    *size = 0;
    err = uv_translate_sys_error(pRtlNtStatusToDosError(nt_status));
    goto error;
  }

  if (!name_info) {
    /* the struct on stack was used */
    name_buf = tmp_name_info.FileName;
    name_len = tmp_name_info.FileNameLength;
  } else {
    name_buf = name_info->FileName;
    name_len = name_info->FileNameLength;
  }

  if (name_len == 0) {
    *size = 0;
    err = 0;
    goto error;
  }

  name_len /= sizeof(WCHAR);

  /* check how much space we need */
  addrlen = WideCharToMultiByte(CP_UTF8,
                                0,
                                name_buf,
                                name_len,
                                NULL,
                                0,
                                NULL,
                                NULL);
  if (!addrlen) {
    *size = 0;
    err = uv_translate_sys_error(GetLastError());
    goto error;
  } else if (pipe_prefix_len + addrlen >= *size) {
    /* "\\\\.\\pipe" + name */
    *size = pipe_prefix_len + addrlen + 1;
    err = UV_ENOBUFS;
    goto error;
  }

  memcpy(buffer, pipe_prefix, pipe_prefix_len);
  addrlen = WideCharToMultiByte(CP_UTF8,
                                0,
                                name_buf,
                                name_len,
                                buffer+pipe_prefix_len,
                                *size-pipe_prefix_len,
                                NULL,
                                NULL);
  if (!addrlen) {
    *size = 0;
    err = uv_translate_sys_error(GetLastError());
    goto error;
  }

  addrlen += pipe_prefix_len;
  *size = addrlen;
  buffer[addrlen] = '\0';

  err = 0;

error:
  uv__free(name_info);

cleanup:
  return err;
}


int uv_pipe_pending_count(uv_pipe_t* handle) {
  if (!handle->ipc)
    return 0;
  return handle->pipe.conn.ipc_xfer_queue_length;
}


int uv_pipe_getsockname(const uv_pipe_t* handle, char* buffer, size_t* size) {
  if (handle->flags & UV_HANDLE_BOUND)
    return uv__pipe_getname(handle, buffer, size);

  if (handle->flags & UV_HANDLE_CONNECTION ||
      handle->handle != INVALID_HANDLE_VALUE) {
    *size = 0;
    return 0;
  }

  return UV_EBADF;
}


int uv_pipe_getpeername(const uv_pipe_t* handle, char* buffer, size_t* size) {
  /* emulate unix behaviour */
  if (handle->flags & UV_HANDLE_BOUND)
    return UV_ENOTCONN;

  if (handle->handle != INVALID_HANDLE_VALUE)
    return uv__pipe_getname(handle, buffer, size);

  if (handle->flags & UV_HANDLE_CONNECTION) {
    if (handle->name != NULL)
      return uv__pipe_getname(handle, buffer, size);
  }

  return UV_EBADF;
}


uv_handle_type uv_pipe_pending_type(uv_pipe_t* handle) {
  if (!handle->ipc)
    return UV_UNKNOWN_HANDLE;
  if (handle->pipe.conn.ipc_xfer_queue_length == 0)
    return UV_UNKNOWN_HANDLE;
  else
    return UV_TCP;
}

int uv_pipe_chmod(uv_pipe_t* handle, int mode) {
  SID_IDENTIFIER_AUTHORITY sid_world = { SECURITY_WORLD_SID_AUTHORITY };
  PACL old_dacl, new_dacl;
  PSECURITY_DESCRIPTOR sd;
  EXPLICIT_ACCESS ea;
  PSID everyone;
  int error;

  if (handle == NULL || handle->handle == INVALID_HANDLE_VALUE)
    return UV_EBADF;

  if (mode != UV_READABLE &&
      mode != UV_WRITABLE &&
      mode != (UV_WRITABLE | UV_READABLE))
    return UV_EINVAL;

  if (!AllocateAndInitializeSid(&sid_world,
                                1,
                                SECURITY_WORLD_RID,
                                0, 0, 0, 0, 0, 0, 0,
                                &everyone)) {
    error = GetLastError();
    goto done;
  }

  if (GetSecurityInfo(handle->handle,
                      SE_KERNEL_OBJECT,
                      DACL_SECURITY_INFORMATION,
                      NULL,
                      NULL,
                      &old_dacl,
                      NULL,
                      &sd)) {
    error = GetLastError();
    goto clean_sid;
  }

  memset(&ea, 0, sizeof(EXPLICIT_ACCESS));
  if (mode & UV_READABLE)
    ea.grfAccessPermissions |= GENERIC_READ | FILE_WRITE_ATTRIBUTES;
  if (mode & UV_WRITABLE)
    ea.grfAccessPermissions |= GENERIC_WRITE | FILE_READ_ATTRIBUTES;
  ea.grfAccessPermissions |= SYNCHRONIZE;
  ea.grfAccessMode = SET_ACCESS;
  ea.grfInheritance = NO_INHERITANCE;
  ea.Trustee.TrusteeForm = TRUSTEE_IS_SID;
  ea.Trustee.TrusteeType = TRUSTEE_IS_WELL_KNOWN_GROUP;
  ea.Trustee.ptstrName = (LPTSTR)everyone;

  if (SetEntriesInAcl(1, &ea, old_dacl, &new_dacl)) {
    error = GetLastError();
    goto clean_sd;
  }

  if (SetSecurityInfo(handle->handle,
                      SE_KERNEL_OBJECT,
                      DACL_SECURITY_INFORMATION,
                      NULL,
                      NULL,
                      new_dacl,
                      NULL)) {
    error = GetLastError();
    goto clean_dacl;
  }

  error = 0;

clean_dacl:
  LocalFree((HLOCAL) new_dacl);
clean_sd:
  LocalFree((HLOCAL) sd);
clean_sid:
  FreeSid(everyone);
done:
  return uv_translate_sys_error(error);
}<|MERGE_RESOLUTION|>--- conflicted
+++ resolved
@@ -2104,14 +2104,10 @@
   if (REQ_SUCCESS(req)) {
     pipeHandle = req->u.connect.pipeHandle;
     duplex_flags = req->u.connect.duplex_flags;
-<<<<<<< HEAD
-    err = uv__set_pipe_handle(loop, handle, pipeHandle, duplex_flags);
-=======
     if (handle->flags & UV_HANDLE_CLOSING)
       err = UV_ECANCELED;
     else
-      err = uv__set_pipe_handle(loop, handle, pipeHandle, -1, duplex_flags);
->>>>>>> 96e05543
+      err = uv__set_pipe_handle(loop, handle, pipeHandle, duplex_flags);
     if (err)
       CloseHandle(pipeHandle);
   } else {
