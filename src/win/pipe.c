/* Copyright Joyent, Inc. and other Node contributors. All rights reserved.
 *
 * Permission is hereby granted, free of charge, to any person obtaining a copy
 * of this software and associated documentation files (the "Software"), to
 * deal in the Software without restriction, including without limitation the
 * rights to use, copy, modify, merge, publish, distribute, sublicense, and/or
 * sell copies of the Software, and to permit persons to whom the Software is
 * furnished to do so, subject to the following conditions:
 *
 * The above copyright notice and this permission notice shall be included in
 * all copies or substantial portions of the Software.
 *
 * THE SOFTWARE IS PROVIDED "AS IS", WITHOUT WARRANTY OF ANY KIND, EXPRESS OR
 * IMPLIED, INCLUDING BUT NOT LIMITED TO THE WARRANTIES OF MERCHANTABILITY,
 * FITNESS FOR A PARTICULAR PURPOSE AND NONINFRINGEMENT. IN NO EVENT SHALL THE
 * AUTHORS OR COPYRIGHT HOLDERS BE LIABLE FOR ANY CLAIM, DAMAGES OR OTHER
 * LIABILITY, WHETHER IN AN ACTION OF CONTRACT, TORT OR OTHERWISE, ARISING
 * FROM, OUT OF OR IN CONNECTION WITH THE SOFTWARE OR THE USE OR OTHER DEALINGS
 * IN THE SOFTWARE.
 */

#include <assert.h>
#include <stdlib.h>
#include <stdio.h> /* printf */
#include <string.h>

#include "handle-inl.h"
#include "internal.h"
#include "req-inl.h"
#include "stream-inl.h"
#include "uv-common.h"
#include "uv.h"

#include <aclapi.h>
#include <accctrl.h>

/* A zero-size buffer for use by uv_pipe_read */
static char uv_zero_[] = "";

/* Null uv_buf_t */
static const uv_buf_t uv_null_buf_ = { 0, NULL };

/* The timeout that the pipe will wait for the remote end to write data when
 * the local ends wants to shut it down. */
static const int64_t eof_timeout = 50; /* ms */

static const int default_pending_pipe_instances = 4;

/* Pipe prefix */
static char pipe_prefix[] = "\\\\?\\pipe";
static const int pipe_prefix_len = sizeof(pipe_prefix) - 1;

/* IPC incoming xfer queue item. */
typedef struct {
  uv__ipc_socket_xfer_type_t xfer_type;
  uv__ipc_socket_xfer_info_t xfer_info;
  struct uv__queue member;
} uv__ipc_xfer_queue_item_t;

/* IPC frame header flags. */
/* clang-format off */
enum {
  UV__IPC_FRAME_HAS_DATA                = 0x01,
  UV__IPC_FRAME_HAS_SOCKET_XFER         = 0x02,
  UV__IPC_FRAME_XFER_IS_TCP_CONNECTION  = 0x04,
  /* These are combinations of the flags above. */
  UV__IPC_FRAME_XFER_FLAGS              = 0x06,
  UV__IPC_FRAME_VALID_FLAGS             = 0x07
};
/* clang-format on */

/* IPC frame header. */
typedef struct {
  uint32_t flags;
  uint32_t reserved1;   /* Ignored. */
  uint32_t data_length; /* Must be zero if there is no data. */
  uint32_t reserved2;   /* Must be zero. */
} uv__ipc_frame_header_t;

/* To implement the IPC protocol correctly, these structures must have exactly
 * the right size. */
STATIC_ASSERT(sizeof(uv__ipc_frame_header_t) == 16);
STATIC_ASSERT(sizeof(uv__ipc_socket_xfer_info_t) == 632);

/* Coalesced write request. */
typedef struct {
  uv_write_t req;       /* Internal heap-allocated write request. */
  uv_write_t* user_req; /* Pointer to user-specified uv_write_t. */
} uv__coalesced_write_t;


static void eof_timer_init(uv_pipe_t* pipe);
static void eof_timer_start(uv_pipe_t* pipe);
static void eof_timer_stop(uv_pipe_t* pipe);
static void eof_timer_cb(uv_timer_t* timer);
static void eof_timer_destroy(uv_pipe_t* pipe);
static void eof_timer_close_cb(uv_handle_t* handle);


static void uv__unique_pipe_name(char* ptr, char* name, size_t size) {
  snprintf(name, size, "\\\\?\\pipe\\uv\\%p-%lu", ptr, GetCurrentProcessId());
}


int uv_pipe_init(uv_loop_t* loop, uv_pipe_t* handle, int ipc) {
  uv__stream_init(loop, (uv_stream_t*)handle, UV_NAMED_PIPE);

  handle->reqs_pending = 0;
  handle->handle = INVALID_HANDLE_VALUE;
  handle->name = NULL;
  handle->pipe.conn.ipc_remote_pid = 0;
  handle->pipe.conn.ipc_data_frame.payload_remaining = 0;
  uv__queue_init(&handle->pipe.conn.ipc_xfer_queue);
  handle->pipe.conn.ipc_xfer_queue_length = 0;
  handle->ipc = ipc;
  handle->pipe.conn.non_overlapped_writes_tail = NULL;

  return 0;
}


static void uv__pipe_connection_init(uv_pipe_t* handle) {
  assert(!(handle->flags & UV_HANDLE_PIPESERVER));
  uv__connection_init((uv_stream_t*) handle);
  handle->read_req.data = handle;
  handle->pipe.conn.eof_timer = NULL;
}


static HANDLE open_named_pipe(const WCHAR* name, DWORD* duplex_flags) {
  HANDLE pipeHandle;

  /*
   * Assume that we have a duplex pipe first, so attempt to
   * connect with GENERIC_READ | GENERIC_WRITE.
   */
  pipeHandle = CreateFileW(name,
                           GENERIC_READ | GENERIC_WRITE,
                           0,
                           NULL,
                           OPEN_EXISTING,
                           FILE_FLAG_OVERLAPPED,
                           NULL);
  if (pipeHandle != INVALID_HANDLE_VALUE) {
    *duplex_flags = UV_HANDLE_READABLE | UV_HANDLE_WRITABLE;
    return pipeHandle;
  }

  /*
   * If the pipe is not duplex CreateFileW fails with
   * ERROR_ACCESS_DENIED.  In that case try to connect
   * as a read-only or write-only.
   */
  if (GetLastError() == ERROR_ACCESS_DENIED) {
    pipeHandle = CreateFileW(name,
                             GENERIC_READ | FILE_WRITE_ATTRIBUTES,
                             0,
                             NULL,
                             OPEN_EXISTING,
                             FILE_FLAG_OVERLAPPED,
                             NULL);

    if (pipeHandle != INVALID_HANDLE_VALUE) {
      *duplex_flags = UV_HANDLE_READABLE;
      return pipeHandle;
    }
  }

  if (GetLastError() == ERROR_ACCESS_DENIED) {
    pipeHandle = CreateFileW(name,
                             GENERIC_WRITE | FILE_READ_ATTRIBUTES,
                             0,
                             NULL,
                             OPEN_EXISTING,
                             FILE_FLAG_OVERLAPPED,
                             NULL);

    if (pipeHandle != INVALID_HANDLE_VALUE) {
      *duplex_flags = UV_HANDLE_WRITABLE;
      return pipeHandle;
    }
  }

  return INVALID_HANDLE_VALUE;
}


static void close_pipe(uv_pipe_t* pipe) {
  CloseHandle(pipe->handle);
  pipe->handle = INVALID_HANDLE_VALUE;
}


static int uv__pipe_server(
    HANDLE* pipeHandle_ptr, DWORD access,
    char* name, size_t nameSize, char* random) {
  HANDLE pipeHandle;
  int err;

  for (;;) {
    uv__unique_pipe_name(random, name, nameSize);

    pipeHandle = CreateNamedPipeA(name,
      access | FILE_FLAG_FIRST_PIPE_INSTANCE,
      PIPE_TYPE_BYTE | PIPE_READMODE_BYTE | PIPE_WAIT, 1, 65536, 65536, 0,
      NULL);

    if (pipeHandle != INVALID_HANDLE_VALUE) {
      /* No name collisions.  We're done. */
      break;
    }

    err = GetLastError();
    if (err != ERROR_PIPE_BUSY && err != ERROR_ACCESS_DENIED) {
      goto error;
    }

    /* Pipe name collision.  Increment the random number and try again. */
    random++;
  }

  *pipeHandle_ptr = pipeHandle;

  return 0;

 error:
  if (pipeHandle != INVALID_HANDLE_VALUE)
    CloseHandle(pipeHandle);

  return err;
}


static int uv__create_pipe_pair(
    HANDLE* server_pipe_ptr, HANDLE* client_pipe_ptr,
    unsigned int server_flags, unsigned int client_flags,
    int inherit_client, char* random) {
  /* allowed flags are: UV_READABLE_PIPE | UV_WRITABLE_PIPE | UV_NONBLOCK_PIPE */
  char pipe_name[64];
  SECURITY_ATTRIBUTES sa;
  DWORD server_access;
  DWORD client_access;
  HANDLE server_pipe;
  HANDLE client_pipe;
  int err;

  server_pipe = INVALID_HANDLE_VALUE;
  client_pipe = INVALID_HANDLE_VALUE;

  server_access = 0;
  if (server_flags & UV_READABLE_PIPE)
    server_access |= PIPE_ACCESS_INBOUND;
  if (server_flags & UV_WRITABLE_PIPE)
    server_access |= PIPE_ACCESS_OUTBOUND;
  if (server_flags & UV_NONBLOCK_PIPE)
    server_access |= FILE_FLAG_OVERLAPPED;
  server_access |= WRITE_DAC;

  client_access = 0;
  if (client_flags & UV_READABLE_PIPE)
    client_access |= GENERIC_READ;
  else
    client_access |= FILE_READ_ATTRIBUTES;
  if (client_flags & UV_WRITABLE_PIPE)
    client_access |= GENERIC_WRITE;
  else
    client_access |= FILE_WRITE_ATTRIBUTES;
  client_access |= WRITE_DAC;

  /* Create server pipe handle. */
  err = uv__pipe_server(&server_pipe,
                        server_access,
                        pipe_name,
                        sizeof(pipe_name),
                        random);
  if (err)
    goto error;

  /* Create client pipe handle. */
  sa.nLength = sizeof sa;
  sa.lpSecurityDescriptor = NULL;
  sa.bInheritHandle = inherit_client;

  client_pipe = CreateFileA(pipe_name,
                            client_access,
                            0,
                            &sa,
                            OPEN_EXISTING,
                            (client_flags & UV_NONBLOCK_PIPE) ? FILE_FLAG_OVERLAPPED : 0,
                            NULL);
  if (client_pipe == INVALID_HANDLE_VALUE) {
    err = GetLastError();
    goto error;
  }

#ifndef NDEBUG
  /* Validate that the pipe was opened in the right mode. */
  {
    DWORD mode;
    BOOL r;
    r = GetNamedPipeHandleState(client_pipe, &mode, NULL, NULL, NULL, NULL, 0);
    if (r == TRUE) {
      assert(mode == (PIPE_READMODE_BYTE | PIPE_WAIT));
    } else {
      fprintf(stderr, "libuv assertion failure: GetNamedPipeHandleState failed\n");
    }
  }
#endif

  /* Do a blocking ConnectNamedPipe.  This should not block because we have
   * both ends of the pipe created. */
  if (!ConnectNamedPipe(server_pipe, NULL)) {
    if (GetLastError() != ERROR_PIPE_CONNECTED) {
      err = GetLastError();
      goto error;
    }
  }

  *client_pipe_ptr = client_pipe;
  *server_pipe_ptr = server_pipe;
  return 0;

 error:
  if (server_pipe != INVALID_HANDLE_VALUE)
    CloseHandle(server_pipe);

  if (client_pipe != INVALID_HANDLE_VALUE)
    CloseHandle(client_pipe);

  return err;
}


int uv_pipe(uv_os_fd_t fds[2], int read_flags, int write_flags) {
  /* Make the server side the inbound (read) end, */
  /* so that both ends will have FILE_READ_ATTRIBUTES permission. */
  /* TODO: better source of local randomness than &fds? */
  read_flags |= UV_READABLE_PIPE;
  write_flags |= UV_WRITABLE_PIPE;
  return uv__create_pipe_pair(&fds[0], &fds[1], read_flags, write_flags, 0, (char*) &fds[0]);
}


int uv__create_stdio_pipe_pair(uv_loop_t* loop,
    uv_pipe_t* parent_pipe, HANDLE* child_pipe_ptr, unsigned int flags) {
  /* The parent_pipe is always the server_pipe and kept by libuv.
   * The child_pipe is always the client_pipe and is passed to the child.
   * The flags are specified with respect to their usage in the child. */
  HANDLE server_pipe;
  HANDLE client_pipe;
  unsigned int server_flags;
  unsigned int client_flags;
  int err;

  uv__pipe_connection_init(parent_pipe);

  server_pipe = INVALID_HANDLE_VALUE;
  client_pipe = INVALID_HANDLE_VALUE;

  server_flags = 0;
  client_flags = 0;
  if (flags & UV_READABLE_PIPE) {
    /* The server needs inbound (read) access too, otherwise CreateNamedPipe()
     * won't give us the FILE_READ_ATTRIBUTES permission. We need that to probe
     * the state of the write buffer when we're trying to shutdown the pipe. */
    server_flags |= UV_READABLE_PIPE | UV_WRITABLE_PIPE;
    client_flags |= UV_READABLE_PIPE;
  }
  if (flags & UV_WRITABLE_PIPE) {
    server_flags |= UV_READABLE_PIPE;
    client_flags |= UV_WRITABLE_PIPE;
  }
  server_flags |= UV_NONBLOCK_PIPE;
  if (flags & UV_NONBLOCK_PIPE || parent_pipe->ipc) {
    client_flags |= UV_NONBLOCK_PIPE;
  }

  err = uv__create_pipe_pair(&server_pipe, &client_pipe,
          server_flags, client_flags, 1, (char*) server_pipe);
  if (err)
    goto error;

  if (CreateIoCompletionPort(server_pipe,
                             loop->iocp,
                             (ULONG_PTR) parent_pipe,
                             0) == NULL) {
    err = GetLastError();
    goto error;
  }

  parent_pipe->handle = server_pipe;
  *child_pipe_ptr = client_pipe;

  /* The server end is now readable and/or writable. */
  if (flags & UV_READABLE_PIPE)
    parent_pipe->flags |= UV_HANDLE_WRITABLE;
  if (flags & UV_WRITABLE_PIPE)
    parent_pipe->flags |= UV_HANDLE_READABLE;

  return 0;

 error:
  if (server_pipe != INVALID_HANDLE_VALUE)
    CloseHandle(server_pipe);

  if (client_pipe != INVALID_HANDLE_VALUE)
    CloseHandle(client_pipe);

  return err;
}


static int uv__set_pipe_handle(uv_loop_t* loop,
                               uv_pipe_t* handle,
                               HANDLE pipeHandle,
                               DWORD duplex_flags) {
  NTSTATUS nt_status;
  IO_STATUS_BLOCK io_status;
  FILE_MODE_INFORMATION mode_info;
  DWORD mode = PIPE_READMODE_BYTE | PIPE_WAIT;
  DWORD current_mode = 0;
  DWORD err = 0;

  assert(handle->flags & UV_HANDLE_CONNECTION);
  assert(!(handle->flags & UV_HANDLE_PIPESERVER));
  if (handle->flags & UV_HANDLE_CLOSING)
    return UV_EINVAL;
  if (handle->handle != INVALID_HANDLE_VALUE)
    return UV_EBUSY;

  if (!SetNamedPipeHandleState(pipeHandle, &mode, NULL, NULL)) {
    err = GetLastError();
    if (err == ERROR_ACCESS_DENIED) {
      /*
       * SetNamedPipeHandleState can fail if the handle doesn't have either
       * GENERIC_WRITE  or FILE_WRITE_ATTRIBUTES.
       * But if the handle already has the desired wait and blocking modes
       * we can continue.
       */
      if (!GetNamedPipeHandleState(pipeHandle, &current_mode, NULL, NULL,
                                   NULL, NULL, 0)) {
        return uv_translate_sys_error(GetLastError());
      } else if (current_mode & PIPE_NOWAIT) {
        return UV_EACCES;
      }
    } else {
      /* If this returns ERROR_INVALID_PARAMETER we probably opened
       * something that is not a pipe. */
      if (err == ERROR_INVALID_PARAMETER) {
        return UV_ENOTSOCK;
      }
      return uv_translate_sys_error(err);
    }
  }

  /* Check if the pipe was created with FILE_FLAG_OVERLAPPED. */
  nt_status = pNtQueryInformationFile(pipeHandle,
                                      &io_status,
                                      &mode_info,
                                      sizeof(mode_info),
                                      FileModeInformation);
  if (nt_status != STATUS_SUCCESS) {
    return uv_translate_sys_error(err);
  }

  if (mode_info.Mode & FILE_SYNCHRONOUS_IO_ALERT ||
      mode_info.Mode & FILE_SYNCHRONOUS_IO_NONALERT) {
    /* Non-overlapped pipe. */
    handle->flags |= UV_HANDLE_NON_OVERLAPPED_PIPE;
    handle->pipe.conn.readfile_thread_handle = NULL;
    InitializeCriticalSection(&handle->pipe.conn.readfile_thread_lock);
  } else {
    /* Overlapped pipe.  Try to associate with IOCP. */
    if (CreateIoCompletionPort(pipeHandle,
                               loop->iocp,
                               (ULONG_PTR) handle,
                               0) == NULL) {
      handle->flags |= UV_HANDLE_EMULATE_IOCP;
    }
  }

  handle->handle = pipeHandle;
  handle->flags |= duplex_flags;

  return 0;
}


static int pipe_alloc_accept(uv_loop_t* loop, uv_pipe_t* handle,
                             uv_pipe_accept_t* req, BOOL firstInstance) {
  assert(req->pipeHandle == INVALID_HANDLE_VALUE);

  req->pipeHandle =
      CreateNamedPipeW(handle->name,
                       PIPE_ACCESS_DUPLEX | FILE_FLAG_OVERLAPPED | WRITE_DAC |
                         (firstInstance ? FILE_FLAG_FIRST_PIPE_INSTANCE : 0),
                       PIPE_TYPE_BYTE | PIPE_READMODE_BYTE | PIPE_WAIT,
                       PIPE_UNLIMITED_INSTANCES, 65536, 65536, 0, NULL);

  if (req->pipeHandle == INVALID_HANDLE_VALUE) {
    return 0;
  }

  /* Associate it with IOCP so we can get events. */
  if (CreateIoCompletionPort(req->pipeHandle,
                             loop->iocp,
                             (ULONG_PTR) handle,
                             0) == NULL) {
    uv_fatal_error(GetLastError(), "CreateIoCompletionPort");
  }

  /* Stash a handle in the server object for use from places such as
   * getsockname and chmod. As we transfer ownership of these to client
   * objects, we'll allocate new ones here. */
  handle->handle = req->pipeHandle;

  return 1;
}


static DWORD WINAPI pipe_shutdown_thread_proc(void* parameter) {
  uv_loop_t* loop;
  uv_pipe_t* handle;
  uv_shutdown_t* req;

  req = (uv_shutdown_t*) parameter;
  assert(req);
  handle = (uv_pipe_t*) req->handle;
  assert(handle);
  loop = handle->loop;
  assert(loop);

  FlushFileBuffers(handle->handle);

  /* Post completed */
  POST_COMPLETION_FOR_REQ(loop, req);

  return 0;
}


void uv__pipe_shutdown(uv_loop_t* loop, uv_pipe_t* handle, uv_shutdown_t *req) {
  DWORD result;
  NTSTATUS nt_status;
  IO_STATUS_BLOCK io_status;
  FILE_PIPE_LOCAL_INFORMATION pipe_info;

  assert(handle->flags & UV_HANDLE_CONNECTION);
  assert(req != NULL);
  assert(handle->stream.conn.write_reqs_pending == 0);
  SET_REQ_SUCCESS(req);

  if (handle->flags & UV_HANDLE_CLOSING) {
    uv__insert_pending_req(loop, (uv_req_t*) req);
    return;
  }

  /* Try to avoid flushing the pipe buffer in the thread pool. */
  nt_status = pNtQueryInformationFile(handle->handle,
                                      &io_status,
                                      &pipe_info,
                                      sizeof pipe_info,
                                      FilePipeLocalInformation);

  if (nt_status != STATUS_SUCCESS) {
    SET_REQ_ERROR(req, pRtlNtStatusToDosError(nt_status));
    handle->flags |= UV_HANDLE_WRITABLE; /* Questionable. */
    uv__insert_pending_req(loop, (uv_req_t*) req);
    return;
  }

  if (pipe_info.OutboundQuota == pipe_info.WriteQuotaAvailable) {
    /* Short-circuit, no need to call FlushFileBuffers:
     * all writes have been read. */
    uv__insert_pending_req(loop, (uv_req_t*) req);
    return;
  }

  /* Run FlushFileBuffers in the thread pool. */
  result = QueueUserWorkItem(pipe_shutdown_thread_proc,
                             req,
                             WT_EXECUTELONGFUNCTION);
  if (!result) {
    SET_REQ_ERROR(req, GetLastError());
    handle->flags |= UV_HANDLE_WRITABLE; /* Questionable. */
    uv__insert_pending_req(loop, (uv_req_t*) req);
    return;
  }
}


void uv__pipe_endgame(uv_loop_t* loop, uv_pipe_t* handle) {
  uv__ipc_xfer_queue_item_t* xfer_queue_item;

  assert(handle->reqs_pending == 0);
  assert(handle->flags & UV_HANDLE_CLOSING);
  assert(!(handle->flags & UV_HANDLE_CLOSED));

  if (handle->flags & UV_HANDLE_CONNECTION) {
    /* Free pending sockets */
    while (!uv__queue_empty(&handle->pipe.conn.ipc_xfer_queue)) {
      struct uv__queue* q;
      SOCKET socket;

      q = uv__queue_head(&handle->pipe.conn.ipc_xfer_queue);
      uv__queue_remove(q);
      xfer_queue_item = uv__queue_data(q, uv__ipc_xfer_queue_item_t, member);

      /* Materialize socket and close it */
      socket = WSASocketW(FROM_PROTOCOL_INFO,
                          FROM_PROTOCOL_INFO,
                          FROM_PROTOCOL_INFO,
                          &xfer_queue_item->xfer_info.socket_info,
                          0,
                          WSA_FLAG_OVERLAPPED);
      uv__free(xfer_queue_item);

      if (socket != INVALID_SOCKET)
        closesocket(socket);
    }
    handle->pipe.conn.ipc_xfer_queue_length = 0;

    if (handle->flags & UV_HANDLE_EMULATE_IOCP) {
      if (handle->read_req.wait_handle != INVALID_HANDLE_VALUE) {
        UnregisterWait(handle->read_req.wait_handle);
        handle->read_req.wait_handle = INVALID_HANDLE_VALUE;
      }
      if (handle->read_req.event_handle != NULL) {
        CloseHandle(handle->read_req.event_handle);
        handle->read_req.event_handle = NULL;
      }
    }

    if (handle->flags & UV_HANDLE_NON_OVERLAPPED_PIPE)
      DeleteCriticalSection(&handle->pipe.conn.readfile_thread_lock);
  }

  if (handle->flags & UV_HANDLE_PIPESERVER) {
    assert(handle->pipe.serv.accept_reqs);
    uv__free(handle->pipe.serv.accept_reqs);
    handle->pipe.serv.accept_reqs = NULL;
  }

  uv__handle_close(handle);
}


void uv_pipe_pending_instances(uv_pipe_t* handle, int count) {
  if (handle->flags & UV_HANDLE_BOUND)
    return;
  handle->pipe.serv.pending_instances = count;
  handle->flags |= UV_HANDLE_PIPESERVER;
}


/* Creates a pipe server. */
int uv_pipe_bind(uv_pipe_t* handle, const char* name) {
  return uv_pipe_bind2(handle, name, strlen(name), 0);
}


int uv_pipe_bind2(uv_pipe_t* handle,
                  const char* name,
                  size_t namelen,
                  unsigned int flags) {
  uv_loop_t* loop = handle->loop;
  int i, err, nameSize;
  uv_pipe_accept_t* req;

  if (flags & ~UV_PIPE_NO_TRUNCATE) {
    return UV_EINVAL;
  }

  if (name == NULL) {
    return UV_EINVAL;
  }

  if (namelen == 0) {
    return UV_EINVAL;
  }

  if (*name == '\0') {
    return UV_EINVAL;
  }

  if (flags & UV_PIPE_NO_TRUNCATE) {
    if (namelen > 256) {
      return UV_EINVAL;
    }
  }

  if (handle->flags & UV_HANDLE_BOUND) {
    return UV_EINVAL;
  }

  if (uv__is_closing(handle)) {
    return UV_EINVAL;
  }

  if (!(handle->flags & UV_HANDLE_PIPESERVER)) {
    handle->pipe.serv.pending_instances = default_pending_pipe_instances;
  }

  handle->pipe.serv.accept_reqs = (uv_pipe_accept_t*)
    uv__malloc(sizeof(uv_pipe_accept_t) * handle->pipe.serv.pending_instances);
  if (!handle->pipe.serv.accept_reqs) {
    uv_fatal_error(ERROR_OUTOFMEMORY, "uv__malloc");
  }

  for (i = 0; i < handle->pipe.serv.pending_instances; i++) {
    req = &handle->pipe.serv.accept_reqs[i];
    UV_REQ_INIT(loop, req, UV_ACCEPT);
    req->data = handle;
    req->pipeHandle = INVALID_HANDLE_VALUE;
    req->next_pending = NULL;
  }

  /* Convert name to UTF16. */
  nameSize = MultiByteToWideChar(CP_UTF8, 0, name, -1, NULL, 0) * sizeof(WCHAR);
  handle->name = uv__malloc(nameSize);
  if (!handle->name) {
    uv_fatal_error(ERROR_OUTOFMEMORY, "uv__malloc");
  }

  if (!MultiByteToWideChar(CP_UTF8,
                           0,
                           name,
                           -1,
                           handle->name,
                           nameSize / sizeof(WCHAR))) {
    err = GetLastError();
    goto error;
  }

  /*
   * Attempt to create the first pipe with FILE_FLAG_FIRST_PIPE_INSTANCE.
   * If this fails then there's already a pipe server for the given pipe name.
   */
  if (!pipe_alloc_accept(loop,
                         handle,
                         &handle->pipe.serv.accept_reqs[0],
                         TRUE)) {
    err = GetLastError();
    if (err == ERROR_ACCESS_DENIED) {
      err = WSAEADDRINUSE;  /* Translates to UV_EADDRINUSE. */
    } else if (err == ERROR_PATH_NOT_FOUND || err == ERROR_INVALID_NAME) {
      err = WSAEACCES;  /* Translates to UV_EACCES. */
    }
    goto error;
  }

  handle->pipe.serv.pending_accepts = NULL;
  handle->flags |= UV_HANDLE_PIPESERVER;
  handle->flags |= UV_HANDLE_BOUND;

  return 0;

error:
  if (handle->name) {
    uv__free(handle->name);
    handle->name = NULL;
  }

  return uv_translate_sys_error(err);
}


static DWORD WINAPI pipe_connect_thread_proc(void* parameter) {
  uv_loop_t* loop;
  uv_pipe_t* handle;
  uv_connect_t* req;
  HANDLE pipeHandle = INVALID_HANDLE_VALUE;
  DWORD duplex_flags;

  req = (uv_connect_t*) parameter;
  assert(req);
  handle = (uv_pipe_t*) req->handle;
  assert(handle);
  loop = handle->loop;
  assert(loop);

  /* We're here because CreateFile on a pipe returned ERROR_PIPE_BUSY. We wait
   * up to 30 seconds for the pipe to become available with WaitNamedPipe. */
  while (WaitNamedPipeW(req->u.connect.name, 30000)) {
    /* The pipe is now available, try to connect. */
    pipeHandle = open_named_pipe(req->u.connect.name, &duplex_flags);
    if (pipeHandle != INVALID_HANDLE_VALUE)
      break;

    SwitchToThread();
  }

  uv__free(req->u.connect.name);
  req->u.connect.name = NULL;
  if (pipeHandle != INVALID_HANDLE_VALUE) {
    SET_REQ_SUCCESS(req);
    req->u.connect.pipeHandle = pipeHandle;
    req->u.connect.duplex_flags = duplex_flags;
  } else {
    SET_REQ_ERROR(req, GetLastError());
  }

  /* Post completed */
  POST_COMPLETION_FOR_REQ(loop, req);

  return 0;
}


void uv_pipe_connect(uv_connect_t* req,
                    uv_pipe_t* handle,
                    const char* name,
                    uv_connect_cb cb) {
  uv_pipe_connect2(req, handle, name, strlen(name), 0, cb);
}


int uv_pipe_connect2(uv_connect_t* req,
                     uv_pipe_t* handle,
                     const char* name,
                     size_t namelen,
                     unsigned int flags,
                     uv_connect_cb cb) {
  uv_loop_t* loop = handle->loop;
  int err, nameSize;
  HANDLE pipeHandle = INVALID_HANDLE_VALUE;
  DWORD duplex_flags;

<<<<<<< HEAD
  UV_REQ_INIT(loop, req, UV_CONNECT);
=======
  if (flags & ~UV_PIPE_NO_TRUNCATE) {
    return UV_EINVAL;
  }

  if (name == NULL) {
    return UV_EINVAL;
  }

  if (namelen == 0) {
    return UV_EINVAL;
  }

  if (*name == '\0') {
    return UV_EINVAL;
  }

  if (flags & UV_PIPE_NO_TRUNCATE) {
    if (namelen > 256) {
      return UV_EINVAL;
    }
  }

  UV_REQ_INIT(req, UV_CONNECT);
>>>>>>> f0bb7e40
  req->handle = (uv_stream_t*) handle;
  req->cb = cb;
  req->u.connect.pipeHandle = INVALID_HANDLE_VALUE;
  req->u.connect.duplex_flags = 0;
  req->u.connect.name = NULL;

  if (handle->flags & UV_HANDLE_PIPESERVER) {
    err = ERROR_INVALID_PARAMETER;
    goto error;
  }
  if (handle->flags & UV_HANDLE_CONNECTION) {
    err = ERROR_PIPE_BUSY;
    goto error;
  }
  uv__pipe_connection_init(handle);

  /* Convert name to UTF16. */
  nameSize = MultiByteToWideChar(CP_UTF8, 0, name, -1, NULL, 0) * sizeof(WCHAR);
  handle->name = uv__malloc(nameSize);
  if (!handle->name) {
    uv_fatal_error(ERROR_OUTOFMEMORY, "uv__malloc");
  }

  if (!MultiByteToWideChar(CP_UTF8,
                           0,
                           name,
                           -1,
                           handle->name,
                           nameSize / sizeof(WCHAR))) {
    err = GetLastError();
    goto error;
  }

  pipeHandle = open_named_pipe(handle->name, &duplex_flags);
  if (pipeHandle == INVALID_HANDLE_VALUE) {
    if (GetLastError() == ERROR_PIPE_BUSY) {
      req->u.connect.name = uv__malloc(nameSize);
      if (!req->u.connect.name) {
        uv_fatal_error(ERROR_OUTOFMEMORY, "uv__malloc");
      }

      memcpy(req->u.connect.name, handle->name, nameSize);

      /* Wait for the server to make a pipe instance available. */
      if (!QueueUserWorkItem(&pipe_connect_thread_proc,
                             req,
                             WT_EXECUTELONGFUNCTION)) {
        uv__free(req->u.connect.name);
        req->u.connect.name = NULL;
        err = GetLastError();
        goto error;
      }

      REGISTER_HANDLE_REQ(loop, handle, req);
      handle->reqs_pending++;

      return 0;
    }

    err = GetLastError();
    goto error;
  }

  req->u.connect.pipeHandle = pipeHandle;
  req->u.connect.duplex_flags = duplex_flags;
  SET_REQ_SUCCESS(req);
  uv__insert_pending_req(loop, (uv_req_t*) req);
  handle->reqs_pending++;
  REGISTER_HANDLE_REQ(loop, handle, req);
  return 0;

error:
  if (handle->name) {
    uv__free(handle->name);
    handle->name = NULL;
  }

  if (pipeHandle != INVALID_HANDLE_VALUE)
    CloseHandle(pipeHandle);

  /* Make this req pending reporting an error. */
  SET_REQ_ERROR(req, err);
  uv__insert_pending_req(loop, (uv_req_t*) req);
  handle->reqs_pending++;
  REGISTER_HANDLE_REQ(loop, handle, req);
  return 0;
}


void uv__pipe_interrupt_read(uv_pipe_t* handle) {
  BOOL r;

  if (!(handle->flags & UV_HANDLE_READ_PENDING))
    return; /* No pending reads. */
  if (handle->flags & UV_HANDLE_CANCELLATION_PENDING)
    return; /* Already cancelled. */
  if (handle->handle == INVALID_HANDLE_VALUE)
    return; /* Pipe handle closed. */

  if (!(handle->flags & UV_HANDLE_NON_OVERLAPPED_PIPE)) {
    /* Cancel asynchronous read. */
    r = CancelIoEx(handle->handle, &handle->read_req.u.io.overlapped);
    assert(r || GetLastError() == ERROR_NOT_FOUND);
    (void) r;
  } else {
    /* Cancel synchronous read (which is happening in the thread pool). */
    HANDLE thread;
    volatile HANDLE* thread_ptr = &handle->pipe.conn.readfile_thread_handle;

    EnterCriticalSection(&handle->pipe.conn.readfile_thread_lock);

    thread = *thread_ptr;
    if (thread == NULL) {
      /* The thread pool thread has not yet reached the point of blocking, we
       * can pre-empt it by setting thread_handle to INVALID_HANDLE_VALUE. */
      *thread_ptr = INVALID_HANDLE_VALUE;

    } else {
      /* Spin until the thread has acknowledged (by setting the thread to
       * INVALID_HANDLE_VALUE) that it is past the point of blocking. */
      while (thread != INVALID_HANDLE_VALUE) {
        r = CancelSynchronousIo(thread);
        assert(r || GetLastError() == ERROR_NOT_FOUND);
        SwitchToThread(); /* Yield thread. */
        thread = *thread_ptr;
      }
    }

    LeaveCriticalSection(&handle->pipe.conn.readfile_thread_lock);
  }

  /* Set flag to indicate that read has been cancelled. */
  handle->flags |= UV_HANDLE_CANCELLATION_PENDING;
}


void uv__pipe_read_stop(uv_pipe_t* handle) {
  handle->flags &= ~UV_HANDLE_READING;
  DECREASE_ACTIVE_COUNT(handle->loop, handle);
  uv__pipe_interrupt_read(handle);
}


/* Cleans up uv_pipe_t (server or connection) and all resources associated with
 * it. */
void uv__pipe_close(uv_loop_t* loop, uv_pipe_t* handle) {
  int i;
  HANDLE pipeHandle;

  if (handle->flags & UV_HANDLE_READING) {
    handle->flags &= ~UV_HANDLE_READING;
    DECREASE_ACTIVE_COUNT(loop, handle);
  }

  if (handle->flags & UV_HANDLE_LISTENING) {
    handle->flags &= ~UV_HANDLE_LISTENING;
    DECREASE_ACTIVE_COUNT(loop, handle);
  }

  handle->flags &= ~(UV_HANDLE_READABLE | UV_HANDLE_WRITABLE);

  uv__handle_closing(handle);

  uv__pipe_interrupt_read(handle);

  if (handle->name) {
    uv__free(handle->name);
    handle->name = NULL;
  }

  if (handle->flags & UV_HANDLE_PIPESERVER) {
    for (i = 0; i < handle->pipe.serv.pending_instances; i++) {
      pipeHandle = handle->pipe.serv.accept_reqs[i].pipeHandle;
      if (pipeHandle != INVALID_HANDLE_VALUE) {
        CloseHandle(pipeHandle);
        handle->pipe.serv.accept_reqs[i].pipeHandle = INVALID_HANDLE_VALUE;
      }
    }
    handle->handle = INVALID_HANDLE_VALUE;
  }

  if (handle->flags & UV_HANDLE_CONNECTION) {
    eof_timer_destroy(handle);
  }

  if ((handle->flags & UV_HANDLE_CONNECTION)
      && handle->handle != INVALID_HANDLE_VALUE) {
    /* This will eventually destroy the write queue for us too. */
    close_pipe(handle);
  }

  if (handle->reqs_pending == 0)
    uv__want_endgame(loop, (uv_handle_t*) handle);
}


static void uv__pipe_queue_accept(uv_loop_t* loop, uv_pipe_t* handle,
    uv_pipe_accept_t* req, BOOL firstInstance) {
  assert(handle->flags & UV_HANDLE_LISTENING);

  if (!firstInstance && !pipe_alloc_accept(loop, handle, req, FALSE)) {
    SET_REQ_ERROR(req, GetLastError());
    uv__insert_pending_req(loop, (uv_req_t*) req);
    handle->reqs_pending++;
    return;
  }

  assert(req->pipeHandle != INVALID_HANDLE_VALUE);

  /* Prepare the overlapped structure. */
  memset(&(req->u.io.overlapped), 0, sizeof(req->u.io.overlapped));

  if (!ConnectNamedPipe(req->pipeHandle, &req->u.io.overlapped) &&
      GetLastError() != ERROR_IO_PENDING) {
    if (GetLastError() == ERROR_PIPE_CONNECTED) {
      SET_REQ_SUCCESS(req);
    } else {
      CloseHandle(req->pipeHandle);
      req->pipeHandle = INVALID_HANDLE_VALUE;
      /* Make this req pending reporting an error. */
      SET_REQ_ERROR(req, GetLastError());
    }
    uv__insert_pending_req(loop, (uv_req_t*) req);
    handle->reqs_pending++;
    return;
  }

  /* Wait for completion via IOCP */
  handle->reqs_pending++;
}


int uv__pipe_accept(uv_pipe_t* server, uv_stream_t* client) {
  uv_loop_t* loop = server->loop;
  uv_pipe_t* pipe_client;
  uv_pipe_accept_t* req;
  struct uv__queue* q;
  uv__ipc_xfer_queue_item_t* item;
  int err;

  if (server->ipc) {
    if (uv__queue_empty(&server->pipe.conn.ipc_xfer_queue)) {
      /* No valid pending sockets. */
      return WSAEWOULDBLOCK;
    }

    q = uv__queue_head(&server->pipe.conn.ipc_xfer_queue);
    uv__queue_remove(q);
    server->pipe.conn.ipc_xfer_queue_length--;
    item = uv__queue_data(q, uv__ipc_xfer_queue_item_t, member);

    err = uv__tcp_xfer_import(
        (uv_tcp_t*) client, item->xfer_type, &item->xfer_info);
    
    uv__free(item);
    
    if (err != 0)
      return err;

  } else {
    pipe_client = (uv_pipe_t*) client;
    uv__pipe_connection_init(pipe_client);

    /* Find a connection instance that has been connected, but not yet
     * accepted. */
    req = server->pipe.serv.pending_accepts;

    if (!req) {
      /* No valid connections found, so we error out. */
      return WSAEWOULDBLOCK;
    }

    /* Initialize the client handle and copy the pipeHandle to the client */
    pipe_client->handle = req->pipeHandle;
    pipe_client->flags |= UV_HANDLE_READABLE | UV_HANDLE_WRITABLE;

    /* Prepare the req to pick up a new connection */
    server->pipe.serv.pending_accepts = req->next_pending;
    req->next_pending = NULL;
    req->pipeHandle = INVALID_HANDLE_VALUE;

    server->handle = INVALID_HANDLE_VALUE;
    if (!(server->flags & UV_HANDLE_CLOSING)) {
      uv__pipe_queue_accept(loop, server, req, FALSE);
    }
  }

  return 0;
}


/* Starts listening for connections for the given pipe. */
int uv__pipe_listen(uv_pipe_t* handle, int backlog, uv_connection_cb cb) {
  uv_loop_t* loop = handle->loop;
  int i;

  if (handle->flags & UV_HANDLE_LISTENING) {
    handle->stream.serv.connection_cb = cb;
  }

  if (!(handle->flags & UV_HANDLE_BOUND)) {
    return WSAEINVAL;
  }

  if (handle->flags & UV_HANDLE_READING) {
    return WSAEISCONN;
  }

  if (!(handle->flags & UV_HANDLE_PIPESERVER)) {
    return ERROR_NOT_SUPPORTED;
  }

  if (handle->ipc) {
    return WSAEINVAL;
  }

  handle->flags |= UV_HANDLE_LISTENING;
  INCREASE_ACTIVE_COUNT(loop, handle);
  handle->stream.serv.connection_cb = cb;

  /* First pipe handle should have already been created in uv_pipe_bind */
  assert(handle->pipe.serv.accept_reqs[0].pipeHandle != INVALID_HANDLE_VALUE);

  for (i = 0; i < handle->pipe.serv.pending_instances; i++) {
    uv__pipe_queue_accept(loop, handle, &handle->pipe.serv.accept_reqs[i], i == 0);
  }

  return 0;
}


static DWORD WINAPI uv_pipe_zero_readfile_thread_proc(void* arg) {
  uv_read_t* req = (uv_read_t*) arg;
  uv_pipe_t* handle = (uv_pipe_t*) req->data;
  uv_loop_t* loop = handle->loop;
  volatile HANDLE* thread_ptr = &handle->pipe.conn.readfile_thread_handle;
  CRITICAL_SECTION* lock = &handle->pipe.conn.readfile_thread_lock;
  HANDLE thread;
  DWORD bytes;
  DWORD err;

  assert(req->type == UV_READ);
  assert(handle->type == UV_NAMED_PIPE);

  err = 0;

  /* Create a handle to the current thread. */
  if (!DuplicateHandle(GetCurrentProcess(),
                       GetCurrentThread(),
                       GetCurrentProcess(),
                       &thread,
                       0,
                       FALSE,
                       DUPLICATE_SAME_ACCESS)) {
    err = GetLastError();
    goto out1;
  }

  /* The lock needs to be held when thread handle is modified. */
  EnterCriticalSection(lock);
  if (*thread_ptr == INVALID_HANDLE_VALUE) {
    /* uv__pipe_interrupt_read() cancelled reading before we got here. */
    err = ERROR_OPERATION_ABORTED;
  } else {
    /* Let main thread know which worker thread is doing the blocking read. */
    assert(*thread_ptr == NULL);
    *thread_ptr = thread;
  }
  LeaveCriticalSection(lock);

  if (err)
    goto out2;

  /* Block the thread until data is available on the pipe, or the read is
   * cancelled. */
  if (!ReadFile(handle->handle, &uv_zero_, 0, &bytes, NULL))
    err = GetLastError();

  /* Let the main thread know the worker is past the point of blocking. */
  assert(thread == *thread_ptr);
  *thread_ptr = INVALID_HANDLE_VALUE;

  /* Briefly acquire the mutex. Since the main thread holds the lock while it
   * is spinning trying to cancel this thread's I/O, we will block here until
   * it stops doing that. */
  EnterCriticalSection(lock);
  LeaveCriticalSection(lock);

out2:
  /* Close the handle to the current thread. */
  CloseHandle(thread);

out1:
  /* Set request status and post a completion record to the IOCP. */
  if (err)
    SET_REQ_ERROR(req, err);
  else
    SET_REQ_SUCCESS(req);
  POST_COMPLETION_FOR_REQ(loop, req);

  return 0;
}


static DWORD WINAPI uv_pipe_writefile_thread_proc(void* parameter) {
  int result;
  DWORD bytes;
  uv_write_t* req = (uv_write_t*) parameter;
  uv_pipe_t* handle = (uv_pipe_t*) req->handle;
  uv_loop_t* loop = handle->loop;

  assert(req != NULL);
  assert(req->type == UV_WRITE);
  assert(handle->type == UV_NAMED_PIPE);

  result = WriteFile(handle->handle,
                     req->write_buffer.base,
                     req->write_buffer.len,
                     &bytes,
                     NULL);

  if (!result) {
    SET_REQ_ERROR(req, GetLastError());
  }

  POST_COMPLETION_FOR_REQ(loop, req);
  return 0;
}


static void CALLBACK post_completion_read_wait(void* context, BOOLEAN timed_out) {
  uv_read_t* req;
  uv_tcp_t* handle;

  req = (uv_read_t*) context;
  assert(req != NULL);
  handle = (uv_tcp_t*)req->data;
  assert(handle != NULL);
  assert(!timed_out);

  if (!PostQueuedCompletionStatus(handle->loop->iocp,
                                  req->u.io.overlapped.InternalHigh,
                                  0,
                                  &req->u.io.overlapped)) {
    uv_fatal_error(GetLastError(), "PostQueuedCompletionStatus");
  }
}


static void CALLBACK post_completion_write_wait(void* context, BOOLEAN timed_out) {
  uv_write_t* req;
  uv_tcp_t* handle;

  req = (uv_write_t*) context;
  assert(req != NULL);
  handle = (uv_tcp_t*)req->handle;
  assert(handle != NULL);
  assert(!timed_out);

  if (!PostQueuedCompletionStatus(handle->loop->iocp,
                                  req->u.io.overlapped.InternalHigh,
                                  0,
                                  &req->u.io.overlapped)) {
    uv_fatal_error(GetLastError(), "PostQueuedCompletionStatus");
  }
}


static void uv__pipe_queue_read(uv_loop_t* loop, uv_pipe_t* handle) {
  uv_read_t* req;
  int result;

  assert(handle->flags & UV_HANDLE_READING);
  assert(!(handle->flags & UV_HANDLE_READ_PENDING));

  assert(handle->handle != INVALID_HANDLE_VALUE);

  req = &handle->read_req;

  if (handle->flags & UV_HANDLE_NON_OVERLAPPED_PIPE) {
    handle->pipe.conn.readfile_thread_handle = NULL; /* Reset cancellation. */
    if (!QueueUserWorkItem(&uv_pipe_zero_readfile_thread_proc,
                           req,
                           WT_EXECUTELONGFUNCTION)) {
      /* Make this req pending reporting an error. */
      SET_REQ_ERROR(req, GetLastError());
      goto error;
    }
  } else {
    memset(&req->u.io.overlapped, 0, sizeof(req->u.io.overlapped));
    if (handle->flags & UV_HANDLE_EMULATE_IOCP) {
      assert(req->event_handle != NULL);
      req->u.io.overlapped.hEvent = (HANDLE) ((uintptr_t) req->event_handle | 1);
    }

    /* Do 0-read */
    result = ReadFile(handle->handle,
                      &uv_zero_,
                      0,
                      NULL,
                      &req->u.io.overlapped);

    if (!result && GetLastError() != ERROR_IO_PENDING) {
      /* Make this req pending reporting an error. */
      SET_REQ_ERROR(req, GetLastError());
      goto error;
    }

    if (handle->flags & UV_HANDLE_EMULATE_IOCP) {
      if (req->wait_handle == INVALID_HANDLE_VALUE) {
        if (!RegisterWaitForSingleObject(&req->wait_handle,
            req->event_handle, post_completion_read_wait, (void*) req,
            INFINITE, WT_EXECUTEINWAITTHREAD)) {
          SET_REQ_ERROR(req, GetLastError());
          goto error;
        }
      }
    }
  }

  /* Start the eof timer if there is one */
  eof_timer_start(handle);
  handle->flags |= UV_HANDLE_READ_PENDING;
  handle->reqs_pending++;
  return;

error:
  uv__insert_pending_req(loop, (uv_req_t*)req);
  handle->flags |= UV_HANDLE_READ_PENDING;
  handle->reqs_pending++;
}


int uv__pipe_read_start(uv_pipe_t* handle,
                        uv_alloc_cb alloc_cb,
                        uv_read_cb read_cb) {
  uv_loop_t* loop = handle->loop;

  handle->flags |= UV_HANDLE_READING;
  INCREASE_ACTIVE_COUNT(loop, handle);
  handle->read_cb = read_cb;
  handle->alloc_cb = alloc_cb;

  /* If reading was stopped and then started again, there could still be a read
   * request pending. */
  if (!(handle->flags & UV_HANDLE_READ_PENDING)) {
    if (handle->flags & UV_HANDLE_EMULATE_IOCP &&
        handle->read_req.event_handle == NULL) {
      handle->read_req.event_handle = CreateEvent(NULL, 0, 0, NULL);
      if (handle->read_req.event_handle == NULL) {
        uv_fatal_error(GetLastError(), "CreateEvent");
      }
    }
    uv__pipe_queue_read(loop, handle);
  }

  return 0;
}


static void uv__insert_non_overlapped_write_req(uv_pipe_t* handle,
    uv_write_t* req) {
  req->next_req = NULL;
  if (handle->pipe.conn.non_overlapped_writes_tail) {
    req->next_req =
      handle->pipe.conn.non_overlapped_writes_tail->next_req;
    handle->pipe.conn.non_overlapped_writes_tail->next_req = (uv_req_t*)req;
    handle->pipe.conn.non_overlapped_writes_tail = req;
  } else {
    req->next_req = (uv_req_t*)req;
    handle->pipe.conn.non_overlapped_writes_tail = req;
  }
}


static uv_write_t* uv_remove_non_overlapped_write_req(uv_pipe_t* handle) {
  uv_write_t* req;

  if (handle->pipe.conn.non_overlapped_writes_tail) {
    req = (uv_write_t*)handle->pipe.conn.non_overlapped_writes_tail->next_req;

    if (req == handle->pipe.conn.non_overlapped_writes_tail) {
      handle->pipe.conn.non_overlapped_writes_tail = NULL;
    } else {
      handle->pipe.conn.non_overlapped_writes_tail->next_req =
        req->next_req;
    }

    return req;
  } else {
    /* queue empty */
    return NULL;
  }
}


static void uv__queue_non_overlapped_write(uv_pipe_t* handle) {
  uv_write_t* req = uv_remove_non_overlapped_write_req(handle);
  if (req) {
    if (!QueueUserWorkItem(&uv_pipe_writefile_thread_proc,
                           req,
                           WT_EXECUTELONGFUNCTION)) {
      uv_fatal_error(GetLastError(), "QueueUserWorkItem");
    }
  }
}


static int uv__build_coalesced_write_req(uv_write_t* user_req,
                                         const uv_buf_t bufs[],
                                         size_t nbufs,
                                         uv_write_t** req_out,
                                         uv_buf_t* write_buf_out) {
  /* Pack into a single heap-allocated buffer:
   *   (a) a uv_write_t structure where libuv stores the actual state.
   *   (b) a pointer to the original uv_write_t.
   *   (c) data from all `bufs` entries.
   */
  char* heap_buffer;
  size_t heap_buffer_length, heap_buffer_offset;
  uv__coalesced_write_t* coalesced_write_req; /* (a) + (b) */
  char* data_start;                           /* (c) */
  size_t data_length;
  unsigned int i;

  /* Compute combined size of all combined buffers from `bufs`. */
  data_length = 0;
  for (i = 0; i < nbufs; i++)
    data_length += bufs[i].len;

  /* The total combined size of data buffers should not exceed UINT32_MAX,
   * because WriteFile() won't accept buffers larger than that. */
  if (data_length > UINT32_MAX)
    return WSAENOBUFS; /* Maps to UV_ENOBUFS. */

  /* Compute heap buffer size. */
  heap_buffer_length = sizeof *coalesced_write_req + /* (a) + (b) */
                       data_length;                  /* (c) */

  /* Allocate buffer. */
  heap_buffer = uv__malloc(heap_buffer_length);
  if (heap_buffer == NULL)
    return ERROR_NOT_ENOUGH_MEMORY; /* Maps to UV_ENOMEM. */

  /* Copy uv_write_t information to the buffer. */
  coalesced_write_req = (uv__coalesced_write_t*) heap_buffer;
  coalesced_write_req->req = *user_req; /* copy (a) */
  coalesced_write_req->req.coalesced = 1;
  coalesced_write_req->user_req = user_req;         /* copy (b) */
  heap_buffer_offset = sizeof *coalesced_write_req; /* offset (a) + (b) */

  /* Copy data buffers to the heap buffer. */
  data_start = &heap_buffer[heap_buffer_offset];
  for (i = 0; i < nbufs; i++) {
    memcpy(&heap_buffer[heap_buffer_offset],
           bufs[i].base,
           bufs[i].len);               /* copy (c) */
    heap_buffer_offset += bufs[i].len; /* offset (c) */
  }
  assert(heap_buffer_offset == heap_buffer_length);

  /* Set out arguments and return. */
  *req_out = &coalesced_write_req->req;
  *write_buf_out = uv_buf_init(data_start, (unsigned int) data_length);
  return 0;
}


static int uv__pipe_write_data(uv_loop_t* loop,
                               uv_write_t* req,
                               uv_pipe_t* handle,
                               const uv_buf_t bufs[],
                               size_t nbufs,
                               uv_write_cb cb,
                               int copy_always) {
  int err;
  int result;
  uv_buf_t write_buf;

  assert(handle->handle != INVALID_HANDLE_VALUE);

  UV_REQ_INIT(loop, req, UV_WRITE);
  req->handle = (uv_stream_t*) handle;
  req->send_handle = NULL;
  req->cb = cb;
  /* Private fields. */
  req->coalesced = 0;
  req->event_handle = NULL;
  req->wait_handle = INVALID_HANDLE_VALUE;

  /* Prepare the overlapped structure. */
  memset(&req->u.io.overlapped, 0, sizeof(req->u.io.overlapped));
  if (handle->flags & (UV_HANDLE_EMULATE_IOCP | UV_HANDLE_BLOCKING_WRITES)) {
    req->event_handle = CreateEvent(NULL, 0, 0, NULL);
    if (req->event_handle == NULL) {
      uv_fatal_error(GetLastError(), "CreateEvent");
    }
    req->u.io.overlapped.hEvent = (HANDLE) ((uintptr_t) req->event_handle | 1);
  }
  req->write_buffer = uv_null_buf_;

  if (nbufs == 0) {
    /* Write empty buffer. */
    write_buf = uv_null_buf_;
  } else if (nbufs == 1 && !copy_always) {
    /* Write directly from bufs[0]. */
    write_buf = bufs[0];
  } else {
    /* Coalesce all `bufs` into one big buffer. This also creates a new
     * write-request structure that replaces the old one. */
    err = uv__build_coalesced_write_req(req, bufs, nbufs, &req, &write_buf);
    if (err != 0)
      return err;
  }

  if ((handle->flags &
      (UV_HANDLE_BLOCKING_WRITES | UV_HANDLE_NON_OVERLAPPED_PIPE)) ==
      (UV_HANDLE_BLOCKING_WRITES | UV_HANDLE_NON_OVERLAPPED_PIPE)) {
    DWORD bytes;
    result =
        WriteFile(handle->handle, write_buf.base, write_buf.len, &bytes, NULL);

    if (!result) {
      err = GetLastError();
      return err;
    } else {
      /* Request completed immediately. */
      req->u.io.queued_bytes = 0;
    }

    REGISTER_HANDLE_REQ(loop, handle, req);
    handle->reqs_pending++;
    handle->stream.conn.write_reqs_pending++;
    POST_COMPLETION_FOR_REQ(loop, req);
    return 0;
  } else if (handle->flags & UV_HANDLE_NON_OVERLAPPED_PIPE) {
    req->write_buffer = write_buf;
    uv__insert_non_overlapped_write_req(handle, req);
    if (handle->stream.conn.write_reqs_pending == 0) {
      uv__queue_non_overlapped_write(handle);
    }

    /* Request queued by the kernel. */
    req->u.io.queued_bytes = write_buf.len;
    handle->write_queue_size += req->u.io.queued_bytes;
  } else if (handle->flags & UV_HANDLE_BLOCKING_WRITES) {
    /* Using overlapped IO, but wait for completion before returning */
    result = WriteFile(handle->handle,
                       write_buf.base,
                       write_buf.len,
                       NULL,
                       &req->u.io.overlapped);

    if (!result && GetLastError() != ERROR_IO_PENDING) {
      err = GetLastError();
      CloseHandle(req->event_handle);
      req->event_handle = NULL;
      return err;
    }

    if (result) {
      /* Request completed immediately. */
      req->u.io.queued_bytes = 0;
    } else {
      /* Request queued by the kernel. */
      req->u.io.queued_bytes = write_buf.len;
      handle->write_queue_size += req->u.io.queued_bytes;
      if (WaitForSingleObject(req->event_handle, INFINITE) !=
          WAIT_OBJECT_0) {
        err = GetLastError();
        CloseHandle(req->event_handle);
        req->event_handle = NULL;
        return err;
      }
    }
    CloseHandle(req->event_handle);
    req->event_handle = NULL;

    REGISTER_HANDLE_REQ(loop, handle, req);
    handle->reqs_pending++;
    handle->stream.conn.write_reqs_pending++;
    return 0;
  } else {
    result = WriteFile(handle->handle,
                       write_buf.base,
                       write_buf.len,
                       NULL,
                       &req->u.io.overlapped);

    if (!result && GetLastError() != ERROR_IO_PENDING) {
      return GetLastError();
    }

    if (result) {
      /* Request completed immediately. */
      req->u.io.queued_bytes = 0;
    } else {
      /* Request queued by the kernel. */
      req->u.io.queued_bytes = write_buf.len;
      handle->write_queue_size += req->u.io.queued_bytes;
    }

    if (handle->flags & UV_HANDLE_EMULATE_IOCP) {
      if (!RegisterWaitForSingleObject(&req->wait_handle,
          req->event_handle, post_completion_write_wait, (void*) req,
          INFINITE, WT_EXECUTEINWAITTHREAD)) {
        return GetLastError();
      }
    }
  }

  REGISTER_HANDLE_REQ(loop, handle, req);
  handle->reqs_pending++;
  handle->stream.conn.write_reqs_pending++;

  return 0;
}


static DWORD uv__pipe_get_ipc_remote_pid(uv_pipe_t* handle) {
  DWORD* pid = &handle->pipe.conn.ipc_remote_pid;

  /* If the both ends of the IPC pipe are owned by the same process,
   * the remote end pid may not yet be set. If so, do it here.
   * TODO: this is weird; it'd probably better to use a handshake. */
  if (*pid == 0) {
    GetNamedPipeClientProcessId(handle->handle, pid);
    if (*pid == GetCurrentProcessId()) {
      GetNamedPipeServerProcessId(handle->handle, pid);
    }
  }
  
  return *pid;
}


int uv__pipe_write_ipc(uv_loop_t* loop,
                       uv_write_t* req,
                       uv_pipe_t* handle,
                       const uv_buf_t data_bufs[],
                       size_t data_buf_count,
                       uv_stream_t* send_handle,
                       uv_write_cb cb) {
  uv_buf_t stack_bufs[6];
  uv_buf_t* bufs;
  size_t buf_count, buf_index;
  uv__ipc_frame_header_t frame_header;
  uv__ipc_socket_xfer_type_t xfer_type = UV__IPC_SOCKET_XFER_NONE;
  uv__ipc_socket_xfer_info_t xfer_info;
  uint64_t data_length;
  size_t i;
  int err;

  /* Compute the combined size of data buffers. */
  data_length = 0;
  for (i = 0; i < data_buf_count; i++)
    data_length += data_bufs[i].len;
  if (data_length > UINT32_MAX)
    return WSAENOBUFS; /* Maps to UV_ENOBUFS. */

  /* Prepare the frame's socket xfer payload. */
  if (send_handle != NULL) {
    uv_tcp_t* send_tcp_handle = (uv_tcp_t*) send_handle;

    /* Verify that `send_handle` it is indeed a tcp handle. */
    if (send_tcp_handle->type != UV_TCP)
      return ERROR_NOT_SUPPORTED;

    /* Export the tcp handle. */
    err = uv__tcp_xfer_export(send_tcp_handle,
                              uv__pipe_get_ipc_remote_pid(handle),
                              &xfer_type,
                              &xfer_info);
    if (err != 0)
      return err;
  }

  /* Compute the number of uv_buf_t's required. */
  buf_count = 1 + data_buf_count; /* Frame header and data buffers. */
  if (send_handle != NULL)
    buf_count += 1; /* One extra for the socket xfer information. */

  /* Use the on-stack buffer array if it is big enough; otherwise allocate
   * space for it on the heap. */
  if (buf_count < ARRAY_SIZE(stack_bufs)) {
    /* Use on-stack buffer array. */
    bufs = stack_bufs;
  } else {
    /* Use heap-allocated buffer array. */
    bufs = uv__calloc(buf_count, sizeof(uv_buf_t));
    if (bufs == NULL)
      return ERROR_NOT_ENOUGH_MEMORY; /* Maps to UV_ENOMEM. */
  }
  buf_index = 0;

  /* Initialize frame header and add it to the buffers list. */
  memset(&frame_header, 0, sizeof frame_header);
  bufs[buf_index++] = uv_buf_init((char*) &frame_header, sizeof frame_header);

  if (send_handle != NULL) {
    /* Add frame header flags. */
    switch (xfer_type) {
      case UV__IPC_SOCKET_XFER_TCP_CONNECTION:
        frame_header.flags |= UV__IPC_FRAME_HAS_SOCKET_XFER |
                              UV__IPC_FRAME_XFER_IS_TCP_CONNECTION;
        break;
      case UV__IPC_SOCKET_XFER_TCP_SERVER:
        frame_header.flags |= UV__IPC_FRAME_HAS_SOCKET_XFER;
        break;
      default:
        assert(0);  /* Unreachable. */
    }
    /* Add xfer info buffer. */
    bufs[buf_index++] = uv_buf_init((char*) &xfer_info, sizeof xfer_info);
  }

  if (data_length > 0) {
    /* Update frame header. */
    frame_header.flags |= UV__IPC_FRAME_HAS_DATA;
    frame_header.data_length = (uint32_t) data_length;
    /* Add data buffers to buffers list. */
    for (i = 0; i < data_buf_count; i++)
      bufs[buf_index++] = data_bufs[i];
  }

  /* Write buffers. We set the `always_copy` flag, so it is not a problem that
   * some of the written data lives on the stack. */
  err = uv__pipe_write_data(loop, req, handle, bufs, buf_count, cb, 1);

  /* If we had to heap-allocate the bufs array, free it now. */
  if (bufs != stack_bufs) {
    uv__free(bufs);
  }

  return err;
}


int uv__pipe_write(uv_loop_t* loop,
                   uv_write_t* req,
                   uv_pipe_t* handle,
                   const uv_buf_t bufs[],
                   size_t nbufs,
                   uv_stream_t* send_handle,
                   uv_write_cb cb) {
  if (handle->ipc) {
    /* IPC pipe write: use framing protocol. */
    return uv__pipe_write_ipc(loop, req, handle, bufs, nbufs, send_handle, cb);
  } else {
    /* Non-IPC pipe write: put data on the wire directly. */
    assert(send_handle == NULL);
    return uv__pipe_write_data(loop, req, handle, bufs, nbufs, cb, 0);
  }
}


static void uv__pipe_read_eof(uv_loop_t* loop, uv_pipe_t* handle,
    uv_buf_t buf) {
  /* If there is an eof timer running, we don't need it any more, so discard
   * it. */
  eof_timer_destroy(handle);

  uv_read_stop((uv_stream_t*) handle);

  handle->read_cb((uv_stream_t*) handle, UV_EOF, &buf);
}


static void uv__pipe_read_error(uv_loop_t* loop, uv_pipe_t* handle, int error,
    uv_buf_t buf) {
  /* If there is an eof timer running, we don't need it any more, so discard
   * it. */
  eof_timer_destroy(handle);

  uv_read_stop((uv_stream_t*) handle);

  handle->read_cb((uv_stream_t*)handle, uv_translate_sys_error(error), &buf);
}


static void uv__pipe_read_error_or_eof(uv_loop_t* loop, uv_pipe_t* handle,
    int error, uv_buf_t buf) {
  if (error == ERROR_BROKEN_PIPE) {
    uv__pipe_read_eof(loop, handle, buf);
  } else {
    uv__pipe_read_error(loop, handle, error, buf);
  }
}


static void uv__pipe_queue_ipc_xfer_info(
    uv_pipe_t* handle,
    uv__ipc_socket_xfer_type_t xfer_type,
    uv__ipc_socket_xfer_info_t* xfer_info) {
  uv__ipc_xfer_queue_item_t* item;

  item = (uv__ipc_xfer_queue_item_t*) uv__malloc(sizeof(*item));
  if (item == NULL)
    uv_fatal_error(ERROR_OUTOFMEMORY, "uv__malloc");

  item->xfer_type = xfer_type;
  item->xfer_info = *xfer_info;

  uv__queue_insert_tail(&handle->pipe.conn.ipc_xfer_queue, &item->member);
  handle->pipe.conn.ipc_xfer_queue_length++;
}


/* Read an exact number of bytes from a pipe. If an error or end-of-file is
 * encountered before the requested number of bytes are read, an error is
 * returned. */
static int uv__pipe_read_exactly(HANDLE h, void* buffer, DWORD count) {
  DWORD bytes_read, bytes_read_now;

  bytes_read = 0;
  while (bytes_read < count) {
    if (!ReadFile(h,
                  (char*) buffer + bytes_read,
                  count - bytes_read,
                  &bytes_read_now,
                  NULL)) {
      return GetLastError();
    }

    bytes_read += bytes_read_now;
  }

  assert(bytes_read == count);
  return 0;
}


static DWORD uv__pipe_read_data(uv_loop_t* loop,
                                uv_pipe_t* handle,
                                DWORD suggested_bytes,
                                DWORD max_bytes) {
  DWORD bytes_read;
  uv_buf_t buf;

  /* Ask the user for a buffer to read data into. */
  buf = uv_buf_init(NULL, 0);
  handle->alloc_cb((uv_handle_t*) handle, suggested_bytes, &buf);
  if (buf.base == NULL || buf.len == 0) {
    handle->read_cb((uv_stream_t*) handle, UV_ENOBUFS, &buf);
    return 0; /* Break out of read loop. */
  }

  /* Ensure we read at most the smaller of:
   *   (a) the length of the user-allocated buffer.
   *   (b) the maximum data length as specified by the `max_bytes` argument.
   */
  if (max_bytes > buf.len)
    max_bytes = buf.len;

  /* Read into the user buffer. */
  if (!ReadFile(handle->handle, buf.base, max_bytes, &bytes_read, NULL)) {
    uv__pipe_read_error_or_eof(loop, handle, GetLastError(), buf);
    return 0; /* Break out of read loop. */
  }

  /* Call the read callback. */
  handle->read_cb((uv_stream_t*) handle, bytes_read, &buf);

  return bytes_read;
}


static DWORD uv__pipe_read_ipc(uv_loop_t* loop, uv_pipe_t* handle) {
  uint32_t* data_remaining = &handle->pipe.conn.ipc_data_frame.payload_remaining;
  int err;

  if (*data_remaining > 0) {
    /* Read frame data payload. */
    DWORD bytes_read =
        uv__pipe_read_data(loop, handle, *data_remaining, *data_remaining);
    *data_remaining -= bytes_read;
    return bytes_read;

  } else {
    /* Start of a new IPC frame. */
    uv__ipc_frame_header_t frame_header;
    uint32_t xfer_flags;
    uv__ipc_socket_xfer_type_t xfer_type;
    uv__ipc_socket_xfer_info_t xfer_info;

    /* Read the IPC frame header. */
    err = uv__pipe_read_exactly(
        handle->handle, &frame_header, sizeof frame_header);
    if (err)
      goto error;

    /* Validate that flags are valid. */
    if ((frame_header.flags & ~UV__IPC_FRAME_VALID_FLAGS) != 0)
      goto invalid;
    /* Validate that reserved2 is zero. */
    if (frame_header.reserved2 != 0)
      goto invalid;

    /* Parse xfer flags. */
    xfer_flags = frame_header.flags & UV__IPC_FRAME_XFER_FLAGS;
    if (xfer_flags & UV__IPC_FRAME_HAS_SOCKET_XFER) {
      /* Socket coming -- determine the type. */
      xfer_type = xfer_flags & UV__IPC_FRAME_XFER_IS_TCP_CONNECTION
                      ? UV__IPC_SOCKET_XFER_TCP_CONNECTION
                      : UV__IPC_SOCKET_XFER_TCP_SERVER;
    } else if (xfer_flags == 0) {
      /* No socket. */
      xfer_type = UV__IPC_SOCKET_XFER_NONE;
    } else {
      /* Invalid flags. */
      goto invalid;
    }

    /* Parse data frame information. */
    if (frame_header.flags & UV__IPC_FRAME_HAS_DATA) {
      *data_remaining = frame_header.data_length;
    } else if (frame_header.data_length != 0) {
      /* Data length greater than zero but data flag not set -- invalid. */
      goto invalid;
    }

    /* If no socket xfer info follows, return here. Data will be read in a
     * subsequent invocation of uv__pipe_read_ipc(). */
    if (xfer_type == UV__IPC_SOCKET_XFER_NONE)
      return sizeof frame_header; /* Number of bytes read. */

    /* Read transferred socket information. */
    err = uv__pipe_read_exactly(handle->handle, &xfer_info, sizeof xfer_info);
    if (err)
      goto error;

    /* Store the pending socket info. */
    uv__pipe_queue_ipc_xfer_info(handle, xfer_type, &xfer_info);

    /* Return number of bytes read. */
    return sizeof frame_header + sizeof xfer_info;
  }

invalid:
  /* Invalid frame. */
  err = WSAECONNABORTED; /* Maps to UV_ECONNABORTED. */

error:
  uv__pipe_read_error_or_eof(loop, handle, err, uv_null_buf_);
  return 0; /* Break out of read loop. */
}


void uv__process_pipe_read_req(uv_loop_t* loop,
                               uv_pipe_t* handle,
                               uv_req_t* req) {
  assert(handle->type == UV_NAMED_PIPE);

  handle->flags &= ~(UV_HANDLE_READ_PENDING | UV_HANDLE_CANCELLATION_PENDING);
  DECREASE_PENDING_REQ_COUNT(handle);
  eof_timer_stop(handle);

  /* At this point, we're done with bookkeeping. If the user has stopped
   * reading the pipe in the meantime, there is nothing left to do, since there
   * is no callback that we can call. */
  if (!(handle->flags & UV_HANDLE_READING))
    return;

  if (!REQ_SUCCESS(req)) {
    /* An error occurred doing the zero-read. */
    DWORD err = GET_REQ_ERROR(req);

    /* If the read was cancelled by uv__pipe_interrupt_read(), the request may
     * indicate an ERROR_OPERATION_ABORTED error. This error isn't relevant to
     * the user; we'll start a new zero-read at the end of this function. */
    if (err != ERROR_OPERATION_ABORTED)
      uv__pipe_read_error_or_eof(loop, handle, err, uv_null_buf_);

  } else {
    /* The zero-read completed without error, indicating there is data
     * available in the kernel buffer. */
    DWORD avail;

    /* Get the number of bytes available. */
    avail = 0;
    if (!PeekNamedPipe(handle->handle, NULL, 0, NULL, &avail, NULL))
      uv__pipe_read_error_or_eof(loop, handle, GetLastError(), uv_null_buf_);

    /* Read until we've either read all the bytes available, or the 'reading'
     * flag is cleared. */
    while (avail > 0 && handle->flags & UV_HANDLE_READING) {
      /* Depending on the type of pipe, read either IPC frames or raw data. */
      DWORD bytes_read =
          handle->ipc ? uv__pipe_read_ipc(loop, handle)
                      : uv__pipe_read_data(loop, handle, avail, (DWORD) -1);

      /* If no bytes were read, treat this as an indication that an error
       * occurred, and break out of the read loop. */
      if (bytes_read == 0)
        break;

      /* It is possible that more bytes were read than we thought were
       * available. To prevent `avail` from underflowing, break out of the loop
       * if this is the case. */
      if (bytes_read > avail)
        break;

      /* Recompute the number of bytes available. */
      avail -= bytes_read;
    }
  }

  /* Start another zero-read request if necessary. */
  if ((handle->flags & UV_HANDLE_READING) &&
      !(handle->flags & UV_HANDLE_READ_PENDING)) {
    uv__pipe_queue_read(loop, handle);
  }
}


void uv__process_pipe_write_req(uv_loop_t* loop, uv_pipe_t* handle,
    uv_write_t* req) {
  int err;

  assert(handle->type == UV_NAMED_PIPE);

  assert(handle->write_queue_size >= req->u.io.queued_bytes);
  handle->write_queue_size -= req->u.io.queued_bytes;

  UNREGISTER_HANDLE_REQ(loop, handle, req);

  if (handle->flags & UV_HANDLE_EMULATE_IOCP) {
    if (req->wait_handle != INVALID_HANDLE_VALUE) {
      UnregisterWait(req->wait_handle);
      req->wait_handle = INVALID_HANDLE_VALUE;
    }
    if (req->event_handle) {
      CloseHandle(req->event_handle);
      req->event_handle = NULL;
    }
  }

  err = GET_REQ_ERROR(req);

  /* If this was a coalesced write, extract pointer to the user_provided
   * uv_write_t structure so we can pass the expected pointer to the callback,
   * then free the heap-allocated write req. */
  if (req->coalesced) {
    uv__coalesced_write_t* coalesced_write =
        container_of(req, uv__coalesced_write_t, req);
    req = coalesced_write->user_req;
    uv__free(coalesced_write);
  }
  if (req->cb) {
    req->cb(req, uv_translate_sys_error(err));
  }

  handle->stream.conn.write_reqs_pending--;

  if (handle->flags & UV_HANDLE_NON_OVERLAPPED_PIPE &&
      handle->pipe.conn.non_overlapped_writes_tail) {
    assert(handle->stream.conn.write_reqs_pending > 0);
    uv__queue_non_overlapped_write(handle);
  }

  if (handle->stream.conn.write_reqs_pending == 0 &&
      uv__is_stream_shutting(handle))
    uv__pipe_shutdown(loop, handle, handle->stream.conn.shutdown_req);

  DECREASE_PENDING_REQ_COUNT(handle);
}


void uv__process_pipe_accept_req(uv_loop_t* loop, uv_pipe_t* handle,
    uv_req_t* raw_req) {
  uv_pipe_accept_t* req = (uv_pipe_accept_t*) raw_req;

  assert(handle->type == UV_NAMED_PIPE);

  if (handle->flags & UV_HANDLE_CLOSING) {
    /* The req->pipeHandle should be freed already in uv__pipe_close(). */
    assert(req->pipeHandle == INVALID_HANDLE_VALUE);
    DECREASE_PENDING_REQ_COUNT(handle);
    return;
  }

  if (REQ_SUCCESS(req)) {
    assert(req->pipeHandle != INVALID_HANDLE_VALUE);
    req->next_pending = handle->pipe.serv.pending_accepts;
    handle->pipe.serv.pending_accepts = req;

    if (handle->stream.serv.connection_cb) {
      handle->stream.serv.connection_cb((uv_stream_t*)handle, 0);
    }
  } else {
    if (req->pipeHandle != INVALID_HANDLE_VALUE) {
      CloseHandle(req->pipeHandle);
      req->pipeHandle = INVALID_HANDLE_VALUE;
    }
    if (!(handle->flags & UV_HANDLE_CLOSING)) {
      uv__pipe_queue_accept(loop, handle, req, FALSE);
    }
  }

  DECREASE_PENDING_REQ_COUNT(handle);
}


void uv__process_pipe_connect_req(uv_loop_t* loop, uv_pipe_t* handle,
    uv_connect_t* req) {
  HANDLE pipeHandle;
  DWORD duplex_flags;
  int err;

  assert(handle->type == UV_NAMED_PIPE);

  UNREGISTER_HANDLE_REQ(loop, handle, req);

  err = 0;
  if (REQ_SUCCESS(req)) {
    pipeHandle = req->u.connect.pipeHandle;
    duplex_flags = req->u.connect.duplex_flags;
    if (handle->flags & UV_HANDLE_CLOSING)
      err = UV_ECANCELED;
    else
      err = uv__set_pipe_handle(loop, handle, pipeHandle, duplex_flags);
    if (err)
      CloseHandle(pipeHandle);
  } else {
    err = uv_translate_sys_error(GET_REQ_ERROR(req));
  }

  if (req->cb)
    req->cb(req, err);

  DECREASE_PENDING_REQ_COUNT(handle);
}



void uv__process_pipe_shutdown_req(uv_loop_t* loop, uv_pipe_t* handle,
    uv_shutdown_t* req) {
  int err;

  assert(handle->type == UV_NAMED_PIPE);

  /* Clear the shutdown_req field so we don't go here again. */
  handle->stream.conn.shutdown_req = NULL;
  UNREGISTER_HANDLE_REQ(loop, handle, req);

  if (handle->flags & UV_HANDLE_CLOSING) {
    /* Already closing. Cancel the shutdown. */
    err = UV_ECANCELED;
  } else if (!REQ_SUCCESS(req)) {
    /* An error occurred in trying to shutdown gracefully. */
    err = uv_translate_sys_error(GET_REQ_ERROR(req));
  } else {
    if (handle->flags & UV_HANDLE_READABLE) {
      /* Initialize and optionally start the eof timer. Only do this if the pipe
       * is readable and we haven't seen EOF come in ourselves. */
      eof_timer_init(handle);

      /* If reading start the timer right now. Otherwise uv__pipe_queue_read will
       * start it. */
      if (handle->flags & UV_HANDLE_READ_PENDING) {
        eof_timer_start(handle);
      }

    } else {
      /* This pipe is not readable. We can just close it to let the other end
       * know that we're done writing. */
      close_pipe(handle);
    }
    err = 0;
  }

  if (req->cb)
    req->cb(req, err);

  DECREASE_PENDING_REQ_COUNT(handle);
}


static void eof_timer_init(uv_pipe_t* pipe) {
  int r;

  assert(pipe->pipe.conn.eof_timer == NULL);
  assert(pipe->flags & UV_HANDLE_CONNECTION);

  pipe->pipe.conn.eof_timer = (uv_timer_t*) uv__malloc(sizeof *pipe->pipe.conn.eof_timer);

  r = uv_timer_init(pipe->loop, pipe->pipe.conn.eof_timer);
  assert(r == 0);  /* timers can't fail */
  (void) r;
  pipe->pipe.conn.eof_timer->data = pipe;
  uv_unref((uv_handle_t*) pipe->pipe.conn.eof_timer);
}


static void eof_timer_start(uv_pipe_t* pipe) {
  assert(pipe->flags & UV_HANDLE_CONNECTION);

  if (pipe->pipe.conn.eof_timer != NULL) {
    uv_timer_start(pipe->pipe.conn.eof_timer, eof_timer_cb, eof_timeout, 0);
  }
}


static void eof_timer_stop(uv_pipe_t* pipe) {
  assert(pipe->flags & UV_HANDLE_CONNECTION);

  if (pipe->pipe.conn.eof_timer != NULL) {
    uv_timer_stop(pipe->pipe.conn.eof_timer);
  }
}


static void eof_timer_cb(uv_timer_t* timer) {
  uv_pipe_t* pipe = (uv_pipe_t*) timer->data;
  uv_loop_t* loop = timer->loop;

  assert(pipe->type == UV_NAMED_PIPE);

  /* This should always be true, since we start the timer only in
   * uv__pipe_queue_read after successfully calling ReadFile, or in
   * uv__process_pipe_shutdown_req if a read is pending, and we always
   * immediately stop the timer in uv__process_pipe_read_req. */
  assert(pipe->flags & UV_HANDLE_READ_PENDING);

  /* If there are many packets coming off the iocp then the timer callback may
   * be called before the read request is coming off the queue. Therefore we
   * check here if the read request has completed but will be processed later.
   */
  if ((pipe->flags & UV_HANDLE_READ_PENDING) &&
      HasOverlappedIoCompleted(&pipe->read_req.u.io.overlapped)) {
    return;
  }

  /* Force both ends off the pipe. */
  close_pipe(pipe);

  /* Stop reading, so the pending read that is going to fail will not be
   * reported to the user. */
  uv_read_stop((uv_stream_t*) pipe);

  /* Report the eof and update flags. This will get reported even if the user
   * stopped reading in the meantime. TODO: is that okay? */
  uv__pipe_read_eof(loop, pipe, uv_null_buf_);
}


static void eof_timer_destroy(uv_pipe_t* pipe) {
  assert(pipe->flags & UV_HANDLE_CONNECTION);

  if (pipe->pipe.conn.eof_timer) {
    uv_close((uv_handle_t*) pipe->pipe.conn.eof_timer, eof_timer_close_cb);
    pipe->pipe.conn.eof_timer = NULL;
  }
}


static void eof_timer_close_cb(uv_handle_t* handle) {
  assert(handle->type == UV_TIMER);
  uv__free(handle);
}


int uv_pipe_open(uv_pipe_t* pipe, uv_os_fd_t os_handle) {
  NTSTATUS nt_status;
  IO_STATUS_BLOCK io_status;
  FILE_ACCESS_INFORMATION access;
  DWORD duplex_flags = 0;
  int err;

  if (os_handle == INVALID_HANDLE_VALUE)
    return UV_EBADF;
  if (pipe->flags & UV_HANDLE_PIPESERVER)
    return UV_EINVAL;
  if (pipe->flags & UV_HANDLE_CONNECTION)
    return UV_EBUSY;

  uv__pipe_connection_init(pipe);
  /* In order to avoid closing a stdio pseudo-handle, or having it get replaced under us,
   * duplicate the underlying OS handle and forget about the original one.
   */
  if (os_handle == UV_STDIN_FD || os_handle == UV_STDOUT_FD || os_handle == UV_STDERR_FD) {
    int dup_err = uv__dup(os_handle, &os_handle);
    if (dup_err)
      return dup_err;
    /* TODO(vtjnash): need to close this dup on error */
  }

  /* Determine what kind of permissions we have on this handle.
   * Cygwin opens the pipe in message mode, but we can support it,
   * just query the access flags and set the stream flags accordingly.
   */
  nt_status = pNtQueryInformationFile(os_handle,
                                      &io_status,
                                      &access,
                                      sizeof(access),
                                      FileAccessInformation);
  if (nt_status != STATUS_SUCCESS)
    return UV_EINVAL;

  if (pipe->ipc) {
    if (!(access.AccessFlags & FILE_WRITE_DATA) ||
        !(access.AccessFlags & FILE_READ_DATA)) {
      return UV_EINVAL;
    }
  }

  if (access.AccessFlags & FILE_WRITE_DATA)
    duplex_flags |= UV_HANDLE_WRITABLE;
  if (access.AccessFlags & FILE_READ_DATA)
    duplex_flags |= UV_HANDLE_READABLE;

  err = uv__set_pipe_handle(pipe->loop,
                            pipe,
                            os_handle,
                            duplex_flags);
  if (err)
    return err;

  if (pipe->ipc) {
    assert(!(pipe->flags & UV_HANDLE_NON_OVERLAPPED_PIPE));
    GetNamedPipeClientProcessId(os_handle, &pipe->pipe.conn.ipc_remote_pid);
    if (pipe->pipe.conn.ipc_remote_pid == GetCurrentProcessId()) {
      GetNamedPipeServerProcessId(os_handle, &pipe->pipe.conn.ipc_remote_pid);
    }
    assert(pipe->pipe.conn.ipc_remote_pid != (DWORD)(uv_pid_t) -1);
  }
  return 0;
}


static int uv__pipe_getname(const uv_pipe_t* handle, char* buffer, size_t* size) {
  NTSTATUS nt_status;
  IO_STATUS_BLOCK io_status;
  FILE_NAME_INFORMATION tmp_name_info;
  FILE_NAME_INFORMATION* name_info;
  WCHAR* name_buf;
  unsigned int addrlen;
  unsigned int name_size;
  unsigned int name_len;
  int err;

  uv__once_init();
  name_info = NULL;

  if (handle->name != NULL) {
    /* The user might try to query the name before we are connected,
     * and this is just easier to return the cached value if we have it. */
    name_buf = handle->name;
    name_len = wcslen(name_buf);

    /* check how much space we need */
    addrlen = WideCharToMultiByte(CP_UTF8,
                                  0,
                                  name_buf,
                                  name_len,
                                  NULL,
                                  0,
                                  NULL,
                                  NULL);
    if (!addrlen) {
      *size = 0;
      err = uv_translate_sys_error(GetLastError());
      return err;
    } else if (addrlen >= *size) {
      *size = addrlen + 1;
      err = UV_ENOBUFS;
      goto error;
    }

    addrlen = WideCharToMultiByte(CP_UTF8,
                                  0,
                                  name_buf,
                                  name_len,
                                  buffer,
                                  addrlen,
                                  NULL,
                                  NULL);
    if (!addrlen) {
      *size = 0;
      err = uv_translate_sys_error(GetLastError());
      return err;
    }

    *size = addrlen;
    buffer[addrlen] = '\0';

    return 0;
  }

  if (handle->handle == INVALID_HANDLE_VALUE) {
    *size = 0;
    return UV_EINVAL;
  }

  /* NtQueryInformationFile will block if another thread is performing a
   * blocking operation on the queried handle. If the pipe handle is
   * synchronous, there may be a worker thread currently calling ReadFile() on
   * the pipe handle, which could cause a deadlock. To avoid this, interrupt
   * the read. */
  if (handle->flags & UV_HANDLE_CONNECTION &&
      handle->flags & UV_HANDLE_NON_OVERLAPPED_PIPE) {
    uv__pipe_interrupt_read((uv_pipe_t*) handle); /* cast away const warning */
  }

  nt_status = pNtQueryInformationFile(handle->handle,
                                      &io_status,
                                      &tmp_name_info,
                                      sizeof tmp_name_info,
                                      FileNameInformation);
  if (nt_status == STATUS_BUFFER_OVERFLOW) {
    name_size = sizeof(*name_info) + tmp_name_info.FileNameLength;
    name_info = uv__malloc(name_size);
    if (!name_info) {
      *size = 0;
      err = UV_ENOMEM;
      goto cleanup;
    }

    nt_status = pNtQueryInformationFile(handle->handle,
                                        &io_status,
                                        name_info,
                                        name_size,
                                        FileNameInformation);
  }

  if (nt_status != STATUS_SUCCESS) {
    *size = 0;
    err = uv_translate_sys_error(pRtlNtStatusToDosError(nt_status));
    goto error;
  }

  if (!name_info) {
    /* the struct on stack was used */
    name_buf = tmp_name_info.FileName;
    name_len = tmp_name_info.FileNameLength;
  } else {
    name_buf = name_info->FileName;
    name_len = name_info->FileNameLength;
  }

  if (name_len == 0) {
    *size = 0;
    err = 0;
    goto error;
  }

  name_len /= sizeof(WCHAR);

  /* check how much space we need */
  addrlen = WideCharToMultiByte(CP_UTF8,
                                0,
                                name_buf,
                                name_len,
                                NULL,
                                0,
                                NULL,
                                NULL);
  if (!addrlen) {
    *size = 0;
    err = uv_translate_sys_error(GetLastError());
    goto error;
  } else if (pipe_prefix_len + addrlen >= *size) {
    /* "\\\\.\\pipe" + name */
    *size = pipe_prefix_len + addrlen + 1;
    err = UV_ENOBUFS;
    goto error;
  }

  memcpy(buffer, pipe_prefix, pipe_prefix_len);
  addrlen = WideCharToMultiByte(CP_UTF8,
                                0,
                                name_buf,
                                name_len,
                                buffer+pipe_prefix_len,
                                *size-pipe_prefix_len,
                                NULL,
                                NULL);
  if (!addrlen) {
    *size = 0;
    err = uv_translate_sys_error(GetLastError());
    goto error;
  }

  addrlen += pipe_prefix_len;
  *size = addrlen;
  buffer[addrlen] = '\0';

  err = 0;

error:
  uv__free(name_info);

cleanup:
  return err;
}


int uv_pipe_pending_count(uv_pipe_t* handle) {
  if (!handle->ipc)
    return 0;
  return handle->pipe.conn.ipc_xfer_queue_length;
}


int uv_pipe_getsockname(const uv_pipe_t* handle, char* buffer, size_t* size) {
  if (handle->flags & UV_HANDLE_BOUND)
    return uv__pipe_getname(handle, buffer, size);

  if (handle->flags & UV_HANDLE_CONNECTION ||
      handle->handle != INVALID_HANDLE_VALUE) {
    *size = 0;
    return 0;
  }

  return UV_EBADF;
}


int uv_pipe_getpeername(const uv_pipe_t* handle, char* buffer, size_t* size) {
  /* emulate unix behaviour */
  if (handle->flags & UV_HANDLE_BOUND)
    return UV_ENOTCONN;

  if (handle->handle != INVALID_HANDLE_VALUE)
    return uv__pipe_getname(handle, buffer, size);

  if (handle->flags & UV_HANDLE_CONNECTION) {
    if (handle->name != NULL)
      return uv__pipe_getname(handle, buffer, size);
  }

  return UV_EBADF;
}


uv_handle_type uv_pipe_pending_type(uv_pipe_t* handle) {
  if (!handle->ipc)
    return UV_UNKNOWN_HANDLE;
  if (handle->pipe.conn.ipc_xfer_queue_length == 0)
    return UV_UNKNOWN_HANDLE;
  else
    return UV_TCP;
}

int uv_pipe_chmod(uv_pipe_t* handle, int mode) {
  SID_IDENTIFIER_AUTHORITY sid_world = { SECURITY_WORLD_SID_AUTHORITY };
  PACL old_dacl, new_dacl;
  PSECURITY_DESCRIPTOR sd;
  EXPLICIT_ACCESS ea;
  PSID everyone;
  int error;

  if (handle == NULL || handle->handle == INVALID_HANDLE_VALUE)
    return UV_EBADF;

  if (mode != UV_READABLE &&
      mode != UV_WRITABLE &&
      mode != (UV_WRITABLE | UV_READABLE))
    return UV_EINVAL;

  if (!AllocateAndInitializeSid(&sid_world,
                                1,
                                SECURITY_WORLD_RID,
                                0, 0, 0, 0, 0, 0, 0,
                                &everyone)) {
    error = GetLastError();
    goto done;
  }

  if (GetSecurityInfo(handle->handle,
                      SE_KERNEL_OBJECT,
                      DACL_SECURITY_INFORMATION,
                      NULL,
                      NULL,
                      &old_dacl,
                      NULL,
                      &sd)) {
    error = GetLastError();
    goto clean_sid;
  }

  memset(&ea, 0, sizeof(EXPLICIT_ACCESS));
  if (mode & UV_READABLE)
    ea.grfAccessPermissions |= GENERIC_READ | FILE_WRITE_ATTRIBUTES;
  if (mode & UV_WRITABLE)
    ea.grfAccessPermissions |= GENERIC_WRITE | FILE_READ_ATTRIBUTES;
  ea.grfAccessPermissions |= SYNCHRONIZE;
  ea.grfAccessMode = SET_ACCESS;
  ea.grfInheritance = NO_INHERITANCE;
  ea.Trustee.TrusteeForm = TRUSTEE_IS_SID;
  ea.Trustee.TrusteeType = TRUSTEE_IS_WELL_KNOWN_GROUP;
  ea.Trustee.ptstrName = (LPTSTR)everyone;

  if (SetEntriesInAcl(1, &ea, old_dacl, &new_dacl)) {
    error = GetLastError();
    goto clean_sd;
  }

  if (SetSecurityInfo(handle->handle,
                      SE_KERNEL_OBJECT,
                      DACL_SECURITY_INFORMATION,
                      NULL,
                      NULL,
                      new_dacl,
                      NULL)) {
    error = GetLastError();
    goto clean_dacl;
  }

  error = 0;

clean_dacl:
  LocalFree((HLOCAL) new_dacl);
clean_sd:
  LocalFree((HLOCAL) sd);
clean_sid:
  FreeSid(everyone);
done:
  return uv_translate_sys_error(error);
}<|MERGE_RESOLUTION|>--- conflicted
+++ resolved
@@ -683,10 +683,8 @@
     return UV_EINVAL;
   }
 
-  if (flags & UV_PIPE_NO_TRUNCATE) {
-    if (namelen > 256) {
-      return UV_EINVAL;
-    }
+  if (namelen > 256) {
+    return UV_ENAMETOOLONG;
   }
 
   if (handle->flags & UV_HANDLE_BOUND) {
@@ -826,9 +824,6 @@
   HANDLE pipeHandle = INVALID_HANDLE_VALUE;
   DWORD duplex_flags;
 
-<<<<<<< HEAD
-  UV_REQ_INIT(loop, req, UV_CONNECT);
-=======
   if (flags & ~UV_PIPE_NO_TRUNCATE) {
     return UV_EINVAL;
   }
@@ -845,14 +840,11 @@
     return UV_EINVAL;
   }
 
-  if (flags & UV_PIPE_NO_TRUNCATE) {
-    if (namelen > 256) {
-      return UV_EINVAL;
-    }
-  }
-
-  UV_REQ_INIT(req, UV_CONNECT);
->>>>>>> f0bb7e40
+  if (namelen > 256) {
+    return UV_ENAMETOOLONG;
+  }
+
+  UV_REQ_INIT(loop, req, UV_CONNECT);
   req->handle = (uv_stream_t*) handle;
   req->cb = cb;
   req->u.connect.pipeHandle = INVALID_HANDLE_VALUE;
