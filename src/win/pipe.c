/* Copyright Joyent, Inc. and other Node contributors. All rights reserved.
 *
 * Permission is hereby granted, free of charge, to any person obtaining a copy
 * of this software and associated documentation files (the "Software"), to
 * deal in the Software without restriction, including without limitation the
 * rights to use, copy, modify, merge, publish, distribute, sublicense, and/or
 * sell copies of the Software, and to permit persons to whom the Software is
 * furnished to do so, subject to the following conditions:
 *
 * The above copyright notice and this permission notice shall be included in
 * all copies or substantial portions of the Software.
 *
 * THE SOFTWARE IS PROVIDED "AS IS", WITHOUT WARRANTY OF ANY KIND, EXPRESS OR
 * IMPLIED, INCLUDING BUT NOT LIMITED TO THE WARRANTIES OF MERCHANTABILITY,
 * FITNESS FOR A PARTICULAR PURPOSE AND NONINFRINGEMENT. IN NO EVENT SHALL THE
 * AUTHORS OR COPYRIGHT HOLDERS BE LIABLE FOR ANY CLAIM, DAMAGES OR OTHER
 * LIABILITY, WHETHER IN AN ACTION OF CONTRACT, TORT OR OTHERWISE, ARISING
 * FROM, OUT OF OR IN CONNECTION WITH THE SOFTWARE OR THE USE OR OTHER DEALINGS
 * IN THE SOFTWARE.
 */

#include <assert.h>
#include <stdlib.h>
#include <stdio.h> /* printf */
#include <string.h>

#include "handle-inl.h"
#include "internal.h"
#include "req-inl.h"
#include "stream-inl.h"
#include "uv-common.h"
#include "uv.h"

#include <aclapi.h>
#include <accctrl.h>

/* A zero-size buffer for use by uv_pipe_read */
static char uv_zero_[] = "";

/* Null uv_buf_t */
static const uv_buf_t uv_null_buf_ = { 0, NULL };

/* The timeout that the pipe will wait for the remote end to write data when
 * the local ends wants to shut it down. */
static const int64_t eof_timeout = 50; /* ms */

static const int default_pending_pipe_instances = 4;

/* Pipe prefix */
static char pipe_prefix[] = "\\\\?\\pipe";
static const size_t pipe_prefix_len = sizeof(pipe_prefix) - 1;

/* IPC incoming xfer queue item. */
typedef struct {
  uv__ipc_socket_xfer_type_t xfer_type;
  uv__ipc_socket_xfer_info_t xfer_info;
  struct uv__queue member;
} uv__ipc_xfer_queue_item_t;

/* IPC frame header flags. */
/* clang-format off */
enum {
  UV__IPC_FRAME_HAS_DATA                = 0x01,
  UV__IPC_FRAME_HAS_SOCKET_XFER         = 0x02,
  UV__IPC_FRAME_XFER_IS_TCP_CONNECTION  = 0x04,
  /* These are combinations of the flags above. */
  UV__IPC_FRAME_XFER_FLAGS              = 0x06,
  UV__IPC_FRAME_VALID_FLAGS             = 0x07
};
/* clang-format on */

/* IPC frame header. */
typedef struct {
  uint32_t flags;
  uint32_t reserved1;   /* Ignored. */
  uint32_t data_length; /* Must be zero if there is no data. */
  uint32_t reserved2;   /* Must be zero. */
} uv__ipc_frame_header_t;

/* To implement the IPC protocol correctly, these structures must have exactly
 * the right size. */
STATIC_ASSERT(sizeof(uv__ipc_frame_header_t) == 16);
STATIC_ASSERT(sizeof(uv__ipc_socket_xfer_info_t) == 632);

/* Coalesced write request. */
typedef struct {
  uv_write_t req;       /* Internal heap-allocated write request. */
  uv_write_t* user_req; /* Pointer to user-specified uv_write_t. */
} uv__coalesced_write_t;


static void eof_timer_init(uv_pipe_t* pipe);
static void eof_timer_start(uv_pipe_t* pipe);
static void eof_timer_stop(uv_pipe_t* pipe);
static void eof_timer_cb(uv_timer_t* timer);
static void eof_timer_destroy(uv_pipe_t* pipe);
static void eof_timer_close_cb(uv_handle_t* handle);


/* Does the file path contain embedded nul bytes? */
static int includes_nul(const char *s, size_t n) {
  if (n == 0)
    return 0;
  return NULL != memchr(s, '\0', n);
}


static void uv__unique_pipe_name(unsigned long long ptr, char* name, size_t size) {
  snprintf(name, size, "\\\\?\\pipe\\uv\\%llu-%lu", ptr, GetCurrentProcessId());
}


int uv_pipe_init(uv_loop_t* loop, uv_pipe_t* handle, int ipc) {
  uv__stream_init(loop, (uv_stream_t*)handle, UV_NAMED_PIPE);

  handle->reqs_pending = 0;
  handle->handle = INVALID_HANDLE_VALUE;
  handle->name = NULL;
  handle->pipe.conn.ipc_remote_pid = 0;
  handle->pipe.conn.ipc_data_frame.payload_remaining = 0;
  uv__queue_init(&handle->pipe.conn.ipc_xfer_queue);
  handle->pipe.conn.ipc_xfer_queue_length = 0;
  handle->ipc = ipc;
  handle->pipe.conn.non_overlapped_writes_tail = NULL;

  return 0;
}


static void uv__pipe_connection_init(uv_pipe_t* handle) {
  assert(!(handle->flags & UV_HANDLE_PIPESERVER));
  uv__connection_init((uv_stream_t*) handle);
  handle->read_req.data = handle;
  handle->pipe.conn.eof_timer = NULL;
}


static HANDLE open_named_pipe(const WCHAR* name, DWORD* duplex_flags) {
  HANDLE pipeHandle;

  /*
   * Assume that we have a duplex pipe first, so attempt to
   * connect with GENERIC_READ | GENERIC_WRITE.
   */
  pipeHandle = CreateFileW(name,
                           GENERIC_READ | GENERIC_WRITE,
                           0,
                           NULL,
                           OPEN_EXISTING,
                           FILE_FLAG_OVERLAPPED,
                           NULL);
  if (pipeHandle != INVALID_HANDLE_VALUE) {
    *duplex_flags = UV_HANDLE_READABLE | UV_HANDLE_WRITABLE;
    return pipeHandle;
  }

  /*
   * If the pipe is not duplex CreateFileW fails with
   * ERROR_ACCESS_DENIED.  In that case try to connect
   * as a read-only or write-only.
   */
  if (GetLastError() == ERROR_ACCESS_DENIED) {
    pipeHandle = CreateFileW(name,
                             GENERIC_READ | FILE_WRITE_ATTRIBUTES,
                             0,
                             NULL,
                             OPEN_EXISTING,
                             FILE_FLAG_OVERLAPPED,
                             NULL);

    if (pipeHandle != INVALID_HANDLE_VALUE) {
      *duplex_flags = UV_HANDLE_READABLE;
      return pipeHandle;
    }
  }

  if (GetLastError() == ERROR_ACCESS_DENIED) {
    pipeHandle = CreateFileW(name,
                             GENERIC_WRITE | FILE_READ_ATTRIBUTES,
                             0,
                             NULL,
                             OPEN_EXISTING,
                             FILE_FLAG_OVERLAPPED,
                             NULL);

    if (pipeHandle != INVALID_HANDLE_VALUE) {
      *duplex_flags = UV_HANDLE_WRITABLE;
      return pipeHandle;
    }
  }

  return INVALID_HANDLE_VALUE;
}


static void close_pipe(uv_pipe_t* pipe) {
  CloseHandle(pipe->handle);
  pipe->handle = INVALID_HANDLE_VALUE;
}


static int uv__pipe_server(
    HANDLE* pipeHandle_ptr, DWORD access,
    char* name, size_t nameSize, unsigned long long random) {
  HANDLE pipeHandle;
  int err;

  for (;;) {
    uv__unique_pipe_name(random, name, nameSize);

    pipeHandle = CreateNamedPipeA(name,
      access | FILE_FLAG_FIRST_PIPE_INSTANCE,
      PIPE_TYPE_BYTE | PIPE_READMODE_BYTE | PIPE_WAIT, 1, 65536, 65536, 0,
      NULL);

    if (pipeHandle != INVALID_HANDLE_VALUE) {
      /* No name collisions.  We're done. */
      break;
    }

    err = GetLastError();
    if (err != ERROR_PIPE_BUSY && err != ERROR_ACCESS_DENIED) {
      goto error;
    }

    /* Pipe name collision.  Increment the random number and try again. */
    random++;
  }

  *pipeHandle_ptr = pipeHandle;

  return 0;

 error:
  if (pipeHandle != INVALID_HANDLE_VALUE)
    CloseHandle(pipeHandle);

  return err;
}


static int uv__create_pipe_pair(
    HANDLE* server_pipe_ptr, HANDLE* client_pipe_ptr,
    unsigned int server_flags, unsigned int client_flags,
    int inherit_client, unsigned long long random) {
  /* allowed flags are: UV_READABLE_PIPE | UV_WRITABLE_PIPE | UV_NONBLOCK_PIPE */
  char pipe_name[64];
  SECURITY_ATTRIBUTES sa;
  DWORD server_access;
  DWORD client_access;
  HANDLE server_pipe;
  HANDLE client_pipe;
  int err;

  server_pipe = INVALID_HANDLE_VALUE;
  client_pipe = INVALID_HANDLE_VALUE;

  server_access = 0;
  if (server_flags & UV_READABLE_PIPE)
    server_access |= PIPE_ACCESS_INBOUND;
  if (server_flags & UV_WRITABLE_PIPE)
    server_access |= PIPE_ACCESS_OUTBOUND;
  if (server_flags & UV_NONBLOCK_PIPE)
    server_access |= FILE_FLAG_OVERLAPPED;
  server_access |= WRITE_DAC;

  client_access = 0;
  if (client_flags & UV_READABLE_PIPE)
    client_access |= GENERIC_READ;
  else
    client_access |= FILE_READ_ATTRIBUTES;
  if (client_flags & UV_WRITABLE_PIPE)
    client_access |= GENERIC_WRITE;
  else
    client_access |= FILE_WRITE_ATTRIBUTES;
  client_access |= WRITE_DAC;

  /* Create server pipe handle. */
  err = uv__pipe_server(&server_pipe,
                        server_access,
                        pipe_name,
                        sizeof(pipe_name),
                        random);
  if (err)
    goto error;

  /* Create client pipe handle. */
  sa.nLength = sizeof sa;
  sa.lpSecurityDescriptor = NULL;
  sa.bInheritHandle = inherit_client;

  client_pipe = CreateFileA(pipe_name,
                            client_access,
                            0,
                            &sa,
                            OPEN_EXISTING,
                            (client_flags & UV_NONBLOCK_PIPE) ? FILE_FLAG_OVERLAPPED : 0,
                            NULL);
  if (client_pipe == INVALID_HANDLE_VALUE) {
    err = GetLastError();
    goto error;
  }

#ifndef NDEBUG
  /* Validate that the pipe was opened in the right mode. */
  {
    DWORD mode;
    BOOL r;
    r = GetNamedPipeHandleState(client_pipe, &mode, NULL, NULL, NULL, NULL, 0);
    if (r == TRUE) {
      assert(mode == (PIPE_READMODE_BYTE | PIPE_WAIT));
    } else {
      fprintf(stderr, "libuv assertion failure: GetNamedPipeHandleState failed\n");
    }
  }
#endif

  /* Do a blocking ConnectNamedPipe.  This should not block because we have
   * both ends of the pipe created. */
  if (!ConnectNamedPipe(server_pipe, NULL)) {
    if (GetLastError() != ERROR_PIPE_CONNECTED) {
      err = GetLastError();
      goto error;
    }
  }

  *client_pipe_ptr = client_pipe;
  *server_pipe_ptr = server_pipe;
  return 0;

 error:
  if (server_pipe != INVALID_HANDLE_VALUE)
    CloseHandle(server_pipe);

  if (client_pipe != INVALID_HANDLE_VALUE)
    CloseHandle(client_pipe);

  return err;
}


int uv_pipe(uv_os_fd_t fds[2], int read_flags, int write_flags) {
  /* Make the server side the inbound (read) end, */
  /* so that both ends will have FILE_READ_ATTRIBUTES permission. */
  /* TODO: better source of local randomness than &fds? */
  read_flags |= UV_READABLE_PIPE;
  write_flags |= UV_WRITABLE_PIPE;
<<<<<<< HEAD
  return uv__create_pipe_pair(&fds[0], &fds[1], read_flags, write_flags, 0, (char*) &fds[0]);
=======
  err = uv__create_pipe_pair(&readh,
                             &writeh,
                             read_flags,
                             write_flags,
                             0,
                             (uintptr_t) &fds[0]);
  if (err != 0)
    return err;
  temp[0] = _open_osfhandle((intptr_t) readh, 0);
  if (temp[0] == -1) {
    if (errno == UV_EMFILE)
      err = UV_EMFILE;
    else
      err = UV_UNKNOWN;
    CloseHandle(readh);
    CloseHandle(writeh);
    return err;
  }
  temp[1] = _open_osfhandle((intptr_t) writeh, 0);
  if (temp[1] == -1) {
    if (errno == UV_EMFILE)
      err = UV_EMFILE;
    else
      err = UV_UNKNOWN;
    _close(temp[0]);
    CloseHandle(writeh);
    return err;
  }
  fds[0] = temp[0];
  fds[1] = temp[1];
  return 0;
>>>>>>> 8fb9cb91
}


int uv__create_stdio_pipe_pair(uv_loop_t* loop,
    uv_pipe_t* parent_pipe, HANDLE* child_pipe_ptr, unsigned int flags) {
  /* The parent_pipe is always the server_pipe and kept by libuv.
   * The child_pipe is always the client_pipe and is passed to the child.
   * The flags are specified with respect to their usage in the child. */
  HANDLE server_pipe;
  HANDLE client_pipe;
  unsigned int server_flags;
  unsigned int client_flags;
  int err;

  uv__pipe_connection_init(parent_pipe);

  server_pipe = INVALID_HANDLE_VALUE;
  client_pipe = INVALID_HANDLE_VALUE;

  server_flags = 0;
  client_flags = 0;
  if (flags & UV_READABLE_PIPE) {
    /* The server needs inbound (read) access too, otherwise CreateNamedPipe()
     * won't give us the FILE_READ_ATTRIBUTES permission. We need that to probe
     * the state of the write buffer when we're trying to shutdown the pipe. */
    server_flags |= UV_READABLE_PIPE | UV_WRITABLE_PIPE;
    client_flags |= UV_READABLE_PIPE;
  }
  if (flags & UV_WRITABLE_PIPE) {
    server_flags |= UV_READABLE_PIPE;
    client_flags |= UV_WRITABLE_PIPE;
  }
  server_flags |= UV_NONBLOCK_PIPE;
  if (flags & UV_NONBLOCK_PIPE || parent_pipe->ipc) {
    client_flags |= UV_NONBLOCK_PIPE;
  }

  err = uv__create_pipe_pair(&server_pipe, &client_pipe,
          server_flags, client_flags, 1, (uintptr_t) server_pipe);
  if (err)
    goto error;

  if (CreateIoCompletionPort(server_pipe,
                             loop->iocp,
                             (ULONG_PTR) parent_pipe,
                             0) == NULL) {
    err = GetLastError();
    goto error;
  }

  parent_pipe->handle = server_pipe;
  *child_pipe_ptr = client_pipe;

  /* The server end is now readable and/or writable. */
  if (flags & UV_READABLE_PIPE)
    parent_pipe->flags |= UV_HANDLE_WRITABLE;
  if (flags & UV_WRITABLE_PIPE)
    parent_pipe->flags |= UV_HANDLE_READABLE;

  return 0;

 error:
  if (server_pipe != INVALID_HANDLE_VALUE)
    CloseHandle(server_pipe);

  if (client_pipe != INVALID_HANDLE_VALUE)
    CloseHandle(client_pipe);

  return err;
}


static int uv__set_pipe_handle(uv_loop_t* loop,
                               uv_pipe_t* handle,
                               HANDLE pipeHandle,
                               DWORD duplex_flags) {
  NTSTATUS nt_status;
  IO_STATUS_BLOCK io_status;
  FILE_MODE_INFORMATION mode_info;
  DWORD mode = PIPE_READMODE_BYTE | PIPE_WAIT;
  DWORD current_mode = 0;
  DWORD err = 0;

  assert(handle->flags & UV_HANDLE_CONNECTION);
  assert(!(handle->flags & UV_HANDLE_PIPESERVER));
  if (handle->flags & UV_HANDLE_CLOSING)
    return UV_EINVAL;
  if (handle->handle != INVALID_HANDLE_VALUE)
    return UV_EBUSY;

  if (!SetNamedPipeHandleState(pipeHandle, &mode, NULL, NULL)) {
    err = GetLastError();
    if (err == ERROR_ACCESS_DENIED) {
      /*
       * SetNamedPipeHandleState can fail if the handle doesn't have either
       * GENERIC_WRITE  or FILE_WRITE_ATTRIBUTES.
       * But if the handle already has the desired wait and blocking modes
       * we can continue.
       */
      if (!GetNamedPipeHandleState(pipeHandle, &current_mode, NULL, NULL,
                                   NULL, NULL, 0)) {
        return uv_translate_sys_error(GetLastError());
      } else if (current_mode & PIPE_NOWAIT) {
        return UV_EACCES;
      }
    } else {
      /* If this returns ERROR_INVALID_PARAMETER we probably opened
       * something that is not a pipe. */
      if (err == ERROR_INVALID_PARAMETER) {
        return UV_ENOTSOCK;
      }
      return uv_translate_sys_error(err);
    }
  }

  /* Check if the pipe was created with FILE_FLAG_OVERLAPPED. */
  nt_status = pNtQueryInformationFile(pipeHandle,
                                      &io_status,
                                      &mode_info,
                                      sizeof(mode_info),
                                      FileModeInformation);
  if (nt_status != STATUS_SUCCESS) {
    return uv_translate_sys_error(err);
  }

  if (mode_info.Mode & FILE_SYNCHRONOUS_IO_ALERT ||
      mode_info.Mode & FILE_SYNCHRONOUS_IO_NONALERT) {
    /* Non-overlapped pipe. */
    handle->flags |= UV_HANDLE_NON_OVERLAPPED_PIPE;
    handle->pipe.conn.readfile_thread_handle = NULL;
    InitializeCriticalSection(&handle->pipe.conn.readfile_thread_lock);
  } else {
    /* Overlapped pipe.  Try to associate with IOCP. */
    if (CreateIoCompletionPort(pipeHandle,
                               loop->iocp,
                               (ULONG_PTR) handle,
                               0) == NULL) {
      handle->flags |= UV_HANDLE_EMULATE_IOCP;
    }
  }

  handle->handle = pipeHandle;
  handle->flags |= duplex_flags;

  return 0;
}


static int pipe_alloc_accept(uv_loop_t* loop, uv_pipe_t* handle,
                             uv_pipe_accept_t* req, BOOL firstInstance) {
  assert(req->pipeHandle == INVALID_HANDLE_VALUE);

  req->pipeHandle =
      CreateNamedPipeW(handle->name,
                       PIPE_ACCESS_DUPLEX | FILE_FLAG_OVERLAPPED | WRITE_DAC |
                         (firstInstance ? FILE_FLAG_FIRST_PIPE_INSTANCE : 0),
                       PIPE_TYPE_BYTE | PIPE_READMODE_BYTE | PIPE_WAIT,
                       PIPE_UNLIMITED_INSTANCES, 65536, 65536, 0, NULL);

  if (req->pipeHandle == INVALID_HANDLE_VALUE) {
    return 0;
  }

  /* Associate it with IOCP so we can get events. */
  if (CreateIoCompletionPort(req->pipeHandle,
                             loop->iocp,
                             (ULONG_PTR) handle,
                             0) == NULL) {
    uv_fatal_error(GetLastError(), "CreateIoCompletionPort");
  }

  /* Stash a handle in the server object for use from places such as
   * getsockname and chmod. As we transfer ownership of these to client
   * objects, we'll allocate new ones here. */
  handle->handle = req->pipeHandle;

  return 1;
}


static DWORD WINAPI pipe_shutdown_thread_proc(void* parameter) {
  uv_loop_t* loop;
  uv_pipe_t* handle;
  uv_shutdown_t* req;

  req = (uv_shutdown_t*) parameter;
  assert(req);
  handle = (uv_pipe_t*) req->handle;
  assert(handle);
  loop = handle->loop;
  assert(loop);

  FlushFileBuffers(handle->handle);

  /* Post completed */
  POST_COMPLETION_FOR_REQ(loop, req);

  return 0;
}


void uv__pipe_shutdown(uv_loop_t* loop, uv_pipe_t* handle, uv_shutdown_t *req) {
  DWORD result;
  NTSTATUS nt_status;
  IO_STATUS_BLOCK io_status;
  FILE_PIPE_LOCAL_INFORMATION pipe_info;

  assert(handle->flags & UV_HANDLE_CONNECTION);
  assert(req != NULL);
  assert(handle->stream.conn.write_reqs_pending == 0);
  SET_REQ_SUCCESS(req);

  if (handle->flags & UV_HANDLE_CLOSING) {
    uv__insert_pending_req(loop, (uv_req_t*) req);
    return;
  }

  /* Try to avoid flushing the pipe buffer in the thread pool. */
  nt_status = pNtQueryInformationFile(handle->handle,
                                      &io_status,
                                      &pipe_info,
                                      sizeof pipe_info,
                                      FilePipeLocalInformation);

  if (nt_status != STATUS_SUCCESS) {
    SET_REQ_ERROR(req, pRtlNtStatusToDosError(nt_status));
    handle->flags |= UV_HANDLE_WRITABLE; /* Questionable. */
    uv__insert_pending_req(loop, (uv_req_t*) req);
    return;
  }

  if (pipe_info.OutboundQuota == pipe_info.WriteQuotaAvailable) {
    /* Short-circuit, no need to call FlushFileBuffers:
     * all writes have been read. */
    uv__insert_pending_req(loop, (uv_req_t*) req);
    return;
  }

  /* Run FlushFileBuffers in the thread pool. */
  result = QueueUserWorkItem(pipe_shutdown_thread_proc,
                             req,
                             WT_EXECUTELONGFUNCTION);
  if (!result) {
    SET_REQ_ERROR(req, GetLastError());
    handle->flags |= UV_HANDLE_WRITABLE; /* Questionable. */
    uv__insert_pending_req(loop, (uv_req_t*) req);
    return;
  }
}


void uv__pipe_endgame(uv_loop_t* loop, uv_pipe_t* handle) {
  uv__ipc_xfer_queue_item_t* xfer_queue_item;

  assert(handle->reqs_pending == 0);
  assert(handle->flags & UV_HANDLE_CLOSING);
  assert(!(handle->flags & UV_HANDLE_CLOSED));

  if (handle->flags & UV_HANDLE_CONNECTION) {
    /* Free pending sockets */
    while (!uv__queue_empty(&handle->pipe.conn.ipc_xfer_queue)) {
      struct uv__queue* q;
      SOCKET socket;

      q = uv__queue_head(&handle->pipe.conn.ipc_xfer_queue);
      uv__queue_remove(q);
      xfer_queue_item = uv__queue_data(q, uv__ipc_xfer_queue_item_t, member);

      /* Materialize socket and close it */
      socket = WSASocketW(FROM_PROTOCOL_INFO,
                          FROM_PROTOCOL_INFO,
                          FROM_PROTOCOL_INFO,
                          &xfer_queue_item->xfer_info.socket_info,
                          0,
                          WSA_FLAG_OVERLAPPED);
      uv__free(xfer_queue_item);

      if (socket != INVALID_SOCKET)
        closesocket(socket);
    }
    handle->pipe.conn.ipc_xfer_queue_length = 0;

    assert(handle->read_req.wait_handle == INVALID_HANDLE_VALUE);
    if (handle->read_req.event_handle != NULL) {
      CloseHandle(handle->read_req.event_handle);
      handle->read_req.event_handle = NULL;
    }

    if (handle->flags & UV_HANDLE_NON_OVERLAPPED_PIPE)
      DeleteCriticalSection(&handle->pipe.conn.readfile_thread_lock);
  }

  if (handle->flags & UV_HANDLE_PIPESERVER) {
    assert(handle->pipe.serv.accept_reqs);
    uv__free(handle->pipe.serv.accept_reqs);
    handle->pipe.serv.accept_reqs = NULL;
  }

  uv__handle_close(handle);
}


void uv_pipe_pending_instances(uv_pipe_t* handle, int count) {
  if (handle->flags & UV_HANDLE_BOUND)
    return;
  handle->pipe.serv.pending_instances = count;
  handle->flags |= UV_HANDLE_PIPESERVER;
}


/* Creates a pipe server. */
int uv_pipe_bind(uv_pipe_t* handle, const char* name) {
  return uv_pipe_bind2(handle, name, strlen(name), 0);
}


int uv_pipe_bind2(uv_pipe_t* handle,
                  const char* name,
                  size_t namelen,
                  unsigned int flags) {
  uv_loop_t* loop = handle->loop;
  int i, err;
  uv_pipe_accept_t* req;
  char* name_copy;

  if (flags & ~UV_PIPE_NO_TRUNCATE) {
    return UV_EINVAL;
  }

  if (name == NULL) {
    return UV_EINVAL;
  }

  if (namelen == 0) {
    return UV_EINVAL;
  }

  if (includes_nul(name, namelen)) {
    return UV_EINVAL;
  }

  if (handle->flags & UV_HANDLE_BOUND) {
    return UV_EINVAL;
  }

  if (uv__is_closing(handle)) {
    return UV_EINVAL;
  }

  name_copy = uv__malloc(namelen + 1);
  if (name_copy == NULL) {
    return UV_ENOMEM;
  }

  memcpy(name_copy, name, namelen);
  name_copy[namelen] = '\0';

  if (!(handle->flags & UV_HANDLE_PIPESERVER)) {
    handle->pipe.serv.pending_instances = default_pending_pipe_instances;
  }

  err = UV_ENOMEM;
  handle->pipe.serv.accept_reqs = (uv_pipe_accept_t*)
    uv__malloc(sizeof(uv_pipe_accept_t) * handle->pipe.serv.pending_instances);
  if (handle->pipe.serv.accept_reqs == NULL) {
    goto error;
  }

  for (i = 0; i < handle->pipe.serv.pending_instances; i++) {
    req = &handle->pipe.serv.accept_reqs[i];
    UV_REQ_INIT(loop, req, UV_ACCEPT);
    req->data = handle;
    req->pipeHandle = INVALID_HANDLE_VALUE;
    req->next_pending = NULL;
  }

  /* TODO(bnoordhuis) Add converters that take a |length| parameter. */
  err = uv__convert_utf8_to_utf16(name_copy, &handle->name);
  uv__free(name_copy);
  name_copy = NULL;

  if (err) {
    goto error;
  }

  /*
   * Attempt to create the first pipe with FILE_FLAG_FIRST_PIPE_INSTANCE.
   * If this fails then there's already a pipe server for the given pipe name.
   */
  if (!pipe_alloc_accept(loop,
                         handle,
                         &handle->pipe.serv.accept_reqs[0],
                         TRUE)) {
    err = GetLastError();
    if (err == ERROR_ACCESS_DENIED) {
      err = UV_EADDRINUSE;
    } else if (err == ERROR_PATH_NOT_FOUND || err == ERROR_INVALID_NAME) {
      err = UV_EACCES;
    } else {
      err = uv_translate_sys_error(err);
    }
    goto error;
  }

  handle->pipe.serv.pending_accepts = NULL;
  handle->flags |= UV_HANDLE_PIPESERVER;
  handle->flags |= UV_HANDLE_BOUND;

  return 0;

error:
  uv__free(handle->pipe.serv.accept_reqs);
  uv__free(handle->name);
  uv__free(name_copy);
  handle->pipe.serv.accept_reqs = NULL;
  handle->name = NULL;

  return err;
}


static DWORD WINAPI pipe_connect_thread_proc(void* parameter) {
  uv_loop_t* loop;
  uv_pipe_t* handle;
  uv_connect_t* req;
  HANDLE pipeHandle = INVALID_HANDLE_VALUE;
  DWORD duplex_flags;

  req = (uv_connect_t*) parameter;
  assert(req);
  handle = (uv_pipe_t*) req->handle;
  assert(handle);
  loop = handle->loop;
  assert(loop);

  /* We're here because CreateFile on a pipe returned ERROR_PIPE_BUSY. We wait
   * up to 30 seconds for the pipe to become available with WaitNamedPipe. */
  while (WaitNamedPipeW(req->u.connect.name, 30000)) {
    /* The pipe is now available, try to connect. */
    pipeHandle = open_named_pipe(req->u.connect.name, &duplex_flags);
    if (pipeHandle != INVALID_HANDLE_VALUE)
      break;

    SwitchToThread();
  }

  uv__free(req->u.connect.name);
  req->u.connect.name = NULL;
  if (pipeHandle != INVALID_HANDLE_VALUE) {
    SET_REQ_SUCCESS(req);
    req->u.connect.pipeHandle = pipeHandle;
    req->u.connect.duplex_flags = duplex_flags;
  } else {
    SET_REQ_ERROR(req, GetLastError());
  }

  /* Post completed */
  POST_COMPLETION_FOR_REQ(loop, req);

  return 0;
}


void uv_pipe_connect(uv_connect_t* req,
                    uv_pipe_t* handle,
                    const char* name,
                    uv_connect_cb cb) {
  uv_loop_t* loop;
  int err;

  err = uv_pipe_connect2(req, handle, name, strlen(name), 0, cb);

  if (err) {
    loop = handle->loop;
    /* Make this req pending reporting an error. */
    SET_REQ_ERROR(req, err);
    uv__insert_pending_req(loop, (uv_req_t*) req);
    handle->reqs_pending++;
    REGISTER_HANDLE_REQ(loop, handle);
  }
}


int uv_pipe_connect2(uv_connect_t* req,
                     uv_pipe_t* handle,
                     const char* name,
                     size_t namelen,
                     unsigned int flags,
                     uv_connect_cb cb) {
  uv_loop_t* loop;
  int err;
  size_t nameSize;
  HANDLE pipeHandle = INVALID_HANDLE_VALUE;
  DWORD duplex_flags;
  char* name_copy;

  loop = handle->loop;
  UV_REQ_INIT(loop, req, UV_CONNECT);
  req->handle = (uv_stream_t*) handle;
  req->cb = cb;
  req->u.connect.pipeHandle = INVALID_HANDLE_VALUE;
  req->u.connect.duplex_flags = 0;
  req->u.connect.name = NULL;

  if (flags & ~UV_PIPE_NO_TRUNCATE) {
    return UV_EINVAL;
  }

  if (name == NULL) {
    return UV_EINVAL;
  }

  if (namelen == 0) {
    return UV_EINVAL;
  }

  if (includes_nul(name, namelen)) {
    return UV_EINVAL;
  }

  name_copy = uv__malloc(namelen + 1);
  if (name_copy == NULL) {
    return UV_ENOMEM;
  }

  memcpy(name_copy, name, namelen);
  name_copy[namelen] = '\0';

  if (handle->flags & UV_HANDLE_PIPESERVER) {
    err = ERROR_INVALID_PARAMETER;
    goto error;
  }
  if (handle->flags & UV_HANDLE_CONNECTION) {
    err = ERROR_PIPE_BUSY;
    goto error;
  }
  uv__pipe_connection_init(handle);

  /* TODO(bnoordhuis) Add converters that take a |length| parameter. */
  err = uv__convert_utf8_to_utf16(name_copy, &handle->name);
  uv__free(name_copy);
  name_copy = NULL;

  if (err) {
    err = ERROR_NO_UNICODE_TRANSLATION;
    goto error;
  }

  pipeHandle = open_named_pipe(handle->name, &duplex_flags);
  if (pipeHandle == INVALID_HANDLE_VALUE) {
    if (GetLastError() == ERROR_PIPE_BUSY) {
      nameSize = (wcslen(handle->name) + 1) * sizeof(WCHAR);
      req->u.connect.name = uv__malloc(nameSize);
      if (!req->u.connect.name) {
        uv_fatal_error(ERROR_OUTOFMEMORY, "uv__malloc");
      }

      memcpy(req->u.connect.name, handle->name, nameSize);

      /* Wait for the server to make a pipe instance available. */
      if (!QueueUserWorkItem(&pipe_connect_thread_proc,
                             req,
                             WT_EXECUTELONGFUNCTION)) {
        uv__free(req->u.connect.name);
        req->u.connect.name = NULL;
        err = GetLastError();
        goto error;
      }

      REGISTER_HANDLE_REQ(loop, handle);
      handle->reqs_pending++;

      return 0;
    }

    err = GetLastError();
    goto error;
  }

  req->u.connect.pipeHandle = pipeHandle;
  req->u.connect.duplex_flags = duplex_flags;
  SET_REQ_SUCCESS(req);
  uv__insert_pending_req(loop, (uv_req_t*) req);
  handle->reqs_pending++;
  REGISTER_HANDLE_REQ(loop, handle);
  return 0;

error:
  uv__free(name_copy);

  if (handle->name) {
    uv__free(handle->name);
    handle->name = NULL;
  }

  if (pipeHandle != INVALID_HANDLE_VALUE)
    CloseHandle(pipeHandle);

  /* Make this req pending reporting an error. */
  SET_REQ_ERROR(req, err);
  uv__insert_pending_req(loop, (uv_req_t*) req);
  handle->reqs_pending++;
  REGISTER_HANDLE_REQ(loop, handle);
  return 0;
}


void uv__pipe_interrupt_read(uv_pipe_t* handle) {
  BOOL r;

  if (!(handle->flags & UV_HANDLE_READ_PENDING))
    return; /* No pending reads. */
  if (handle->flags & UV_HANDLE_CANCELLATION_PENDING)
    return; /* Already cancelled. */
  if (handle->handle == INVALID_HANDLE_VALUE)
    return; /* Pipe handle closed. */

  if (!(handle->flags & UV_HANDLE_NON_OVERLAPPED_PIPE)) {
    /* Cancel asynchronous read. */
    r = CancelIoEx(handle->handle, &handle->read_req.u.io.overlapped);
    assert(r || GetLastError() == ERROR_NOT_FOUND);
    (void) r;
  } else {
    /* Cancel synchronous read (which is happening in the thread pool). */
    HANDLE thread;
    volatile HANDLE* thread_ptr = &handle->pipe.conn.readfile_thread_handle;

    EnterCriticalSection(&handle->pipe.conn.readfile_thread_lock);

    thread = *thread_ptr;
    if (thread == NULL) {
      /* The thread pool thread has not yet reached the point of blocking, we
       * can pre-empt it by setting thread_handle to INVALID_HANDLE_VALUE. */
      *thread_ptr = INVALID_HANDLE_VALUE;

    } else {
      /* Spin until the thread has acknowledged (by setting the thread to
       * INVALID_HANDLE_VALUE) that it is past the point of blocking. */
      while (thread != INVALID_HANDLE_VALUE) {
        r = CancelSynchronousIo(thread);
        assert(r || GetLastError() == ERROR_NOT_FOUND);
        SwitchToThread(); /* Yield thread. */
        thread = *thread_ptr;
      }
    }

    LeaveCriticalSection(&handle->pipe.conn.readfile_thread_lock);
  }

  /* Set flag to indicate that read has been cancelled. */
  handle->flags |= UV_HANDLE_CANCELLATION_PENDING;
}


void uv__pipe_read_stop(uv_pipe_t* handle) {
  handle->flags &= ~UV_HANDLE_READING;
  DECREASE_ACTIVE_COUNT(handle->loop, handle);
  uv__pipe_interrupt_read(handle);
}


/* Cleans up uv_pipe_t (server or connection) and all resources associated with
 * it. */
void uv__pipe_close(uv_loop_t* loop, uv_pipe_t* handle) {
  int i;
  HANDLE pipeHandle;

  if (handle->flags & UV_HANDLE_READING) {
    handle->flags &= ~UV_HANDLE_READING;
    DECREASE_ACTIVE_COUNT(loop, handle);
  }

  if (handle->flags & UV_HANDLE_LISTENING) {
    handle->flags &= ~UV_HANDLE_LISTENING;
    DECREASE_ACTIVE_COUNT(loop, handle);
  }

  handle->flags &= ~(UV_HANDLE_READABLE | UV_HANDLE_WRITABLE);

  uv__handle_closing(handle);

  uv__pipe_interrupt_read(handle);

  if (handle->name) {
    uv__free(handle->name);
    handle->name = NULL;
  }

  if (handle->flags & UV_HANDLE_PIPESERVER) {
    for (i = 0; i < handle->pipe.serv.pending_instances; i++) {
      pipeHandle = handle->pipe.serv.accept_reqs[i].pipeHandle;
      if (pipeHandle != INVALID_HANDLE_VALUE) {
        CloseHandle(pipeHandle);
        handle->pipe.serv.accept_reqs[i].pipeHandle = INVALID_HANDLE_VALUE;
      }
    }
    handle->handle = INVALID_HANDLE_VALUE;
  }

  if (handle->flags & UV_HANDLE_CONNECTION) {
    eof_timer_destroy(handle);
  }

  if ((handle->flags & UV_HANDLE_CONNECTION)
      && handle->handle != INVALID_HANDLE_VALUE) {
    /* This will eventually destroy the write queue for us too. */
    close_pipe(handle);
  }

  if (handle->reqs_pending == 0)
    uv__want_endgame(loop, (uv_handle_t*) handle);
}


static void uv__pipe_queue_accept(uv_loop_t* loop, uv_pipe_t* handle,
    uv_pipe_accept_t* req, BOOL firstInstance) {
  assert(handle->flags & UV_HANDLE_LISTENING);

  if (!firstInstance && !pipe_alloc_accept(loop, handle, req, FALSE)) {
    SET_REQ_ERROR(req, GetLastError());
    uv__insert_pending_req(loop, (uv_req_t*) req);
    handle->reqs_pending++;
    return;
  }

  assert(req->pipeHandle != INVALID_HANDLE_VALUE);

  /* Prepare the overlapped structure. */
  memset(&(req->u.io.overlapped), 0, sizeof(req->u.io.overlapped));

  if (!ConnectNamedPipe(req->pipeHandle, &req->u.io.overlapped) &&
      GetLastError() != ERROR_IO_PENDING) {
    if (GetLastError() == ERROR_PIPE_CONNECTED) {
      SET_REQ_SUCCESS(req);
    } else {
      CloseHandle(req->pipeHandle);
      req->pipeHandle = INVALID_HANDLE_VALUE;
      /* Make this req pending reporting an error. */
      SET_REQ_ERROR(req, GetLastError());
    }
    uv__insert_pending_req(loop, (uv_req_t*) req);
    handle->reqs_pending++;
    return;
  }

  /* Wait for completion via IOCP */
  handle->reqs_pending++;
}


int uv__pipe_accept(uv_pipe_t* server, uv_stream_t* client) {
  uv_loop_t* loop = server->loop;
  uv_pipe_t* pipe_client;
  uv_pipe_accept_t* req;
  struct uv__queue* q;
  uv__ipc_xfer_queue_item_t* item;
  int err;

  if (server->ipc) {
    if (uv__queue_empty(&server->pipe.conn.ipc_xfer_queue)) {
      /* No valid pending sockets. */
      return WSAEWOULDBLOCK;
    }

    q = uv__queue_head(&server->pipe.conn.ipc_xfer_queue);
    uv__queue_remove(q);
    server->pipe.conn.ipc_xfer_queue_length--;
    item = uv__queue_data(q, uv__ipc_xfer_queue_item_t, member);

    err = uv__tcp_xfer_import(
        (uv_tcp_t*) client, item->xfer_type, &item->xfer_info);

    uv__free(item);

    if (err != 0)
      return err;

  } else {
    pipe_client = (uv_pipe_t*) client;
    uv__pipe_connection_init(pipe_client);

    /* Find a connection instance that has been connected, but not yet
     * accepted. */
    req = server->pipe.serv.pending_accepts;

    if (!req) {
      /* No valid connections found, so we error out. */
      return WSAEWOULDBLOCK;
    }

    /* Initialize the client handle and copy the pipeHandle to the client */
    pipe_client->handle = req->pipeHandle;
    pipe_client->flags |= UV_HANDLE_READABLE | UV_HANDLE_WRITABLE;

    /* Prepare the req to pick up a new connection */
    server->pipe.serv.pending_accepts = req->next_pending;
    req->next_pending = NULL;
    req->pipeHandle = INVALID_HANDLE_VALUE;

    server->handle = INVALID_HANDLE_VALUE;
    if (!(server->flags & UV_HANDLE_CLOSING)) {
      uv__pipe_queue_accept(loop, server, req, FALSE);
    }
  }

  return 0;
}


/* Starts listening for connections for the given pipe. */
int uv__pipe_listen(uv_pipe_t* handle, int backlog, uv_connection_cb cb) {
  uv_loop_t* loop = handle->loop;
  int i;

  if (handle->flags & UV_HANDLE_LISTENING) {
    handle->stream.serv.connection_cb = cb;
  }

  if (!(handle->flags & UV_HANDLE_BOUND)) {
    return WSAEINVAL;
  }

  if (handle->flags & UV_HANDLE_READING) {
    return WSAEISCONN;
  }

  if (!(handle->flags & UV_HANDLE_PIPESERVER)) {
    return ERROR_NOT_SUPPORTED;
  }

  if (handle->ipc) {
    return WSAEINVAL;
  }

  handle->flags |= UV_HANDLE_LISTENING;
  INCREASE_ACTIVE_COUNT(loop, handle);
  handle->stream.serv.connection_cb = cb;

  /* First pipe handle should have already been created in uv_pipe_bind */
  assert(handle->pipe.serv.accept_reqs[0].pipeHandle != INVALID_HANDLE_VALUE);

  for (i = 0; i < handle->pipe.serv.pending_instances; i++) {
    uv__pipe_queue_accept(loop, handle, &handle->pipe.serv.accept_reqs[i], i == 0);
  }

  return 0;
}


static DWORD WINAPI uv_pipe_zero_readfile_thread_proc(void* arg) {
  uv_read_t* req = (uv_read_t*) arg;
  uv_pipe_t* handle = (uv_pipe_t*) req->data;
  uv_loop_t* loop = handle->loop;
  volatile HANDLE* thread_ptr = &handle->pipe.conn.readfile_thread_handle;
  CRITICAL_SECTION* lock = &handle->pipe.conn.readfile_thread_lock;
  HANDLE thread;
  DWORD bytes;
  DWORD err;

  assert(req->type == UV_READ);
  assert(handle->type == UV_NAMED_PIPE);

  err = 0;

  /* Create a handle to the current thread. */
  if (!DuplicateHandle(GetCurrentProcess(),
                       GetCurrentThread(),
                       GetCurrentProcess(),
                       &thread,
                       0,
                       FALSE,
                       DUPLICATE_SAME_ACCESS)) {
    err = GetLastError();
    goto out1;
  }

  /* The lock needs to be held when thread handle is modified. */
  EnterCriticalSection(lock);
  if (*thread_ptr == INVALID_HANDLE_VALUE) {
    /* uv__pipe_interrupt_read() cancelled reading before we got here. */
    err = ERROR_OPERATION_ABORTED;
  } else {
    /* Let main thread know which worker thread is doing the blocking read. */
    assert(*thread_ptr == NULL);
    *thread_ptr = thread;
  }
  LeaveCriticalSection(lock);

  if (err)
    goto out2;

  /* Block the thread until data is available on the pipe, or the read is
   * cancelled. */
  if (!ReadFile(handle->handle, &uv_zero_, 0, &bytes, NULL))
    err = GetLastError();

  /* Let the main thread know the worker is past the point of blocking. */
  assert(thread == *thread_ptr);
  *thread_ptr = INVALID_HANDLE_VALUE;

  /* Briefly acquire the mutex. Since the main thread holds the lock while it
   * is spinning trying to cancel this thread's I/O, we will block here until
   * it stops doing that. */
  EnterCriticalSection(lock);
  LeaveCriticalSection(lock);

out2:
  /* Close the handle to the current thread. */
  CloseHandle(thread);

out1:
  /* Set request status and post a completion record to the IOCP. */
  if (err)
    SET_REQ_ERROR(req, err);
  else
    SET_REQ_SUCCESS(req);
  POST_COMPLETION_FOR_REQ(loop, req);

  return 0;
}


static DWORD WINAPI uv_pipe_writefile_thread_proc(void* parameter) {
  int result;
  DWORD bytes;
  uv_write_t* req = (uv_write_t*) parameter;
  uv_pipe_t* handle = (uv_pipe_t*) req->handle;
  uv_loop_t* loop = handle->loop;

  assert(req != NULL);
  assert(req->type == UV_WRITE);
  assert(handle->type == UV_NAMED_PIPE);

  result = WriteFile(handle->handle,
                     req->write_buffer.base,
                     req->write_buffer.len,
                     &bytes,
                     NULL);

  if (!result) {
    SET_REQ_ERROR(req, GetLastError());
  }

  POST_COMPLETION_FOR_REQ(loop, req);
  return 0;
}


static void CALLBACK post_completion_read_wait(void* context, BOOLEAN timed_out) {
  uv_read_t* req;
  uv_tcp_t* handle;

  req = (uv_read_t*) context;
  assert(req != NULL);
  handle = (uv_tcp_t*)req->data;
  assert(handle != NULL);
  assert(!timed_out);

  if (!PostQueuedCompletionStatus(handle->loop->iocp,
                                  req->u.io.overlapped.InternalHigh,
                                  0,
                                  &req->u.io.overlapped)) {
    uv_fatal_error(GetLastError(), "PostQueuedCompletionStatus");
  }
}


static void CALLBACK post_completion_write_wait(void* context, BOOLEAN timed_out) {
  uv_write_t* req;
  uv_tcp_t* handle;

  req = (uv_write_t*) context;
  assert(req != NULL);
  handle = (uv_tcp_t*)req->handle;
  assert(handle != NULL);
  assert(!timed_out);

  if (!PostQueuedCompletionStatus(handle->loop->iocp,
                                  req->u.io.overlapped.InternalHigh,
                                  0,
                                  &req->u.io.overlapped)) {
    uv_fatal_error(GetLastError(), "PostQueuedCompletionStatus");
  }
}


static void uv__pipe_queue_read(uv_loop_t* loop, uv_pipe_t* handle) {
  uv_read_t* req;
  int result;

  assert(handle->flags & UV_HANDLE_READING);
  assert(!(handle->flags & UV_HANDLE_READ_PENDING));

  assert(handle->handle != INVALID_HANDLE_VALUE);

  req = &handle->read_req;

  if (handle->flags & UV_HANDLE_NON_OVERLAPPED_PIPE) {
    handle->pipe.conn.readfile_thread_handle = NULL; /* Reset cancellation. */
    if (!QueueUserWorkItem(&uv_pipe_zero_readfile_thread_proc,
                           req,
                           WT_EXECUTELONGFUNCTION)) {
      /* Make this req pending reporting an error. */
      SET_REQ_ERROR(req, GetLastError());
      goto error;
    }
  } else {
    memset(&req->u.io.overlapped, 0, sizeof(req->u.io.overlapped));
    if (handle->flags & UV_HANDLE_EMULATE_IOCP) {
      assert(req->event_handle != NULL);
      req->u.io.overlapped.hEvent = (HANDLE) ((uintptr_t) req->event_handle | 1);
    }

    /* Do 0-read */
    result = ReadFile(handle->handle,
                      &uv_zero_,
                      0,
                      NULL,
                      &req->u.io.overlapped);

    if (!result && GetLastError() != ERROR_IO_PENDING) {
      /* Make this req pending reporting an error. */
      SET_REQ_ERROR(req, GetLastError());
      goto error;
    }

    if (handle->flags & UV_HANDLE_EMULATE_IOCP) {
      assert(req->wait_handle == INVALID_HANDLE_VALUE);
      if (!RegisterWaitForSingleObject(&req->wait_handle,
          req->event_handle, post_completion_read_wait, (void*) req,
          INFINITE, WT_EXECUTEINWAITTHREAD | WT_EXECUTEONLYONCE)) {
        SET_REQ_ERROR(req, GetLastError());
        goto error;
      }
    }
  }

  /* Start the eof timer if there is one */
  eof_timer_start(handle);
  handle->flags |= UV_HANDLE_READ_PENDING;
  handle->reqs_pending++;
  return;

error:
  uv__insert_pending_req(loop, (uv_req_t*)req);
  handle->flags |= UV_HANDLE_READ_PENDING;
  handle->reqs_pending++;
}


int uv__pipe_read_start(uv_pipe_t* handle,
                        uv_alloc_cb alloc_cb,
                        uv_read_cb read_cb) {
  uv_loop_t* loop = handle->loop;

  handle->flags |= UV_HANDLE_READING;
  INCREASE_ACTIVE_COUNT(loop, handle);
  handle->read_cb = read_cb;
  handle->alloc_cb = alloc_cb;

  if (handle->read_req.event_handle == NULL) {
    handle->read_req.event_handle = CreateEvent(NULL, 0, 0, NULL);
    if (handle->read_req.event_handle == NULL) {
      uv_fatal_error(GetLastError(), "CreateEvent");
    }
  }

  /* If reading was stopped and then started again, there could still be a read
   * request pending. */
  if (!(handle->flags & UV_HANDLE_READ_PENDING)) {
    uv__pipe_queue_read(loop, handle);
  }

  return 0;
}


static void uv__insert_non_overlapped_write_req(uv_pipe_t* handle,
    uv_write_t* req) {
  req->next_req = NULL;
  if (handle->pipe.conn.non_overlapped_writes_tail) {
    req->next_req =
      handle->pipe.conn.non_overlapped_writes_tail->next_req;
    handle->pipe.conn.non_overlapped_writes_tail->next_req = (uv_req_t*)req;
    handle->pipe.conn.non_overlapped_writes_tail = req;
  } else {
    req->next_req = (uv_req_t*)req;
    handle->pipe.conn.non_overlapped_writes_tail = req;
  }
}


static uv_write_t* uv_remove_non_overlapped_write_req(uv_pipe_t* handle) {
  uv_write_t* req;

  if (handle->pipe.conn.non_overlapped_writes_tail) {
    req = (uv_write_t*)handle->pipe.conn.non_overlapped_writes_tail->next_req;

    if (req == handle->pipe.conn.non_overlapped_writes_tail) {
      handle->pipe.conn.non_overlapped_writes_tail = NULL;
    } else {
      handle->pipe.conn.non_overlapped_writes_tail->next_req =
        req->next_req;
    }

    return req;
  } else {
    /* queue empty */
    return NULL;
  }
}


static void uv__queue_non_overlapped_write(uv_pipe_t* handle) {
  uv_write_t* req = uv_remove_non_overlapped_write_req(handle);
  if (req) {
    if (!QueueUserWorkItem(&uv_pipe_writefile_thread_proc,
                           req,
                           WT_EXECUTELONGFUNCTION)) {
      uv_fatal_error(GetLastError(), "QueueUserWorkItem");
    }
  }
}


static int uv__build_coalesced_write_req(uv_write_t* user_req,
                                         const uv_buf_t bufs[],
                                         size_t nbufs,
                                         uv_write_t** req_out,
                                         uv_buf_t* write_buf_out) {
  /* Pack into a single heap-allocated buffer:
   *   (a) a uv_write_t structure where libuv stores the actual state.
   *   (b) a pointer to the original uv_write_t.
   *   (c) data from all `bufs` entries.
   */
  char* heap_buffer;
  size_t heap_buffer_length, heap_buffer_offset;
  uv__coalesced_write_t* coalesced_write_req; /* (a) + (b) */
  char* data_start;                           /* (c) */
  size_t data_length;
  unsigned int i;

  /* Compute combined size of all combined buffers from `bufs`. */
  data_length = 0;
  for (i = 0; i < nbufs; i++)
    data_length += bufs[i].len;

  /* The total combined size of data buffers should not exceed UINT32_MAX,
   * because WriteFile() won't accept buffers larger than that. */
  if (data_length > UINT32_MAX)
    return WSAENOBUFS; /* Maps to UV_ENOBUFS. */

  /* Compute heap buffer size. */
  heap_buffer_length = sizeof *coalesced_write_req + /* (a) + (b) */
                       data_length;                  /* (c) */

  /* Allocate buffer. */
  heap_buffer = uv__malloc(heap_buffer_length);
  if (heap_buffer == NULL)
    return ERROR_NOT_ENOUGH_MEMORY; /* Maps to UV_ENOMEM. */

  /* Copy uv_write_t information to the buffer. */
  coalesced_write_req = (uv__coalesced_write_t*) heap_buffer;
  coalesced_write_req->req = *user_req; /* copy (a) */
  coalesced_write_req->req.coalesced = 1;
  coalesced_write_req->user_req = user_req;         /* copy (b) */
  heap_buffer_offset = sizeof *coalesced_write_req; /* offset (a) + (b) */

  /* Copy data buffers to the heap buffer. */
  data_start = &heap_buffer[heap_buffer_offset];
  for (i = 0; i < nbufs; i++) {
    memcpy(&heap_buffer[heap_buffer_offset],
           bufs[i].base,
           bufs[i].len);               /* copy (c) */
    heap_buffer_offset += bufs[i].len; /* offset (c) */
  }
  assert(heap_buffer_offset == heap_buffer_length);

  /* Set out arguments and return. */
  *req_out = &coalesced_write_req->req;
  *write_buf_out = uv_buf_init(data_start, (unsigned int) data_length);
  return 0;
}


static int uv__pipe_write_data(uv_loop_t* loop,
                               uv_write_t* req,
                               uv_pipe_t* handle,
                               const uv_buf_t bufs[],
                               size_t nbufs,
                               uv_write_cb cb,
                               int copy_always) {
  int err;
  int result;
  uv_buf_t write_buf;

  assert(handle->handle != INVALID_HANDLE_VALUE);

  UV_REQ_INIT(loop, req, UV_WRITE);
  req->handle = (uv_stream_t*) handle;
  req->send_handle = NULL;
  req->cb = cb;
  /* Private fields. */
  req->coalesced = 0;
  req->event_handle = NULL;
  req->wait_handle = INVALID_HANDLE_VALUE;

  /* Prepare the overlapped structure. */
  memset(&req->u.io.overlapped, 0, sizeof(req->u.io.overlapped));
  if (handle->flags & (UV_HANDLE_EMULATE_IOCP | UV_HANDLE_BLOCKING_WRITES)) {
    req->event_handle = CreateEvent(NULL, 0, 0, NULL);
    if (req->event_handle == NULL) {
      uv_fatal_error(GetLastError(), "CreateEvent");
    }
    req->u.io.overlapped.hEvent = (HANDLE) ((uintptr_t) req->event_handle | 1);
  }
  req->write_buffer = uv_null_buf_;

  if (nbufs == 0) {
    /* Write empty buffer. */
    write_buf = uv_null_buf_;
  } else if (nbufs == 1 && !copy_always) {
    /* Write directly from bufs[0]. */
    write_buf = bufs[0];
  } else {
    /* Coalesce all `bufs` into one big buffer. This also creates a new
     * write-request structure that replaces the old one. */
    err = uv__build_coalesced_write_req(req, bufs, nbufs, &req, &write_buf);
    if (err != 0)
      return err;
  }

  if ((handle->flags &
      (UV_HANDLE_BLOCKING_WRITES | UV_HANDLE_NON_OVERLAPPED_PIPE)) ==
      (UV_HANDLE_BLOCKING_WRITES | UV_HANDLE_NON_OVERLAPPED_PIPE)) {
    DWORD bytes;
    result =
        WriteFile(handle->handle, write_buf.base, write_buf.len, &bytes, NULL);

    if (!result) {
      err = GetLastError();
      return err;
    } else {
      /* Request completed immediately. */
      req->u.io.queued_bytes = 0;
    }

    REGISTER_HANDLE_REQ(loop, handle);
    handle->reqs_pending++;
    handle->stream.conn.write_reqs_pending++;
    POST_COMPLETION_FOR_REQ(loop, req);
    return 0;
  } else if (handle->flags & UV_HANDLE_NON_OVERLAPPED_PIPE) {
    req->write_buffer = write_buf;
    uv__insert_non_overlapped_write_req(handle, req);
    if (handle->stream.conn.write_reqs_pending == 0) {
      uv__queue_non_overlapped_write(handle);
    }

    /* Request queued by the kernel. */
    req->u.io.queued_bytes = write_buf.len;
    handle->write_queue_size += req->u.io.queued_bytes;
  } else if (handle->flags & UV_HANDLE_BLOCKING_WRITES) {
    /* Using overlapped IO, but wait for completion before returning */
    result = WriteFile(handle->handle,
                       write_buf.base,
                       write_buf.len,
                       NULL,
                       &req->u.io.overlapped);

    if (!result && GetLastError() != ERROR_IO_PENDING) {
      err = GetLastError();
      CloseHandle(req->event_handle);
      req->event_handle = NULL;
      return err;
    }

    if (result) {
      /* Request completed immediately. */
      req->u.io.queued_bytes = 0;
    } else {
      /* Request queued by the kernel. */
      req->u.io.queued_bytes = write_buf.len;
      handle->write_queue_size += req->u.io.queued_bytes;
      if (WaitForSingleObject(req->event_handle, INFINITE) !=
          WAIT_OBJECT_0) {
        err = GetLastError();
        CloseHandle(req->event_handle);
        req->event_handle = NULL;
        return err;
      }
    }
    CloseHandle(req->event_handle);
    req->event_handle = NULL;

    REGISTER_HANDLE_REQ(loop, handle);
    handle->reqs_pending++;
    handle->stream.conn.write_reqs_pending++;
    return 0;
  } else {
    result = WriteFile(handle->handle,
                       write_buf.base,
                       write_buf.len,
                       NULL,
                       &req->u.io.overlapped);

    if (!result && GetLastError() != ERROR_IO_PENDING) {
      return GetLastError();
    }

    if (result) {
      /* Request completed immediately. */
      req->u.io.queued_bytes = 0;
    } else {
      /* Request queued by the kernel. */
      req->u.io.queued_bytes = write_buf.len;
      handle->write_queue_size += req->u.io.queued_bytes;
    }

    if (handle->flags & UV_HANDLE_EMULATE_IOCP) {
      if (!RegisterWaitForSingleObject(&req->wait_handle,
          req->event_handle, post_completion_write_wait, (void*) req,
          INFINITE, WT_EXECUTEINWAITTHREAD | WT_EXECUTEONLYONCE)) {
        return GetLastError();
      }
    }
  }

  REGISTER_HANDLE_REQ(loop, handle);
  handle->reqs_pending++;
  handle->stream.conn.write_reqs_pending++;

  return 0;
}


static DWORD uv__pipe_get_ipc_remote_pid(uv_pipe_t* handle) {
  DWORD* pid = &handle->pipe.conn.ipc_remote_pid;

  /* If the both ends of the IPC pipe are owned by the same process,
   * the remote end pid may not yet be set. If so, do it here.
   * TODO: this is weird; it'd probably better to use a handshake. */
  if (*pid == 0) {
    GetNamedPipeClientProcessId(handle->handle, pid);
    if (*pid == GetCurrentProcessId()) {
      GetNamedPipeServerProcessId(handle->handle, pid);
    }
  }

  return *pid;
}


int uv__pipe_write_ipc(uv_loop_t* loop,
                       uv_write_t* req,
                       uv_pipe_t* handle,
                       const uv_buf_t data_bufs[],
                       size_t data_buf_count,
                       uv_stream_t* send_handle,
                       uv_write_cb cb) {
  uv_buf_t stack_bufs[6];
  uv_buf_t* bufs;
  size_t buf_count, buf_index;
  uv__ipc_frame_header_t frame_header;
  uv__ipc_socket_xfer_type_t xfer_type = UV__IPC_SOCKET_XFER_NONE;
  uv__ipc_socket_xfer_info_t xfer_info;
  uint64_t data_length;
  size_t i;
  int err;

  /* Compute the combined size of data buffers. */
  data_length = 0;
  for (i = 0; i < data_buf_count; i++)
    data_length += data_bufs[i].len;
  if (data_length > UINT32_MAX)
    return WSAENOBUFS; /* Maps to UV_ENOBUFS. */

  /* Prepare the frame's socket xfer payload. */
  if (send_handle != NULL) {
    uv_tcp_t* send_tcp_handle = (uv_tcp_t*) send_handle;

    /* Verify that `send_handle` it is indeed a tcp handle. */
    if (send_tcp_handle->type != UV_TCP)
      return ERROR_NOT_SUPPORTED;

    /* Export the tcp handle. */
    err = uv__tcp_xfer_export(send_tcp_handle,
                              uv__pipe_get_ipc_remote_pid(handle),
                              &xfer_type,
                              &xfer_info);
    if (err != 0)
      return err;
  }

  /* Compute the number of uv_buf_t's required. */
  buf_count = 1 + data_buf_count; /* Frame header and data buffers. */
  if (send_handle != NULL)
    buf_count += 1; /* One extra for the socket xfer information. */

  /* Use the on-stack buffer array if it is big enough; otherwise allocate
   * space for it on the heap. */
  if (buf_count < ARRAY_SIZE(stack_bufs)) {
    /* Use on-stack buffer array. */
    bufs = stack_bufs;
  } else {
    /* Use heap-allocated buffer array. */
    bufs = uv__calloc(buf_count, sizeof(uv_buf_t));
    if (bufs == NULL)
      return ERROR_NOT_ENOUGH_MEMORY; /* Maps to UV_ENOMEM. */
  }
  buf_index = 0;

  /* Initialize frame header and add it to the buffers list. */
  memset(&frame_header, 0, sizeof frame_header);
  bufs[buf_index++] = uv_buf_init((char*) &frame_header, sizeof frame_header);

  if (send_handle != NULL) {
    /* Add frame header flags. */
    switch (xfer_type) {
      case UV__IPC_SOCKET_XFER_TCP_CONNECTION:
        frame_header.flags |= UV__IPC_FRAME_HAS_SOCKET_XFER |
                              UV__IPC_FRAME_XFER_IS_TCP_CONNECTION;
        break;
      case UV__IPC_SOCKET_XFER_TCP_SERVER:
        frame_header.flags |= UV__IPC_FRAME_HAS_SOCKET_XFER;
        break;
      default:
        assert(0);  /* Unreachable. */
    }
    /* Add xfer info buffer. */
    bufs[buf_index++] = uv_buf_init((char*) &xfer_info, sizeof xfer_info);
  }

  if (data_length > 0) {
    /* Update frame header. */
    frame_header.flags |= UV__IPC_FRAME_HAS_DATA;
    frame_header.data_length = (uint32_t) data_length;
    /* Add data buffers to buffers list. */
    for (i = 0; i < data_buf_count; i++)
      bufs[buf_index++] = data_bufs[i];
  }

  /* Write buffers. We set the `always_copy` flag, so it is not a problem that
   * some of the written data lives on the stack. */
  err = uv__pipe_write_data(loop, req, handle, bufs, buf_count, cb, 1);

  /* If we had to heap-allocate the bufs array, free it now. */
  if (bufs != stack_bufs) {
    uv__free(bufs);
  }

  return err;
}


int uv__pipe_write(uv_loop_t* loop,
                   uv_write_t* req,
                   uv_pipe_t* handle,
                   const uv_buf_t bufs[],
                   size_t nbufs,
                   uv_stream_t* send_handle,
                   uv_write_cb cb) {
  if (handle->ipc) {
    /* IPC pipe write: use framing protocol. */
    return uv__pipe_write_ipc(loop, req, handle, bufs, nbufs, send_handle, cb);
  } else {
    /* Non-IPC pipe write: put data on the wire directly. */
    assert(send_handle == NULL);
    return uv__pipe_write_data(loop, req, handle, bufs, nbufs, cb, 0);
  }
}


static void uv__pipe_read_eof(uv_loop_t* loop, uv_pipe_t* handle,
    uv_buf_t buf) {
  /* If there is an eof timer running, we don't need it any more, so discard
   * it. */
  eof_timer_destroy(handle);

  uv_read_stop((uv_stream_t*) handle);

  handle->read_cb((uv_stream_t*) handle, UV_EOF, &buf);
}


static void uv__pipe_read_error(uv_loop_t* loop, uv_pipe_t* handle, int error,
    uv_buf_t buf) {
  /* If there is an eof timer running, we don't need it any more, so discard
   * it. */
  eof_timer_destroy(handle);

  uv_read_stop((uv_stream_t*) handle);

  handle->read_cb((uv_stream_t*)handle, uv_translate_sys_error(error), &buf);
}


static void uv__pipe_read_error_or_eof(uv_loop_t* loop, uv_pipe_t* handle,
    DWORD error, uv_buf_t buf) {
  if (error == ERROR_BROKEN_PIPE) {
    uv__pipe_read_eof(loop, handle, buf);
  } else {
    uv__pipe_read_error(loop, handle, error, buf);
  }
}


static void uv__pipe_queue_ipc_xfer_info(
    uv_pipe_t* handle,
    uv__ipc_socket_xfer_type_t xfer_type,
    uv__ipc_socket_xfer_info_t* xfer_info) {
  uv__ipc_xfer_queue_item_t* item;

  item = (uv__ipc_xfer_queue_item_t*) uv__malloc(sizeof(*item));
  if (item == NULL)
    uv_fatal_error(ERROR_OUTOFMEMORY, "uv__malloc");

  item->xfer_type = xfer_type;
  item->xfer_info = *xfer_info;

  uv__queue_insert_tail(&handle->pipe.conn.ipc_xfer_queue, &item->member);
  handle->pipe.conn.ipc_xfer_queue_length++;
}


/* Read an exact number of bytes from a pipe. If an error or end-of-file is
 * encountered before the requested number of bytes are read, an error is
 * returned. */
static DWORD uv__pipe_read_exactly(uv_pipe_t* handle, void* buffer, DWORD count) {
  uv_read_t* req;
  DWORD bytes_read;
  DWORD bytes_read_now;

  bytes_read = 0;
  while (bytes_read < count) {
    req = &handle->read_req;
    memset(&req->u.io.overlapped, 0, sizeof(req->u.io.overlapped));
    req->u.io.overlapped.hEvent = (HANDLE) ((uintptr_t) req->event_handle | 1);
    if (!ReadFile(handle->handle,
                  (char*) buffer + bytes_read,
                  count - bytes_read,
                  &bytes_read_now,
                  &req->u.io.overlapped)) {
      if (GetLastError() != ERROR_IO_PENDING)
        return GetLastError();
      if (!GetOverlappedResult(handle->handle, &req->u.io.overlapped, &bytes_read_now, TRUE))
        return GetLastError();
    }

    bytes_read += bytes_read_now;
  }

  assert(bytes_read == count);
  return 0;
}


static int uv__pipe_read_data(uv_loop_t* loop,
                              uv_pipe_t* handle,
                              DWORD* bytes_read, /* inout argument */
                              DWORD max_bytes) {
  uv_buf_t buf;
  uv_read_t* req;
  DWORD r;
  DWORD bytes_available;
  int more;

  /* Ask the user for a buffer to read data into. */
  buf = uv_buf_init(NULL, 0);
  handle->alloc_cb((uv_handle_t*) handle, *bytes_read, &buf);
  if (buf.base == NULL || buf.len == 0) {
    handle->read_cb((uv_stream_t*) handle, UV_ENOBUFS, &buf);
    return 0; /* Break out of read loop. */
  }

  /* Ensure we read at most the smaller of:
   *   (a) the length of the user-allocated buffer.
   *   (b) the maximum data length as specified by the `max_bytes` argument.
   *   (c) the amount of data that can be read non-blocking
   */
  if (max_bytes > buf.len)
    max_bytes = buf.len;

  if (handle->flags & UV_HANDLE_NON_OVERLAPPED_PIPE) {
    /* The user failed to supply a pipe that can be used non-blocking or with
     * threads. Try to estimate the amount of data that is safe to read without
     * blocking, in a race-y way however. */
    bytes_available = 0;
    if (!PeekNamedPipe(handle->handle, NULL, 0, NULL, &bytes_available, NULL)) {
      r = GetLastError();
    } else {
      if (max_bytes > bytes_available)
        max_bytes = bytes_available;
      *bytes_read = 0;
      if (max_bytes == 0 || ReadFile(handle->handle, buf.base, max_bytes, bytes_read, NULL))
        r = ERROR_SUCCESS;
      else
        r = GetLastError();
    }
    more = max_bytes < bytes_available;
  } else {
    /* Read into the user buffer.
     * Prepare an Event so that we can cancel if it doesn't complete immediately.
     */
    req = &handle->read_req;
    memset(&req->u.io.overlapped, 0, sizeof(req->u.io.overlapped));
    req->u.io.overlapped.hEvent = (HANDLE) ((uintptr_t) req->event_handle | 1);
    if (ReadFile(handle->handle, buf.base, max_bytes, bytes_read, &req->u.io.overlapped)) {
      r = ERROR_SUCCESS;
    } else {
      r = GetLastError();
      *bytes_read = 0;
      if (r == ERROR_IO_PENDING) {
        r = CancelIoEx(handle->handle, &req->u.io.overlapped);
        assert(r || GetLastError() == ERROR_NOT_FOUND);
        if (GetOverlappedResult(handle->handle, &req->u.io.overlapped, bytes_read, TRUE)) {
          r = ERROR_SUCCESS;
        } else {
          r = GetLastError();
          *bytes_read = 0;
        }
      }
    }
    more = *bytes_read == max_bytes;
  }

  /* Call the read callback. */
  if (r == ERROR_SUCCESS || r == ERROR_OPERATION_ABORTED)
    handle->read_cb((uv_stream_t*) handle, *bytes_read, &buf);
  else
    uv__pipe_read_error_or_eof(loop, handle, r, buf);

  return more;
}


static int uv__pipe_read_ipc(uv_loop_t* loop, uv_pipe_t* handle) {
  uint32_t* data_remaining;
  DWORD err;
  DWORD more;
  DWORD bytes_read;

  data_remaining = &handle->pipe.conn.ipc_data_frame.payload_remaining;

  if (*data_remaining > 0) {
    /* Read frame data payload. */
    bytes_read = *data_remaining;
    more = uv__pipe_read_data(loop, handle, &bytes_read, bytes_read);
    *data_remaining -= bytes_read;

  } else {
    /* Start of a new IPC frame. */
    uv__ipc_frame_header_t frame_header;
    uint32_t xfer_flags;
    uv__ipc_socket_xfer_type_t xfer_type;
    uv__ipc_socket_xfer_info_t xfer_info;

    /* Read the IPC frame header. */
    err = uv__pipe_read_exactly(
        handle, &frame_header, sizeof frame_header);
    if (err)
      goto error;

    /* Validate that flags are valid. */
    if ((frame_header.flags & ~UV__IPC_FRAME_VALID_FLAGS) != 0)
      goto invalid;
    /* Validate that reserved2 is zero. */
    if (frame_header.reserved2 != 0)
      goto invalid;

    /* Parse xfer flags. */
    xfer_flags = frame_header.flags & UV__IPC_FRAME_XFER_FLAGS;
    if (xfer_flags & UV__IPC_FRAME_HAS_SOCKET_XFER) {
      /* Socket coming -- determine the type. */
      xfer_type = xfer_flags & UV__IPC_FRAME_XFER_IS_TCP_CONNECTION
                      ? UV__IPC_SOCKET_XFER_TCP_CONNECTION
                      : UV__IPC_SOCKET_XFER_TCP_SERVER;
    } else if (xfer_flags == 0) {
      /* No socket. */
      xfer_type = UV__IPC_SOCKET_XFER_NONE;
    } else {
      /* Invalid flags. */
      goto invalid;
    }

    /* Parse data frame information. */
    if (frame_header.flags & UV__IPC_FRAME_HAS_DATA) {
      *data_remaining = frame_header.data_length;
    } else if (frame_header.data_length != 0) {
      /* Data length greater than zero but data flag not set -- invalid. */
      goto invalid;
    }

    /* If no socket xfer info follows, return here. Data will be read in a
     * subsequent invocation of uv__pipe_read_ipc(). */
    if (xfer_type != UV__IPC_SOCKET_XFER_NONE) {
      /* Read transferred socket information. */
      err = uv__pipe_read_exactly(handle, &xfer_info, sizeof xfer_info);
      if (err)
        goto error;

      /* Store the pending socket info. */
      uv__pipe_queue_ipc_xfer_info(handle, xfer_type, &xfer_info);
    }
  }

  /* Return whether the caller should immediately try another read call to get
   * more data. Calling uv__pipe_read_exactly will hang if there isn't data
   * available, so we cannot do this unless we are guaranteed not to reach that.
   */
  more = *data_remaining > 0;
  return more;

invalid:
  /* Invalid frame. */
  err = WSAECONNABORTED; /* Maps to UV_ECONNABORTED. */

error:
  uv__pipe_read_error_or_eof(loop, handle, err, uv_null_buf_);
  return 0; /* Break out of read loop. */
}


void uv__process_pipe_read_req(uv_loop_t* loop,
                               uv_pipe_t* handle,
                               uv_req_t* req) {
  DWORD err;
  DWORD more;
  DWORD bytes_requested;
  assert(handle->type == UV_NAMED_PIPE);

  handle->flags &= ~(UV_HANDLE_READ_PENDING | UV_HANDLE_CANCELLATION_PENDING);
  DECREASE_PENDING_REQ_COUNT(handle);
  eof_timer_stop(handle);

  if (handle->read_req.wait_handle != INVALID_HANDLE_VALUE) {
    UnregisterWait(handle->read_req.wait_handle);
    handle->read_req.wait_handle = INVALID_HANDLE_VALUE;
  }

  /* At this point, we're done with bookkeeping. If the user has stopped
   * reading the pipe in the meantime, there is nothing left to do, since there
   * is no callback that we can call. */
  if (!(handle->flags & UV_HANDLE_READING))
    return;

  if (!REQ_SUCCESS(req)) {
    /* An error occurred doing the zero-read. */
    err = GET_REQ_ERROR(req);

    /* If the read was cancelled by uv__pipe_interrupt_read(), the request may
     * indicate an ERROR_OPERATION_ABORTED error. This error isn't relevant to
     * the user; we'll start a new zero-read at the end of this function. */
    if (err != ERROR_OPERATION_ABORTED)
      uv__pipe_read_error_or_eof(loop, handle, err, uv_null_buf_);

  } else {
    /* The zero-read completed without error, indicating there is data
     * available in the kernel buffer. */
    while (handle->flags & UV_HANDLE_READING) {
      bytes_requested = 65536;
      /* Depending on the type of pipe, read either IPC frames or raw data. */
      if (handle->ipc)
          more = uv__pipe_read_ipc(loop, handle);
      else
          more = uv__pipe_read_data(loop, handle, &bytes_requested, INT32_MAX);

      /* If no bytes were read, treat this as an indication that an error
       * occurred, and break out of the read loop. */
      if (more == 0)
        break;
    }
  }

  /* Start another zero-read request if necessary. */
  if ((handle->flags & UV_HANDLE_READING) &&
      !(handle->flags & UV_HANDLE_READ_PENDING)) {
    uv__pipe_queue_read(loop, handle);
  }
}


void uv__process_pipe_write_req(uv_loop_t* loop, uv_pipe_t* handle,
    uv_write_t* req) {
  int err;

  assert(handle->type == UV_NAMED_PIPE);

  assert(handle->write_queue_size >= req->u.io.queued_bytes);
  handle->write_queue_size -= req->u.io.queued_bytes;

  UNREGISTER_HANDLE_REQ(loop, handle);

  if (req->wait_handle != INVALID_HANDLE_VALUE) {
    UnregisterWait(req->wait_handle);
    req->wait_handle = INVALID_HANDLE_VALUE;
  }
  if (req->event_handle) {
    CloseHandle(req->event_handle);
    req->event_handle = NULL;
  }

  err = GET_REQ_ERROR(req);

  /* If this was a coalesced write, extract pointer to the user_provided
   * uv_write_t structure so we can pass the expected pointer to the callback,
   * then free the heap-allocated write req. */
  if (req->coalesced) {
    uv__coalesced_write_t* coalesced_write =
        container_of(req, uv__coalesced_write_t, req);
    req = coalesced_write->user_req;
    uv__free(coalesced_write);
  }
  if (req->cb) {
    req->cb(req, uv_translate_sys_error(err));
  }

  handle->stream.conn.write_reqs_pending--;

  if (handle->flags & UV_HANDLE_NON_OVERLAPPED_PIPE &&
      handle->pipe.conn.non_overlapped_writes_tail) {
    assert(handle->stream.conn.write_reqs_pending > 0);
    uv__queue_non_overlapped_write(handle);
  }

  if (handle->stream.conn.write_reqs_pending == 0 &&
      uv__is_stream_shutting(handle))
    uv__pipe_shutdown(loop, handle, handle->stream.conn.shutdown_req);

  DECREASE_PENDING_REQ_COUNT(handle);
}


void uv__process_pipe_accept_req(uv_loop_t* loop, uv_pipe_t* handle,
    uv_req_t* raw_req) {
  uv_pipe_accept_t* req = (uv_pipe_accept_t*) raw_req;

  assert(handle->type == UV_NAMED_PIPE);

  if (handle->flags & UV_HANDLE_CLOSING) {
    /* The req->pipeHandle should be freed already in uv__pipe_close(). */
    assert(req->pipeHandle == INVALID_HANDLE_VALUE);
    DECREASE_PENDING_REQ_COUNT(handle);
    return;
  }

  if (REQ_SUCCESS(req)) {
    assert(req->pipeHandle != INVALID_HANDLE_VALUE);
    req->next_pending = handle->pipe.serv.pending_accepts;
    handle->pipe.serv.pending_accepts = req;

    if (handle->stream.serv.connection_cb) {
      handle->stream.serv.connection_cb((uv_stream_t*)handle, 0);
    }
  } else {
    if (req->pipeHandle != INVALID_HANDLE_VALUE) {
      CloseHandle(req->pipeHandle);
      req->pipeHandle = INVALID_HANDLE_VALUE;
    }
    if (!(handle->flags & UV_HANDLE_CLOSING)) {
      uv__pipe_queue_accept(loop, handle, req, FALSE);
    }
  }

  DECREASE_PENDING_REQ_COUNT(handle);
}


void uv__process_pipe_connect_req(uv_loop_t* loop, uv_pipe_t* handle,
    uv_connect_t* req) {
  HANDLE pipeHandle;
  DWORD duplex_flags;
  int err;

  assert(handle->type == UV_NAMED_PIPE);

  UNREGISTER_HANDLE_REQ(loop, handle);

  err = 0;
  if (REQ_SUCCESS(req)) {
    pipeHandle = req->u.connect.pipeHandle;
    duplex_flags = req->u.connect.duplex_flags;
    if (handle->flags & UV_HANDLE_CLOSING)
      err = UV_ECANCELED;
    else
      err = uv__set_pipe_handle(loop, handle, pipeHandle, duplex_flags);
    if (err)
      CloseHandle(pipeHandle);
  } else {
    err = uv_translate_sys_error(GET_REQ_ERROR(req));
  }

  if (req->cb)
    req->cb(req, err);

  DECREASE_PENDING_REQ_COUNT(handle);
}



void uv__process_pipe_shutdown_req(uv_loop_t* loop, uv_pipe_t* handle,
    uv_shutdown_t* req) {
  int err;

  assert(handle->type == UV_NAMED_PIPE);

  /* Clear the shutdown_req field so we don't go here again. */
  handle->stream.conn.shutdown_req = NULL;
  UNREGISTER_HANDLE_REQ(loop, handle);

  if (handle->flags & UV_HANDLE_CLOSING) {
    /* Already closing. Cancel the shutdown. */
    err = UV_ECANCELED;
  } else if (!REQ_SUCCESS(req)) {
    /* An error occurred in trying to shutdown gracefully. */
    err = uv_translate_sys_error(GET_REQ_ERROR(req));
  } else {
    if (handle->flags & UV_HANDLE_READABLE) {
      /* Initialize and optionally start the eof timer. Only do this if the pipe
       * is readable and we haven't seen EOF come in ourselves. */
      eof_timer_init(handle);

      /* If reading start the timer right now. Otherwise uv__pipe_queue_read will
       * start it. */
      if (handle->flags & UV_HANDLE_READ_PENDING) {
        eof_timer_start(handle);
      }

    } else {
      /* This pipe is not readable. We can just close it to let the other end
       * know that we're done writing. */
      close_pipe(handle);
    }
    err = 0;
  }

  if (req->cb)
    req->cb(req, err);

  DECREASE_PENDING_REQ_COUNT(handle);
}


static void eof_timer_init(uv_pipe_t* pipe) {
  int r;

  assert(pipe->pipe.conn.eof_timer == NULL);
  assert(pipe->flags & UV_HANDLE_CONNECTION);

  pipe->pipe.conn.eof_timer = (uv_timer_t*) uv__malloc(sizeof *pipe->pipe.conn.eof_timer);

  r = uv_timer_init(pipe->loop, pipe->pipe.conn.eof_timer);
  assert(r == 0);  /* timers can't fail */
  (void) r;
  pipe->pipe.conn.eof_timer->data = pipe;
  uv_unref((uv_handle_t*) pipe->pipe.conn.eof_timer);
}


static void eof_timer_start(uv_pipe_t* pipe) {
  assert(pipe->flags & UV_HANDLE_CONNECTION);

  if (pipe->pipe.conn.eof_timer != NULL) {
    uv_timer_start(pipe->pipe.conn.eof_timer, eof_timer_cb, eof_timeout, 0);
  }
}


static void eof_timer_stop(uv_pipe_t* pipe) {
  assert(pipe->flags & UV_HANDLE_CONNECTION);

  if (pipe->pipe.conn.eof_timer != NULL) {
    uv_timer_stop(pipe->pipe.conn.eof_timer);
  }
}


static void eof_timer_cb(uv_timer_t* timer) {
  uv_pipe_t* pipe = (uv_pipe_t*) timer->data;
  uv_loop_t* loop = timer->loop;

  assert(pipe->type == UV_NAMED_PIPE);

  /* This should always be true, since we start the timer only in
   * uv__pipe_queue_read after successfully calling ReadFile, or in
   * uv__process_pipe_shutdown_req if a read is pending, and we always
   * immediately stop the timer in uv__process_pipe_read_req. */
  assert(pipe->flags & UV_HANDLE_READ_PENDING);

  /* If there are many packets coming off the iocp then the timer callback may
   * be called before the read request is coming off the queue. Therefore we
   * check here if the read request has completed but will be processed later.
   */
  if ((pipe->flags & UV_HANDLE_READ_PENDING) &&
      HasOverlappedIoCompleted(&pipe->read_req.u.io.overlapped)) {
    return;
  }

  /* Force both ends off the pipe. */
  close_pipe(pipe);

  /* Stop reading, so the pending read that is going to fail will not be
   * reported to the user. */
  uv_read_stop((uv_stream_t*) pipe);

  /* Report the eof and update flags. This will get reported even if the user
   * stopped reading in the meantime. TODO: is that okay? */
  uv__pipe_read_eof(loop, pipe, uv_null_buf_);
}


static void eof_timer_destroy(uv_pipe_t* pipe) {
  assert(pipe->flags & UV_HANDLE_CONNECTION);

  if (pipe->pipe.conn.eof_timer) {
    uv_close((uv_handle_t*) pipe->pipe.conn.eof_timer, eof_timer_close_cb);
    pipe->pipe.conn.eof_timer = NULL;
  }
}


static void eof_timer_close_cb(uv_handle_t* handle) {
  assert(handle->type == UV_TIMER);
  uv__free(handle);
}


int uv_pipe_open(uv_pipe_t* pipe, uv_os_fd_t os_handle) {
  NTSTATUS nt_status;
  IO_STATUS_BLOCK io_status;
  FILE_ACCESS_INFORMATION access;
  DWORD duplex_flags = 0;
  int err;

  if (os_handle == INVALID_HANDLE_VALUE)
    return UV_EBADF;
  if (pipe->flags & UV_HANDLE_PIPESERVER)
    return UV_EINVAL;
  if (pipe->flags & UV_HANDLE_CONNECTION)
    return UV_EBUSY;

  uv__pipe_connection_init(pipe);
  /* In order to avoid closing a stdio pseudo-handle, or having it get replaced under us,
   * duplicate the underlying OS handle and forget about the original one.
   */
  if (os_handle == UV_STDIN_FD || os_handle == UV_STDOUT_FD || os_handle == UV_STDERR_FD) {
    int dup_err = uv__dup(os_handle, &os_handle);
    if (dup_err)
      return dup_err;
    /* TODO(vtjnash): need to close this dup on error */
  }

  /* Determine what kind of permissions we have on this handle.
   * Cygwin opens the pipe in message mode, but we can support it,
   * just query the access flags and set the stream flags accordingly.
   */
  nt_status = pNtQueryInformationFile(os_handle,
                                      &io_status,
                                      &access,
                                      sizeof(access),
                                      FileAccessInformation);
  if (nt_status != STATUS_SUCCESS)
    return UV_EINVAL;

  if (pipe->ipc) {
    if (!(access.AccessFlags & FILE_WRITE_DATA) ||
        !(access.AccessFlags & FILE_READ_DATA)) {
      return UV_EINVAL;
    }
  }

  if (access.AccessFlags & FILE_WRITE_DATA)
    duplex_flags |= UV_HANDLE_WRITABLE;
  if (access.AccessFlags & FILE_READ_DATA)
    duplex_flags |= UV_HANDLE_READABLE;

  err = uv__set_pipe_handle(pipe->loop,
                            pipe,
                            os_handle,
                            duplex_flags);
  if (err)
    return err;

  if (pipe->ipc) {
    assert(!(pipe->flags & UV_HANDLE_NON_OVERLAPPED_PIPE));
    GetNamedPipeClientProcessId(os_handle, &pipe->pipe.conn.ipc_remote_pid);
    if (pipe->pipe.conn.ipc_remote_pid == GetCurrentProcessId()) {
      GetNamedPipeServerProcessId(os_handle, &pipe->pipe.conn.ipc_remote_pid);
    }
    assert(pipe->pipe.conn.ipc_remote_pid != (DWORD)(uv_pid_t) -1);
  }
  return 0;
}


static int uv__pipe_getname(const uv_pipe_t* handle, char* buffer, size_t* size) {
  NTSTATUS nt_status;
  IO_STATUS_BLOCK io_status;
  FILE_NAME_INFORMATION tmp_name_info;
  FILE_NAME_INFORMATION* name_info;
  WCHAR* name_buf;
  unsigned int name_size;
  unsigned int name_len;
  int err;

  uv__once_init();
  name_info = NULL;

  if (handle->name != NULL) {
    /* The user might try to query the name before we are connected,
     * and this is just easier to return the cached value if we have it. */
    return uv__copy_utf16_to_utf8(handle->name, -1, buffer, size);
  }

  if (handle->handle == INVALID_HANDLE_VALUE) {
    *size = 0;
    return UV_EINVAL;
  }

  /* NtQueryInformationFile will block if another thread is performing a
   * blocking operation on the queried handle. If the pipe handle is
   * synchronous, there may be a worker thread currently calling ReadFile() on
   * the pipe handle, which could cause a deadlock. To avoid this, interrupt
   * the read. */
  if (handle->flags & UV_HANDLE_CONNECTION &&
      handle->flags & UV_HANDLE_NON_OVERLAPPED_PIPE) {
    uv__pipe_interrupt_read((uv_pipe_t*) handle); /* cast away const warning */
  }

  nt_status = pNtQueryInformationFile(handle->handle,
                                      &io_status,
                                      &tmp_name_info,
                                      sizeof tmp_name_info,
                                      FileNameInformation);
  if (nt_status == STATUS_BUFFER_OVERFLOW) {
    name_size = sizeof(*name_info) + tmp_name_info.FileNameLength;
    name_info = uv__malloc(name_size);
    if (!name_info) {
      *size = 0;
      return UV_ENOMEM;
    }

    nt_status = pNtQueryInformationFile(handle->handle,
                                        &io_status,
                                        name_info,
                                        name_size,
                                        FileNameInformation);
  }

  if (nt_status != STATUS_SUCCESS) {
    *size = 0;
    err = uv_translate_sys_error(pRtlNtStatusToDosError(nt_status));
    goto error;
  }

  if (!name_info) {
    /* the struct on stack was used */
    name_buf = tmp_name_info.FileName;
    name_len = tmp_name_info.FileNameLength;
  } else {
    name_buf = name_info->FileName;
    name_len = name_info->FileNameLength;
  }

  if (name_len == 0) {
    *size = 0;
    err = 0;
    goto error;
  }

  name_len /= sizeof(WCHAR);

  /* "\\\\.\\pipe" + name */
  if (*size < pipe_prefix_len) {
    *size = 0;
  }
  else {
    memcpy(buffer, pipe_prefix, pipe_prefix_len);
    *size -= pipe_prefix_len;
  }
  err = uv__copy_utf16_to_utf8(name_buf, name_len, buffer+pipe_prefix_len, size);
  *size += pipe_prefix_len;

error:
  uv__free(name_info);
  return err;
}


int uv_pipe_pending_count(uv_pipe_t* handle) {
  if (!handle->ipc)
    return 0;
  return handle->pipe.conn.ipc_xfer_queue_length;
}


int uv_pipe_getsockname(const uv_pipe_t* handle, char* buffer, size_t* size) {
  if (buffer == NULL || size == NULL || *size == 0)
    return UV_EINVAL;

  if (handle->flags & UV_HANDLE_BOUND)
    return uv__pipe_getname(handle, buffer, size);

  if (handle->flags & UV_HANDLE_CONNECTION ||
      handle->handle != INVALID_HANDLE_VALUE) {
    *size = 0;
    return 0;
  }

  return UV_EBADF;
}


int uv_pipe_getpeername(const uv_pipe_t* handle, char* buffer, size_t* size) {
  if (buffer == NULL || size == NULL || *size == 0)
    return UV_EINVAL;

  /* emulate unix behaviour */
  if (handle->flags & UV_HANDLE_BOUND)
    return UV_ENOTCONN;

  if (handle->handle != INVALID_HANDLE_VALUE)
    return uv__pipe_getname(handle, buffer, size);

  if (handle->flags & UV_HANDLE_CONNECTION) {
    if (handle->name != NULL)
      return uv__pipe_getname(handle, buffer, size);
  }

  return UV_EBADF;
}


uv_handle_type uv_pipe_pending_type(uv_pipe_t* handle) {
  if (!handle->ipc)
    return UV_UNKNOWN_HANDLE;
  if (handle->pipe.conn.ipc_xfer_queue_length == 0)
    return UV_UNKNOWN_HANDLE;
  else
    return UV_TCP;
}

int uv_pipe_chmod(uv_pipe_t* handle, int mode) {
  SID_IDENTIFIER_AUTHORITY sid_world = { SECURITY_WORLD_SID_AUTHORITY };
  PACL old_dacl, new_dacl;
  PSECURITY_DESCRIPTOR sd;
  EXPLICIT_ACCESS ea;
  PSID everyone;
  int error;

  if (handle == NULL || handle->handle == INVALID_HANDLE_VALUE)
    return UV_EBADF;

  if (mode != UV_READABLE &&
      mode != UV_WRITABLE &&
      mode != (UV_WRITABLE | UV_READABLE))
    return UV_EINVAL;

  if (!AllocateAndInitializeSid(&sid_world,
                                1,
                                SECURITY_WORLD_RID,
                                0, 0, 0, 0, 0, 0, 0,
                                &everyone)) {
    error = GetLastError();
    goto done;
  }

  if (GetSecurityInfo(handle->handle,
                      SE_KERNEL_OBJECT,
                      DACL_SECURITY_INFORMATION,
                      NULL,
                      NULL,
                      &old_dacl,
                      NULL,
                      &sd)) {
    error = GetLastError();
    goto clean_sid;
  }

  memset(&ea, 0, sizeof(EXPLICIT_ACCESS));
  if (mode & UV_READABLE)
    ea.grfAccessPermissions |= GENERIC_READ | FILE_WRITE_ATTRIBUTES;
  if (mode & UV_WRITABLE)
    ea.grfAccessPermissions |= GENERIC_WRITE | FILE_READ_ATTRIBUTES;
  ea.grfAccessPermissions |= SYNCHRONIZE;
  ea.grfAccessMode = SET_ACCESS;
  ea.grfInheritance = NO_INHERITANCE;
  ea.Trustee.TrusteeForm = TRUSTEE_IS_SID;
  ea.Trustee.TrusteeType = TRUSTEE_IS_WELL_KNOWN_GROUP;
  ea.Trustee.ptstrName = (LPTSTR)everyone;

  if (SetEntriesInAcl(1, &ea, old_dacl, &new_dacl)) {
    error = GetLastError();
    goto clean_sd;
  }

  if (SetSecurityInfo(handle->handle,
                      SE_KERNEL_OBJECT,
                      DACL_SECURITY_INFORMATION,
                      NULL,
                      NULL,
                      new_dacl,
                      NULL)) {
    error = GetLastError();
    goto clean_dacl;
  }

  error = 0;

clean_dacl:
  LocalFree((HLOCAL) new_dacl);
clean_sd:
  LocalFree((HLOCAL) sd);
clean_sid:
  FreeSid(everyone);
done:
  return uv_translate_sys_error(error);
}<|MERGE_RESOLUTION|>--- conflicted
+++ resolved
@@ -345,41 +345,12 @@
   /* TODO: better source of local randomness than &fds? */
   read_flags |= UV_READABLE_PIPE;
   write_flags |= UV_WRITABLE_PIPE;
-<<<<<<< HEAD
-  return uv__create_pipe_pair(&fds[0], &fds[1], read_flags, write_flags, 0, (char*) &fds[0]);
-=======
-  err = uv__create_pipe_pair(&readh,
-                             &writeh,
-                             read_flags,
-                             write_flags,
-                             0,
-                             (uintptr_t) &fds[0]);
-  if (err != 0)
-    return err;
-  temp[0] = _open_osfhandle((intptr_t) readh, 0);
-  if (temp[0] == -1) {
-    if (errno == UV_EMFILE)
-      err = UV_EMFILE;
-    else
-      err = UV_UNKNOWN;
-    CloseHandle(readh);
-    CloseHandle(writeh);
-    return err;
-  }
-  temp[1] = _open_osfhandle((intptr_t) writeh, 0);
-  if (temp[1] == -1) {
-    if (errno == UV_EMFILE)
-      err = UV_EMFILE;
-    else
-      err = UV_UNKNOWN;
-    _close(temp[0]);
-    CloseHandle(writeh);
-    return err;
-  }
-  fds[0] = temp[0];
-  fds[1] = temp[1];
-  return 0;
->>>>>>> 8fb9cb91
+  return uv__create_pipe_pair(&fds[0],
+                              &fds[1],
+                              read_flags,
+                              write_flags,
+                              0,
+                              (uintptr_t) &fds[0]);
 }
 
 
