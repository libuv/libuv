/* Copyright Joyent, Inc. and other Node contributors. All rights reserved.
 *
 * Permission is hereby granted, free of charge, to any person obtaining a copy
 * of this software and associated documentation files (the "Software"), to
 * deal in the Software without restriction, including without limitation the
 * rights to use, copy, modify, merge, publish, distribute, sublicense, and/or
 * sell copies of the Software, and to permit persons to whom the Software is
 * furnished to do so, subject to the following conditions:
 *
 * The above copyright notice and this permission notice shall be included in
 * all copies or substantial portions of the Software.
 *
 * THE SOFTWARE IS PROVIDED "AS IS", WITHOUT WARRANTY OF ANY KIND, EXPRESS OR
 * IMPLIED, INCLUDING BUT NOT LIMITED TO THE WARRANTIES OF MERCHANTABILITY,
 * FITNESS FOR A PARTICULAR PURPOSE AND NONINFRINGEMENT. IN NO EVENT SHALL THE
 * AUTHORS OR COPYRIGHT HOLDERS BE LIABLE FOR ANY CLAIM, DAMAGES OR OTHER
 * LIABILITY, WHETHER IN AN ACTION OF CONTRACT, TORT OR OTHERWISE, ARISING
 * FROM, OUT OF OR IN CONNECTION WITH THE SOFTWARE OR THE USE OR OTHER DEALINGS
 * IN THE SOFTWARE.
 */

#include <assert.h>
#include <stdlib.h>
#include <stdio.h> /* printf */
#include <string.h>

#include "handle-inl.h"
#include "internal.h"
#include "req-inl.h"
#include "stream-inl.h"
#include "uv-common.h"
#include "uv.h"

#include <aclapi.h>
#include <accctrl.h>

/* A zero-size buffer for use by uv_pipe_read */
static char uv_zero_[] = "";

/* Null uv_buf_t */
static const uv_buf_t uv_null_buf_ = { 0, NULL };

/* The timeout that the pipe will wait for the remote end to write data when
 * the local ends wants to shut it down. */
static const int64_t eof_timeout = 50; /* ms */

static const int default_pending_pipe_instances = 4;

/* Pipe prefix */
static char pipe_prefix[] = "\\\\?\\pipe";
static const int pipe_prefix_len = sizeof(pipe_prefix) - 1;

/* IPC incoming xfer queue item. */
typedef struct {
  uv__ipc_socket_xfer_type_t xfer_type;
  uv__ipc_socket_xfer_info_t xfer_info;
  QUEUE member;
} uv__ipc_xfer_queue_item_t;

/* IPC frame header flags. */
/* clang-format off */
enum {
  UV__IPC_FRAME_HAS_DATA                = 0x01,
  UV__IPC_FRAME_HAS_SOCKET_XFER         = 0x02,
  UV__IPC_FRAME_XFER_IS_TCP_CONNECTION  = 0x04,
  /* These are combinations of the flags above. */
  UV__IPC_FRAME_XFER_FLAGS              = 0x06,
  UV__IPC_FRAME_VALID_FLAGS             = 0x07
};
/* clang-format on */

/* IPC frame header. */
typedef struct {
  uint32_t flags;
  uint32_t reserved1;   /* Ignored. */
  uint32_t data_length; /* Must be zero if there is no data. */
  uint32_t reserved2;   /* Must be zero. */
} uv__ipc_frame_header_t;

/* To implement the IPC protocol correctly, these structures must have exactly
 * the right size. */
STATIC_ASSERT(sizeof(uv__ipc_frame_header_t) == 16);
STATIC_ASSERT(sizeof(uv__ipc_socket_xfer_info_t) == 632);

/* Coalesced write request. */
typedef struct {
  uv_write_t req;       /* Internal heap-allocated write request. */
  uv_write_t* user_req; /* Pointer to user-specified uv_write_t. */
} uv__coalesced_write_t;


static void eof_timer_init(uv_pipe_t* pipe);
static void eof_timer_start(uv_pipe_t* pipe);
static void eof_timer_stop(uv_pipe_t* pipe);
static void eof_timer_cb(uv_timer_t* timer);
static void eof_timer_destroy(uv_pipe_t* pipe);
static void eof_timer_close_cb(uv_handle_t* handle);


static void uv__unique_pipe_name(char* ptr, char* name, size_t size) {
  snprintf(name, size, "\\\\?\\pipe\\uv\\%p-%lu", ptr, GetCurrentProcessId());
}


int uv_pipe_init(uv_loop_t* loop, uv_pipe_t* handle, int ipc) {
  uv__stream_init(loop, (uv_stream_t*)handle, UV_NAMED_PIPE);

  handle->reqs_pending = 0;
  handle->handle = INVALID_HANDLE_VALUE;
  handle->name = NULL;
  handle->pipe.conn.ipc_remote_pid = 0;
  handle->pipe.conn.ipc_data_frame.payload_remaining = 0;
  QUEUE_INIT(&handle->pipe.conn.ipc_xfer_queue);
  handle->pipe.conn.ipc_xfer_queue_length = 0;
  handle->ipc = ipc;
  handle->pipe.conn.non_overlapped_writes_tail = NULL;

  return 0;
}


static void uv__pipe_connection_init(uv_pipe_t* handle) {
  uv__connection_init((uv_stream_t*) handle);
  handle->read_req.data = handle;
  handle->pipe.conn.eof_timer = NULL;
  assert(!(handle->flags & UV_HANDLE_PIPESERVER));
  if (handle->flags & UV_HANDLE_NON_OVERLAPPED_PIPE) {
    handle->pipe.conn.readfile_thread_handle = NULL;
    InitializeCriticalSection(&handle->pipe.conn.readfile_thread_lock);
  }
}


static HANDLE open_named_pipe(const WCHAR* name, DWORD* duplex_flags) {
  HANDLE pipeHandle;

  /*
   * Assume that we have a duplex pipe first, so attempt to
   * connect with GENERIC_READ | GENERIC_WRITE.
   */
  pipeHandle = CreateFileW(name,
                           GENERIC_READ | GENERIC_WRITE,
                           0,
                           NULL,
                           OPEN_EXISTING,
                           FILE_FLAG_OVERLAPPED,
                           NULL);
  if (pipeHandle != INVALID_HANDLE_VALUE) {
    *duplex_flags = UV_HANDLE_READABLE | UV_HANDLE_WRITABLE;
    return pipeHandle;
  }

  /*
   * If the pipe is not duplex CreateFileW fails with
   * ERROR_ACCESS_DENIED.  In that case try to connect
   * as a read-only or write-only.
   */
  if (GetLastError() == ERROR_ACCESS_DENIED) {
    pipeHandle = CreateFileW(name,
                             GENERIC_READ | FILE_WRITE_ATTRIBUTES,
                             0,
                             NULL,
                             OPEN_EXISTING,
                             FILE_FLAG_OVERLAPPED,
                             NULL);

    if (pipeHandle != INVALID_HANDLE_VALUE) {
      *duplex_flags = UV_HANDLE_READABLE;
      return pipeHandle;
    }
  }

  if (GetLastError() == ERROR_ACCESS_DENIED) {
    pipeHandle = CreateFileW(name,
                             GENERIC_WRITE | FILE_READ_ATTRIBUTES,
                             0,
                             NULL,
                             OPEN_EXISTING,
                             FILE_FLAG_OVERLAPPED,
                             NULL);

    if (pipeHandle != INVALID_HANDLE_VALUE) {
      *duplex_flags = UV_HANDLE_WRITABLE;
      return pipeHandle;
    }
  }

  return INVALID_HANDLE_VALUE;
}


static void close_pipe(uv_pipe_t* pipe) {
  CloseHandle(pipe->handle);
  pipe->handle = INVALID_HANDLE_VALUE;
}


static int uv__pipe_server(
    HANDLE* pipeHandle_ptr, DWORD access,
    char* name, size_t nameSize, char* random) {
  HANDLE pipeHandle;
  int err;

  for (;;) {
    uv__unique_pipe_name(random, name, nameSize);

    pipeHandle = CreateNamedPipeA(name,
      access | FILE_FLAG_FIRST_PIPE_INSTANCE,
      PIPE_TYPE_BYTE | PIPE_READMODE_BYTE | PIPE_WAIT, 1, 65536, 65536, 0,
      NULL);

    if (pipeHandle != INVALID_HANDLE_VALUE) {
      /* No name collisions.  We're done. */
      break;
    }

    err = GetLastError();
    if (err != ERROR_PIPE_BUSY && err != ERROR_ACCESS_DENIED) {
      goto error;
    }

    /* Pipe name collision.  Increment the random number and try again. */
    random++;
  }

  *pipeHandle_ptr = pipeHandle;

  return 0;

 error:
  if (pipeHandle != INVALID_HANDLE_VALUE)
    CloseHandle(pipeHandle);

  return err;
}


static int uv__create_pipe_pair(
    HANDLE* server_pipe_ptr, HANDLE* client_pipe_ptr,
    unsigned int server_flags, unsigned int client_flags,
    int inherit_client, char* random) {
  /* allowed flags are: UV_READABLE_PIPE | UV_WRITABLE_PIPE | UV_NONBLOCK_PIPE */
  char pipe_name[64];
  SECURITY_ATTRIBUTES sa;
  DWORD server_access;
  DWORD client_access;
  HANDLE server_pipe;
  HANDLE client_pipe;
  int err;

  server_pipe = INVALID_HANDLE_VALUE;
  client_pipe = INVALID_HANDLE_VALUE;

  server_access = 0;
  if (server_flags & UV_READABLE_PIPE)
    server_access |= PIPE_ACCESS_INBOUND;
  if (server_flags & UV_WRITABLE_PIPE)
    server_access |= PIPE_ACCESS_OUTBOUND;
  if (server_flags & UV_NONBLOCK_PIPE)
    server_access |= FILE_FLAG_OVERLAPPED;
  server_access |= WRITE_DAC;

  client_access = 0;
  if (client_flags & UV_READABLE_PIPE)
    client_access |= GENERIC_READ;
  else
    client_access |= FILE_READ_ATTRIBUTES;
  if (client_flags & UV_WRITABLE_PIPE)
    client_access |= GENERIC_WRITE;
  else
    client_access |= FILE_WRITE_ATTRIBUTES;
  client_access |= WRITE_DAC;

  /* Create server pipe handle. */
  err = uv__pipe_server(&server_pipe,
                        server_access,
                        pipe_name,
                        sizeof(pipe_name),
                        random);
  if (err)
    goto error;

  /* Create client pipe handle. */
  sa.nLength = sizeof sa;
  sa.lpSecurityDescriptor = NULL;
  sa.bInheritHandle = inherit_client;

  client_pipe = CreateFileA(pipe_name,
                            client_access,
                            0,
                            &sa,
                            OPEN_EXISTING,
                            (client_flags & UV_NONBLOCK_PIPE) ? FILE_FLAG_OVERLAPPED : 0,
                            NULL);
  if (client_pipe == INVALID_HANDLE_VALUE) {
    err = GetLastError();
    goto error;
  }

#ifndef NDEBUG
  /* Validate that the pipe was opened in the right mode. */
  {
    DWORD mode;
    BOOL r;
    r = GetNamedPipeHandleState(client_pipe, &mode, NULL, NULL, NULL, NULL, 0);
    if (r == TRUE) {
      assert(mode == (PIPE_READMODE_BYTE | PIPE_WAIT));
    } else {
      fprintf(stderr, "libuv assertion failure: GetNamedPipeHandleState failed\n");
    }
  }
#endif

  /* Do a blocking ConnectNamedPipe.  This should not block because we have
   * both ends of the pipe created. */
  if (!ConnectNamedPipe(server_pipe, NULL)) {
    if (GetLastError() != ERROR_PIPE_CONNECTED) {
      err = GetLastError();
      goto error;
    }
  }

  *client_pipe_ptr = client_pipe;
  *server_pipe_ptr = server_pipe;
  return 0;

 error:
  if (server_pipe != INVALID_HANDLE_VALUE)
    CloseHandle(server_pipe);

  if (client_pipe != INVALID_HANDLE_VALUE)
    CloseHandle(client_pipe);

  return err;
}


int uv_pipe(uv_os_fd_t fds[2], int read_flags, int write_flags) {
  /* Make the server side the inbound (read) end, */
  /* so that both ends will have FILE_READ_ATTRIBUTES permission. */
  /* TODO: better source of local randomness than &fds? */
  read_flags |= UV_READABLE_PIPE;
  write_flags |= UV_WRITABLE_PIPE;
  return uv__create_pipe_pair(&fds[0], &fds[1], read_flags, write_flags, 0, (char*) &fds[0]);
}


int uv__create_stdio_pipe_pair(uv_loop_t* loop,
    uv_pipe_t* parent_pipe, HANDLE* child_pipe_ptr, unsigned int flags) {
  /* The parent_pipe is always the server_pipe and kept by libuv.
   * The child_pipe is always the client_pipe and is passed to the child.
   * The flags are specified with respect to their usage in the child. */
  HANDLE server_pipe;
  HANDLE client_pipe;
  unsigned int server_flags;
  unsigned int client_flags;
  int err;

  server_pipe = INVALID_HANDLE_VALUE;
  client_pipe = INVALID_HANDLE_VALUE;

  server_flags = 0;
  client_flags = 0;
  if (flags & UV_READABLE_PIPE) {
    /* The server needs inbound (read) access too, otherwise CreateNamedPipe()
     * won't give us the FILE_READ_ATTRIBUTES permission. We need that to probe
     * the state of the write buffer when we're trying to shutdown the pipe. */
    server_flags |= UV_READABLE_PIPE | UV_WRITABLE_PIPE;
    client_flags |= UV_READABLE_PIPE;
  }
  if (flags & UV_WRITABLE_PIPE) {
    server_flags |= UV_READABLE_PIPE;
    client_flags |= UV_WRITABLE_PIPE;
  }
  server_flags |= UV_NONBLOCK_PIPE;
  if (flags & UV_NONBLOCK_PIPE || parent_pipe->ipc) {
    client_flags |= UV_NONBLOCK_PIPE;
  }

  err = uv__create_pipe_pair(&server_pipe, &client_pipe,
          server_flags, client_flags, 1, (char*) server_pipe);
  if (err)
    goto error;

  if (CreateIoCompletionPort(server_pipe,
                             loop->iocp,
                             (ULONG_PTR) parent_pipe,
                             0) == NULL) {
    err = GetLastError();
    goto error;
  }

  uv__pipe_connection_init(parent_pipe);
  parent_pipe->handle = server_pipe;
  *child_pipe_ptr = client_pipe;

  /* The server end is now readable and/or writable. */
  if (flags & UV_READABLE_PIPE)
    parent_pipe->flags |= UV_HANDLE_WRITABLE;
  if (flags & UV_WRITABLE_PIPE)
    parent_pipe->flags |= UV_HANDLE_READABLE;

  return 0;

 error:
  if (server_pipe != INVALID_HANDLE_VALUE)
    CloseHandle(server_pipe);

  if (client_pipe != INVALID_HANDLE_VALUE)
    CloseHandle(client_pipe);

  return err;
}


<<<<<<< HEAD
static int uv_set_pipe_handle(uv_loop_t* loop,
                              uv_pipe_t* handle,
                              HANDLE pipeHandle,
                              DWORD duplex_flags) {
=======
static int uv__set_pipe_handle(uv_loop_t* loop,
                               uv_pipe_t* handle,
                               HANDLE pipeHandle,
                               int fd,
                               DWORD duplex_flags) {
>>>>>>> e8b7eb69
  NTSTATUS nt_status;
  IO_STATUS_BLOCK io_status;
  FILE_MODE_INFORMATION mode_info;
  DWORD mode = PIPE_READMODE_BYTE | PIPE_WAIT;
  DWORD current_mode = 0;
  DWORD err = 0;

  if (handle->flags & UV_HANDLE_PIPESERVER)
    return UV_EINVAL;
  if (handle->handle != INVALID_HANDLE_VALUE)
    return UV_EBUSY;

  if (!SetNamedPipeHandleState(pipeHandle, &mode, NULL, NULL)) {
    err = GetLastError();
    if (err == ERROR_ACCESS_DENIED) {
      /*
       * SetNamedPipeHandleState can fail if the handle doesn't have either
       * GENERIC_WRITE  or FILE_WRITE_ATTRIBUTES.
       * But if the handle already has the desired wait and blocking modes
       * we can continue.
       */
      if (!GetNamedPipeHandleState(pipeHandle, &current_mode, NULL, NULL,
                                   NULL, NULL, 0)) {
        return -1;
      } else if (current_mode & PIPE_NOWAIT) {
        SetLastError(ERROR_ACCESS_DENIED);
        return -1;
      }
    } else {
      /* If this returns ERROR_INVALID_PARAMETER we probably opened
       * something that is not a pipe. */
      if (err == ERROR_INVALID_PARAMETER) {
        SetLastError(WSAENOTSOCK);
      }
      return -1;
    }
  }

  /* Check if the pipe was created with FILE_FLAG_OVERLAPPED. */
  nt_status = pNtQueryInformationFile(pipeHandle,
                                      &io_status,
                                      &mode_info,
                                      sizeof(mode_info),
                                      FileModeInformation);
  if (nt_status != STATUS_SUCCESS) {
    return -1;
  }

  if (mode_info.Mode & FILE_SYNCHRONOUS_IO_ALERT ||
      mode_info.Mode & FILE_SYNCHRONOUS_IO_NONALERT) {
    /* Non-overlapped pipe. */
    handle->flags |= UV_HANDLE_NON_OVERLAPPED_PIPE;
  } else {
    /* Overlapped pipe.  Try to associate with IOCP. */
    if (CreateIoCompletionPort(pipeHandle,
                               loop->iocp,
                               (ULONG_PTR) handle,
                               0) == NULL) {
      handle->flags |= UV_HANDLE_EMULATE_IOCP;
    }
  }

  handle->handle = pipeHandle;
  handle->flags |= duplex_flags;

  return 0;
}


static int pipe_alloc_accept(uv_loop_t* loop, uv_pipe_t* handle,
                             uv_pipe_accept_t* req, BOOL firstInstance) {
  assert(req->pipeHandle == INVALID_HANDLE_VALUE);

  req->pipeHandle =
      CreateNamedPipeW(handle->name,
                       PIPE_ACCESS_DUPLEX | FILE_FLAG_OVERLAPPED | WRITE_DAC |
                         (firstInstance ? FILE_FLAG_FIRST_PIPE_INSTANCE : 0),
                       PIPE_TYPE_BYTE | PIPE_READMODE_BYTE | PIPE_WAIT,
                       PIPE_UNLIMITED_INSTANCES, 65536, 65536, 0, NULL);

  if (req->pipeHandle == INVALID_HANDLE_VALUE) {
    return 0;
  }

  /* Associate it with IOCP so we can get events. */
  if (CreateIoCompletionPort(req->pipeHandle,
                             loop->iocp,
                             (ULONG_PTR) handle,
                             0) == NULL) {
    uv_fatal_error(GetLastError(), "CreateIoCompletionPort");
  }

  /* Stash a handle in the server object for use from places such as
   * getsockname and chmod. As we transfer ownership of these to client
   * objects, we'll allocate new ones here. */
  handle->handle = req->pipeHandle;

  return 1;
}


static DWORD WINAPI pipe_shutdown_thread_proc(void* parameter) {
  uv_loop_t* loop;
  uv_pipe_t* handle;
  uv_shutdown_t* req;

  req = (uv_shutdown_t*) parameter;
  assert(req);
  handle = (uv_pipe_t*) req->handle;
  assert(handle);
  loop = handle->loop;
  assert(loop);

  FlushFileBuffers(handle->handle);

  /* Post completed */
  POST_COMPLETION_FOR_REQ(loop, req);

  return 0;
}


void uv__pipe_endgame(uv_loop_t* loop, uv_pipe_t* handle) {
  int err;
  DWORD result;
  uv_shutdown_t* req;
  NTSTATUS nt_status;
  IO_STATUS_BLOCK io_status;
  FILE_PIPE_LOCAL_INFORMATION pipe_info;
  uv__ipc_xfer_queue_item_t* xfer_queue_item;

  if ((handle->flags & UV_HANDLE_CONNECTION) &&
      handle->stream.conn.shutdown_req != NULL &&
      handle->stream.conn.write_reqs_pending == 0) {
    req = handle->stream.conn.shutdown_req;

    /* Clear the shutdown_req field so we don't go here again. */
    handle->stream.conn.shutdown_req = NULL;

    if (handle->flags & UV_HANDLE_CLOSING) {
      UNREGISTER_HANDLE_REQ(loop, handle, req);

      /* Already closing. Cancel the shutdown. */
      if (req->cb) {
        req->cb(req, UV_ECANCELED);
      }

      DECREASE_PENDING_REQ_COUNT(handle);
      return;
    }

    /* Try to avoid flushing the pipe buffer in the thread pool. */
    nt_status = pNtQueryInformationFile(handle->handle,
                                        &io_status,
                                        &pipe_info,
                                        sizeof pipe_info,
                                        FilePipeLocalInformation);

    if (nt_status != STATUS_SUCCESS) {
      /* Failure */
      UNREGISTER_HANDLE_REQ(loop, handle, req);

      handle->flags |= UV_HANDLE_WRITABLE; /* Questionable */
      if (req->cb) {
        err = pRtlNtStatusToDosError(nt_status);
        req->cb(req, uv_translate_sys_error(err));
      }

      DECREASE_PENDING_REQ_COUNT(handle);
      return;
    }

    if (pipe_info.OutboundQuota == pipe_info.WriteQuotaAvailable) {
      /* Short-circuit, no need to call FlushFileBuffers. */
      uv__insert_pending_req(loop, (uv_req_t*) req);
      return;
    }

    /* Run FlushFileBuffers in the thread pool. */
    result = QueueUserWorkItem(pipe_shutdown_thread_proc,
                               req,
                               WT_EXECUTELONGFUNCTION);
    if (result) {
      return;

    } else {
      /* Failure. */
      UNREGISTER_HANDLE_REQ(loop, handle, req);

      handle->flags |= UV_HANDLE_WRITABLE; /* Questionable */
      if (req->cb) {
        err = GetLastError();
        req->cb(req, uv_translate_sys_error(err));
      }

      DECREASE_PENDING_REQ_COUNT(handle);
      return;
    }
  }

  if (handle->flags & UV_HANDLE_CLOSING &&
      handle->reqs_pending == 0) {
    assert(!(handle->flags & UV_HANDLE_CLOSED));

    if (handle->flags & UV_HANDLE_CONNECTION) {
      /* Free pending sockets */
      while (!QUEUE_EMPTY(&handle->pipe.conn.ipc_xfer_queue)) {
        QUEUE* q;
        SOCKET socket;

        q = QUEUE_HEAD(&handle->pipe.conn.ipc_xfer_queue);
        QUEUE_REMOVE(q);
        xfer_queue_item = QUEUE_DATA(q, uv__ipc_xfer_queue_item_t, member);

        /* Materialize socket and close it */
        socket = WSASocketW(FROM_PROTOCOL_INFO,
                            FROM_PROTOCOL_INFO,
                            FROM_PROTOCOL_INFO,
                            &xfer_queue_item->xfer_info.socket_info,
                            0,
                            WSA_FLAG_OVERLAPPED);
        uv__free(xfer_queue_item);

        if (socket != INVALID_SOCKET)
          closesocket(socket);
      }
      handle->pipe.conn.ipc_xfer_queue_length = 0;

      if (handle->flags & UV_HANDLE_EMULATE_IOCP) {
        if (handle->read_req.wait_handle != INVALID_HANDLE_VALUE) {
          UnregisterWait(handle->read_req.wait_handle);
          handle->read_req.wait_handle = INVALID_HANDLE_VALUE;
        }
        if (handle->read_req.event_handle != NULL) {
          CloseHandle(handle->read_req.event_handle);
          handle->read_req.event_handle = NULL;
        }
      }

      if (handle->flags & UV_HANDLE_NON_OVERLAPPED_PIPE)
        DeleteCriticalSection(&handle->pipe.conn.readfile_thread_lock);
    }

    if (handle->flags & UV_HANDLE_PIPESERVER) {
      assert(handle->pipe.serv.accept_reqs);
      uv__free(handle->pipe.serv.accept_reqs);
      handle->pipe.serv.accept_reqs = NULL;
    }

    uv__handle_close(handle);
  }
}


void uv_pipe_pending_instances(uv_pipe_t* handle, int count) {
  if (handle->flags & UV_HANDLE_BOUND)
    return;
  handle->pipe.serv.pending_instances = count;
  handle->flags |= UV_HANDLE_PIPESERVER;
}


/* Creates a pipe server. */
int uv_pipe_bind(uv_pipe_t* handle, const char* name) {
  uv_loop_t* loop = handle->loop;
  int i, err, nameSize;
  uv_pipe_accept_t* req;

  if (handle->flags & UV_HANDLE_BOUND) {
    return UV_EINVAL;
  }

  if (!name) {
    return UV_EINVAL;
  }

  if (!(handle->flags & UV_HANDLE_PIPESERVER)) {
    handle->pipe.serv.pending_instances = default_pending_pipe_instances;
  }

  handle->pipe.serv.accept_reqs = (uv_pipe_accept_t*)
    uv__malloc(sizeof(uv_pipe_accept_t) * handle->pipe.serv.pending_instances);
  if (!handle->pipe.serv.accept_reqs) {
    uv_fatal_error(ERROR_OUTOFMEMORY, "uv__malloc");
  }

  for (i = 0; i < handle->pipe.serv.pending_instances; i++) {
    req = &handle->pipe.serv.accept_reqs[i];
    UV_REQ_INIT(loop, req, UV_ACCEPT);
    req->data = handle;
    req->pipeHandle = INVALID_HANDLE_VALUE;
    req->next_pending = NULL;
  }

  /* Convert name to UTF16. */
  nameSize = MultiByteToWideChar(CP_UTF8, 0, name, -1, NULL, 0) * sizeof(WCHAR);
  handle->name = uv__malloc(nameSize);
  if (!handle->name) {
    uv_fatal_error(ERROR_OUTOFMEMORY, "uv__malloc");
  }

  if (!MultiByteToWideChar(CP_UTF8,
                           0,
                           name,
                           -1,
                           handle->name,
                           nameSize / sizeof(WCHAR))) {
    err = GetLastError();
    goto error;
  }

  /*
   * Attempt to create the first pipe with FILE_FLAG_FIRST_PIPE_INSTANCE.
   * If this fails then there's already a pipe server for the given pipe name.
   */
  if (!pipe_alloc_accept(loop,
                         handle,
                         &handle->pipe.serv.accept_reqs[0],
                         TRUE)) {
    err = GetLastError();
    if (err == ERROR_ACCESS_DENIED) {
      err = WSAEADDRINUSE;  /* Translates to UV_EADDRINUSE. */
    } else if (err == ERROR_PATH_NOT_FOUND || err == ERROR_INVALID_NAME) {
      err = WSAEACCES;  /* Translates to UV_EACCES. */
    }
    goto error;
  }

  handle->pipe.serv.pending_accepts = NULL;
  handle->flags |= UV_HANDLE_PIPESERVER;
  handle->flags |= UV_HANDLE_BOUND;

  return 0;

error:
  if (handle->name) {
    uv__free(handle->name);
    handle->name = NULL;
  }

  return uv_translate_sys_error(err);
}


static DWORD WINAPI pipe_connect_thread_proc(void* parameter) {
  uv_loop_t* loop;
  uv_pipe_t* handle;
  uv_connect_t* req;
  HANDLE pipeHandle = INVALID_HANDLE_VALUE;
  DWORD duplex_flags;

  req = (uv_connect_t*) parameter;
  assert(req);
  handle = (uv_pipe_t*) req->handle;
  assert(handle);
  loop = handle->loop;
  assert(loop);

  /* We're here because CreateFile on a pipe returned ERROR_PIPE_BUSY. We wait
   * for the pipe to become available with WaitNamedPipe. */
  while (WaitNamedPipeW(handle->name, 30000)) {
    /* The pipe is now available, try to connect. */
    pipeHandle = open_named_pipe(handle->name, &duplex_flags);
    if (pipeHandle != INVALID_HANDLE_VALUE)
      break;

    SwitchToThread();
  }

  if (pipeHandle != INVALID_HANDLE_VALUE &&
<<<<<<< HEAD
      !uv_set_pipe_handle(loop, handle, pipeHandle, duplex_flags)) {
=======
      !uv__set_pipe_handle(loop, handle, pipeHandle, -1, duplex_flags)) {
>>>>>>> e8b7eb69
    SET_REQ_SUCCESS(req);
  } else {
    SET_REQ_ERROR(req, GetLastError());
  }

  /* Post completed */
  POST_COMPLETION_FOR_REQ(loop, req);

  return 0;
}


void uv_pipe_connect(uv_connect_t* req, uv_pipe_t* handle,
    const char* name, uv_connect_cb cb) {
  uv_loop_t* loop = handle->loop;
  int err, nameSize;
  HANDLE pipeHandle = INVALID_HANDLE_VALUE;
  DWORD duplex_flags;

  UV_REQ_INIT(loop, req, UV_CONNECT);
  req->handle = (uv_stream_t*) handle;
  req->cb = cb;

  /* Convert name to UTF16. */
  nameSize = MultiByteToWideChar(CP_UTF8, 0, name, -1, NULL, 0) * sizeof(WCHAR);
  handle->name = uv__malloc(nameSize);
  if (!handle->name) {
    uv_fatal_error(ERROR_OUTOFMEMORY, "uv__malloc");
  }

  if (!MultiByteToWideChar(CP_UTF8,
                           0,
                           name,
                           -1,
                           handle->name,
                           nameSize / sizeof(WCHAR))) {
    err = GetLastError();
    goto error;
  }

  pipeHandle = open_named_pipe(handle->name, &duplex_flags);
  if (pipeHandle == INVALID_HANDLE_VALUE) {
    if (GetLastError() == ERROR_PIPE_BUSY) {
      /* Wait for the server to make a pipe instance available. */
      if (!QueueUserWorkItem(&pipe_connect_thread_proc,
                             req,
                             WT_EXECUTELONGFUNCTION)) {
        err = GetLastError();
        goto error;
      }

      REGISTER_HANDLE_REQ(loop, handle, req);
      handle->reqs_pending++;

      return;
    }

    err = GetLastError();
    goto error;
  }

  assert(pipeHandle != INVALID_HANDLE_VALUE);

<<<<<<< HEAD
  if (uv_set_pipe_handle(loop,
                         (uv_pipe_t*) req->handle,
                         pipeHandle,
                         duplex_flags)) {
=======
  if (uv__set_pipe_handle(loop,
                          (uv_pipe_t*) req->handle,
                          pipeHandle,
                          -1,
                          duplex_flags)) {
>>>>>>> e8b7eb69
    err = GetLastError();
    goto error;
  }

  SET_REQ_SUCCESS(req);
  uv__insert_pending_req(loop, (uv_req_t*) req);
  handle->reqs_pending++;
  REGISTER_HANDLE_REQ(loop, handle, req);
  return;

error:
  if (handle->name) {
    uv__free(handle->name);
    handle->name = NULL;
  }

  if (pipeHandle != INVALID_HANDLE_VALUE)
    CloseHandle(pipeHandle);

  /* Make this req pending reporting an error. */
  SET_REQ_ERROR(req, err);
  uv__insert_pending_req(loop, (uv_req_t*) req);
  handle->reqs_pending++;
  REGISTER_HANDLE_REQ(loop, handle, req);
  return;
}


void uv__pipe_interrupt_read(uv_pipe_t* handle) {
  BOOL r;

  if (!(handle->flags & UV_HANDLE_READ_PENDING))
    return; /* No pending reads. */
  if (handle->flags & UV_HANDLE_CANCELLATION_PENDING)
    return; /* Already cancelled. */
  if (handle->handle == INVALID_HANDLE_VALUE)
    return; /* Pipe handle closed. */

  if (!(handle->flags & UV_HANDLE_NON_OVERLAPPED_PIPE)) {
    /* Cancel asynchronous read. */
    r = CancelIoEx(handle->handle, &handle->read_req.u.io.overlapped);
    assert(r || GetLastError() == ERROR_NOT_FOUND);

  } else {
    /* Cancel synchronous read (which is happening in the thread pool). */
    HANDLE thread;
    volatile HANDLE* thread_ptr = &handle->pipe.conn.readfile_thread_handle;

    EnterCriticalSection(&handle->pipe.conn.readfile_thread_lock);

    thread = *thread_ptr;
    if (thread == NULL) {
      /* The thread pool thread has not yet reached the point of blocking, we
       * can pre-empt it by setting thread_handle to INVALID_HANDLE_VALUE. */
      *thread_ptr = INVALID_HANDLE_VALUE;

    } else {
      /* Spin until the thread has acknowledged (by setting the thread to
       * INVALID_HANDLE_VALUE) that it is past the point of blocking. */
      while (thread != INVALID_HANDLE_VALUE) {
        r = CancelSynchronousIo(thread);
        assert(r || GetLastError() == ERROR_NOT_FOUND);
        SwitchToThread(); /* Yield thread. */
        thread = *thread_ptr;
      }
    }

    LeaveCriticalSection(&handle->pipe.conn.readfile_thread_lock);
  }

  /* Set flag to indicate that read has been cancelled. */
  handle->flags |= UV_HANDLE_CANCELLATION_PENDING;
}


void uv__pipe_read_stop(uv_pipe_t* handle) {
  handle->flags &= ~UV_HANDLE_READING;
  DECREASE_ACTIVE_COUNT(handle->loop, handle);

  uv__pipe_interrupt_read(handle);
}


/* Cleans up uv_pipe_t (server or connection) and all resources associated with
 * it. */
void uv__pipe_cleanup(uv_loop_t* loop, uv_pipe_t* handle) {
  int i;
  HANDLE pipeHandle;

  uv__pipe_interrupt_read(handle);

  if (handle->name) {
    uv__free(handle->name);
    handle->name = NULL;
  }

  if (handle->flags & UV_HANDLE_PIPESERVER) {
    for (i = 0; i < handle->pipe.serv.pending_instances; i++) {
      pipeHandle = handle->pipe.serv.accept_reqs[i].pipeHandle;
      if (pipeHandle != INVALID_HANDLE_VALUE) {
        CloseHandle(pipeHandle);
        handle->pipe.serv.accept_reqs[i].pipeHandle = INVALID_HANDLE_VALUE;
      }
    }
    handle->handle = INVALID_HANDLE_VALUE;
  }

  if (handle->flags & UV_HANDLE_CONNECTION) {
    handle->flags &= ~UV_HANDLE_WRITABLE;
    eof_timer_destroy(handle);
  }

  if ((handle->flags & UV_HANDLE_CONNECTION)
      && handle->handle != INVALID_HANDLE_VALUE)
    close_pipe(handle);
}


void uv__pipe_close(uv_loop_t* loop, uv_pipe_t* handle) {
  if (handle->flags & UV_HANDLE_READING) {
    handle->flags &= ~UV_HANDLE_READING;
    DECREASE_ACTIVE_COUNT(loop, handle);
  }

  if (handle->flags & UV_HANDLE_LISTENING) {
    handle->flags &= ~UV_HANDLE_LISTENING;
    DECREASE_ACTIVE_COUNT(loop, handle);
  }

  uv__pipe_cleanup(loop, handle);

  if (handle->reqs_pending == 0) {
    uv__want_endgame(loop, (uv_handle_t*) handle);
  }

  handle->flags &= ~(UV_HANDLE_READABLE | UV_HANDLE_WRITABLE);
  uv__handle_closing(handle);
}


static void uv__pipe_queue_accept(uv_loop_t* loop, uv_pipe_t* handle,
    uv_pipe_accept_t* req, BOOL firstInstance) {
  assert(handle->flags & UV_HANDLE_LISTENING);

  if (!firstInstance && !pipe_alloc_accept(loop, handle, req, FALSE)) {
    SET_REQ_ERROR(req, GetLastError());
    uv__insert_pending_req(loop, (uv_req_t*) req);
    handle->reqs_pending++;
    return;
  }

  assert(req->pipeHandle != INVALID_HANDLE_VALUE);

  /* Prepare the overlapped structure. */
  memset(&(req->u.io.overlapped), 0, sizeof(req->u.io.overlapped));

  if (!ConnectNamedPipe(req->pipeHandle, &req->u.io.overlapped) &&
      GetLastError() != ERROR_IO_PENDING) {
    if (GetLastError() == ERROR_PIPE_CONNECTED) {
      SET_REQ_SUCCESS(req);
    } else {
      CloseHandle(req->pipeHandle);
      req->pipeHandle = INVALID_HANDLE_VALUE;
      /* Make this req pending reporting an error. */
      SET_REQ_ERROR(req, GetLastError());
    }
    uv__insert_pending_req(loop, (uv_req_t*) req);
    handle->reqs_pending++;
    return;
  }

  /* Wait for completion via IOCP */
  handle->reqs_pending++;
}


int uv__pipe_accept(uv_pipe_t* server, uv_stream_t* client) {
  uv_loop_t* loop = server->loop;
  uv_pipe_t* pipe_client;
  uv_pipe_accept_t* req;
  QUEUE* q;
  uv__ipc_xfer_queue_item_t* item;
  int err;

  if (server->ipc) {
    if (QUEUE_EMPTY(&server->pipe.conn.ipc_xfer_queue)) {
      /* No valid pending sockets. */
      return WSAEWOULDBLOCK;
    }

    q = QUEUE_HEAD(&server->pipe.conn.ipc_xfer_queue);
    QUEUE_REMOVE(q);
    server->pipe.conn.ipc_xfer_queue_length--;
    item = QUEUE_DATA(q, uv__ipc_xfer_queue_item_t, member);

    err = uv__tcp_xfer_import(
        (uv_tcp_t*) client, item->xfer_type, &item->xfer_info);
    if (err != 0)
      return err;

    uv__free(item);

  } else {
    pipe_client = (uv_pipe_t*) client;

    /* Find a connection instance that has been connected, but not yet
     * accepted. */
    req = server->pipe.serv.pending_accepts;

    if (!req) {
      /* No valid connections found, so we error out. */
      return WSAEWOULDBLOCK;
    }

    /* Initialize the client handle and copy the pipeHandle to the client */
    uv__pipe_connection_init(pipe_client);
    pipe_client->handle = req->pipeHandle;
    pipe_client->flags |= UV_HANDLE_READABLE | UV_HANDLE_WRITABLE;

    /* Prepare the req to pick up a new connection */
    server->pipe.serv.pending_accepts = req->next_pending;
    req->next_pending = NULL;
    req->pipeHandle = INVALID_HANDLE_VALUE;

    server->handle = INVALID_HANDLE_VALUE;
    if (!(server->flags & UV_HANDLE_CLOSING)) {
      uv__pipe_queue_accept(loop, server, req, FALSE);
    }
  }

  return 0;
}


/* Starts listening for connections for the given pipe. */
int uv__pipe_listen(uv_pipe_t* handle, int backlog, uv_connection_cb cb) {
  uv_loop_t* loop = handle->loop;
  int i;

  if (handle->flags & UV_HANDLE_LISTENING) {
    handle->stream.serv.connection_cb = cb;
  }

  if (!(handle->flags & UV_HANDLE_BOUND)) {
    return WSAEINVAL;
  }

  if (handle->flags & UV_HANDLE_READING) {
    return WSAEISCONN;
  }

  if (!(handle->flags & UV_HANDLE_PIPESERVER)) {
    return ERROR_NOT_SUPPORTED;
  }

  if (handle->ipc) {
    return WSAEINVAL;
  }

  handle->flags |= UV_HANDLE_LISTENING;
  INCREASE_ACTIVE_COUNT(loop, handle);
  handle->stream.serv.connection_cb = cb;

  /* First pipe handle should have already been created in uv_pipe_bind */
  assert(handle->pipe.serv.accept_reqs[0].pipeHandle != INVALID_HANDLE_VALUE);

  for (i = 0; i < handle->pipe.serv.pending_instances; i++) {
    uv__pipe_queue_accept(loop, handle, &handle->pipe.serv.accept_reqs[i], i == 0);
  }

  return 0;
}


static DWORD WINAPI uv_pipe_zero_readfile_thread_proc(void* arg) {
  uv_read_t* req = (uv_read_t*) arg;
  uv_pipe_t* handle = (uv_pipe_t*) req->data;
  uv_loop_t* loop = handle->loop;
  volatile HANDLE* thread_ptr = &handle->pipe.conn.readfile_thread_handle;
  CRITICAL_SECTION* lock = &handle->pipe.conn.readfile_thread_lock;
  HANDLE thread;
  DWORD bytes;
  DWORD err;

  assert(req->type == UV_READ);
  assert(handle->type == UV_NAMED_PIPE);

  err = 0;

  /* Create a handle to the current thread. */
  if (!DuplicateHandle(GetCurrentProcess(),
                       GetCurrentThread(),
                       GetCurrentProcess(),
                       &thread,
                       0,
                       FALSE,
                       DUPLICATE_SAME_ACCESS)) {
    err = GetLastError();
    goto out1;
  }

  /* The lock needs to be held when thread handle is modified. */
  EnterCriticalSection(lock);
  if (*thread_ptr == INVALID_HANDLE_VALUE) {
    /* uv__pipe_interrupt_read() cancelled reading before we got here. */
    err = ERROR_OPERATION_ABORTED;
  } else {
    /* Let main thread know which worker thread is doing the blocking read. */
    assert(*thread_ptr == NULL);
    *thread_ptr = thread;
  }
  LeaveCriticalSection(lock);

  if (err)
    goto out2;

  /* Block the thread until data is available on the pipe, or the read is
   * cancelled. */
  if (!ReadFile(handle->handle, &uv_zero_, 0, &bytes, NULL))
    err = GetLastError();

  /* Let the main thread know the worker is past the point of blocking. */
  assert(thread == *thread_ptr);
  *thread_ptr = INVALID_HANDLE_VALUE;

  /* Briefly acquire the mutex. Since the main thread holds the lock while it
   * is spinning trying to cancel this thread's I/O, we will block here until
   * it stops doing that. */
  EnterCriticalSection(lock);
  LeaveCriticalSection(lock);

out2:
  /* Close the handle to the current thread. */
  CloseHandle(thread);

out1:
  /* Set request status and post a completion record to the IOCP. */
  if (err)
    SET_REQ_ERROR(req, err);
  else
    SET_REQ_SUCCESS(req);
  POST_COMPLETION_FOR_REQ(loop, req);

  return 0;
}


static DWORD WINAPI uv_pipe_writefile_thread_proc(void* parameter) {
  int result;
  DWORD bytes;
  uv_write_t* req = (uv_write_t*) parameter;
  uv_pipe_t* handle = (uv_pipe_t*) req->handle;
  uv_loop_t* loop = handle->loop;

  assert(req != NULL);
  assert(req->type == UV_WRITE);
  assert(handle->type == UV_NAMED_PIPE);

  result = WriteFile(handle->handle,
                     req->write_buffer.base,
                     req->write_buffer.len,
                     &bytes,
                     NULL);

  if (!result) {
    SET_REQ_ERROR(req, GetLastError());
  }

  POST_COMPLETION_FOR_REQ(loop, req);
  return 0;
}


static void CALLBACK post_completion_read_wait(void* context, BOOLEAN timed_out) {
  uv_read_t* req;
  uv_tcp_t* handle;

  req = (uv_read_t*) context;
  assert(req != NULL);
  handle = (uv_tcp_t*)req->data;
  assert(handle != NULL);
  assert(!timed_out);

  if (!PostQueuedCompletionStatus(handle->loop->iocp,
                                  req->u.io.overlapped.InternalHigh,
                                  0,
                                  &req->u.io.overlapped)) {
    uv_fatal_error(GetLastError(), "PostQueuedCompletionStatus");
  }
}


static void CALLBACK post_completion_write_wait(void* context, BOOLEAN timed_out) {
  uv_write_t* req;
  uv_tcp_t* handle;

  req = (uv_write_t*) context;
  assert(req != NULL);
  handle = (uv_tcp_t*)req->handle;
  assert(handle != NULL);
  assert(!timed_out);

  if (!PostQueuedCompletionStatus(handle->loop->iocp,
                                  req->u.io.overlapped.InternalHigh,
                                  0,
                                  &req->u.io.overlapped)) {
    uv_fatal_error(GetLastError(), "PostQueuedCompletionStatus");
  }
}


static void uv__pipe_queue_read(uv_loop_t* loop, uv_pipe_t* handle) {
  uv_read_t* req;
  int result;

  assert(handle->flags & UV_HANDLE_READING);
  assert(!(handle->flags & UV_HANDLE_READ_PENDING));

  assert(handle->handle != INVALID_HANDLE_VALUE);

  req = &handle->read_req;

  if (handle->flags & UV_HANDLE_NON_OVERLAPPED_PIPE) {
    handle->pipe.conn.readfile_thread_handle = NULL; /* Reset cancellation. */
    if (!QueueUserWorkItem(&uv_pipe_zero_readfile_thread_proc,
                           req,
                           WT_EXECUTELONGFUNCTION)) {
      /* Make this req pending reporting an error. */
      SET_REQ_ERROR(req, GetLastError());
      goto error;
    }
  } else {
    memset(&req->u.io.overlapped, 0, sizeof(req->u.io.overlapped));
    if (handle->flags & UV_HANDLE_EMULATE_IOCP) {
      assert(req->event_handle != NULL);
      req->u.io.overlapped.hEvent = (HANDLE) ((uintptr_t) req->event_handle | 1);
    }

    /* Do 0-read */
    result = ReadFile(handle->handle,
                      &uv_zero_,
                      0,
                      NULL,
                      &req->u.io.overlapped);

    if (!result && GetLastError() != ERROR_IO_PENDING) {
      /* Make this req pending reporting an error. */
      SET_REQ_ERROR(req, GetLastError());
      goto error;
    }

    if (handle->flags & UV_HANDLE_EMULATE_IOCP) {
      if (req->wait_handle == INVALID_HANDLE_VALUE) {
        if (!RegisterWaitForSingleObject(&req->wait_handle,
            req->event_handle, post_completion_read_wait, (void*) req,
            INFINITE, WT_EXECUTEINWAITTHREAD)) {
          SET_REQ_ERROR(req, GetLastError());
          goto error;
        }
      }
    }
  }

  /* Start the eof timer if there is one */
  eof_timer_start(handle);
  handle->flags |= UV_HANDLE_READ_PENDING;
  handle->reqs_pending++;
  return;

error:
  uv__insert_pending_req(loop, (uv_req_t*)req);
  handle->flags |= UV_HANDLE_READ_PENDING;
  handle->reqs_pending++;
}


int uv__pipe_read_start(uv_pipe_t* handle,
                        uv_alloc_cb alloc_cb,
                        uv_read_cb read_cb) {
  uv_loop_t* loop = handle->loop;

  handle->flags |= UV_HANDLE_READING;
  INCREASE_ACTIVE_COUNT(loop, handle);
  handle->read_cb = read_cb;
  handle->alloc_cb = alloc_cb;

  /* If reading was stopped and then started again, there could still be a read
   * request pending. */
  if (!(handle->flags & UV_HANDLE_READ_PENDING)) {
    if (handle->flags & UV_HANDLE_EMULATE_IOCP &&
        handle->read_req.event_handle == NULL) {
      handle->read_req.event_handle = CreateEvent(NULL, 0, 0, NULL);
      if (handle->read_req.event_handle == NULL) {
        uv_fatal_error(GetLastError(), "CreateEvent");
      }
    }
    uv__pipe_queue_read(loop, handle);
  }

  return 0;
}


static void uv__insert_non_overlapped_write_req(uv_pipe_t* handle,
    uv_write_t* req) {
  req->next_req = NULL;
  if (handle->pipe.conn.non_overlapped_writes_tail) {
    req->next_req =
      handle->pipe.conn.non_overlapped_writes_tail->next_req;
    handle->pipe.conn.non_overlapped_writes_tail->next_req = (uv_req_t*)req;
    handle->pipe.conn.non_overlapped_writes_tail = req;
  } else {
    req->next_req = (uv_req_t*)req;
    handle->pipe.conn.non_overlapped_writes_tail = req;
  }
}


static uv_write_t* uv_remove_non_overlapped_write_req(uv_pipe_t* handle) {
  uv_write_t* req;

  if (handle->pipe.conn.non_overlapped_writes_tail) {
    req = (uv_write_t*)handle->pipe.conn.non_overlapped_writes_tail->next_req;

    if (req == handle->pipe.conn.non_overlapped_writes_tail) {
      handle->pipe.conn.non_overlapped_writes_tail = NULL;
    } else {
      handle->pipe.conn.non_overlapped_writes_tail->next_req =
        req->next_req;
    }

    return req;
  } else {
    /* queue empty */
    return NULL;
  }
}


static void uv__queue_non_overlapped_write(uv_pipe_t* handle) {
  uv_write_t* req = uv_remove_non_overlapped_write_req(handle);
  if (req) {
    if (!QueueUserWorkItem(&uv_pipe_writefile_thread_proc,
                           req,
                           WT_EXECUTELONGFUNCTION)) {
      uv_fatal_error(GetLastError(), "QueueUserWorkItem");
    }
  }
}


static int uv__build_coalesced_write_req(uv_write_t* user_req,
                                         const uv_buf_t bufs[],
                                         size_t nbufs,
                                         uv_write_t** req_out,
                                         uv_buf_t* write_buf_out) {
  /* Pack into a single heap-allocated buffer:
   *   (a) a uv_write_t structure where libuv stores the actual state.
   *   (b) a pointer to the original uv_write_t.
   *   (c) data from all `bufs` entries.
   */
  char* heap_buffer;
  size_t heap_buffer_length, heap_buffer_offset;
  uv__coalesced_write_t* coalesced_write_req; /* (a) + (b) */
  char* data_start;                           /* (c) */
  size_t data_length;
  unsigned int i;

  /* Compute combined size of all combined buffers from `bufs`. */
  data_length = 0;
  for (i = 0; i < nbufs; i++)
    data_length += bufs[i].len;

  /* The total combined size of data buffers should not exceed UINT32_MAX,
   * because WriteFile() won't accept buffers larger than that. */
  if (data_length > UINT32_MAX)
    return WSAENOBUFS; /* Maps to UV_ENOBUFS. */

  /* Compute heap buffer size. */
  heap_buffer_length = sizeof *coalesced_write_req + /* (a) + (b) */
                       data_length;                  /* (c) */

  /* Allocate buffer. */
  heap_buffer = uv__malloc(heap_buffer_length);
  if (heap_buffer == NULL)
    return ERROR_NOT_ENOUGH_MEMORY; /* Maps to UV_ENOMEM. */

  /* Copy uv_write_t information to the buffer. */
  coalesced_write_req = (uv__coalesced_write_t*) heap_buffer;
  coalesced_write_req->req = *user_req; /* copy (a) */
  coalesced_write_req->req.coalesced = 1;
  coalesced_write_req->user_req = user_req;         /* copy (b) */
  heap_buffer_offset = sizeof *coalesced_write_req; /* offset (a) + (b) */

  /* Copy data buffers to the heap buffer. */
  data_start = &heap_buffer[heap_buffer_offset];
  for (i = 0; i < nbufs; i++) {
    memcpy(&heap_buffer[heap_buffer_offset],
           bufs[i].base,
           bufs[i].len);               /* copy (c) */
    heap_buffer_offset += bufs[i].len; /* offset (c) */
  }
  assert(heap_buffer_offset == heap_buffer_length);

  /* Set out arguments and return. */
  *req_out = &coalesced_write_req->req;
  *write_buf_out = uv_buf_init(data_start, (unsigned int) data_length);
  return 0;
}


static int uv__pipe_write_data(uv_loop_t* loop,
                               uv_write_t* req,
                               uv_pipe_t* handle,
                               const uv_buf_t bufs[],
                               size_t nbufs,
                               uv_write_cb cb,
                               int copy_always) {
  int err;
  int result;
  uv_buf_t write_buf;

  assert(handle->handle != INVALID_HANDLE_VALUE);

  UV_REQ_INIT(loop, req, UV_WRITE);
  req->handle = (uv_stream_t*) handle;
  req->send_handle = NULL;
  req->cb = cb;
  /* Private fields. */
  req->coalesced = 0;
  req->event_handle = NULL;
  req->wait_handle = INVALID_HANDLE_VALUE;

  /* Prepare the overlapped structure. */
  memset(&req->u.io.overlapped, 0, sizeof(req->u.io.overlapped));
  if (handle->flags & (UV_HANDLE_EMULATE_IOCP | UV_HANDLE_BLOCKING_WRITES)) {
    req->event_handle = CreateEvent(NULL, 0, 0, NULL);
    if (req->event_handle == NULL) {
      uv_fatal_error(GetLastError(), "CreateEvent");
    }
    req->u.io.overlapped.hEvent = (HANDLE) ((uintptr_t) req->event_handle | 1);
  }
  req->write_buffer = uv_null_buf_;

  if (nbufs == 0) {
    /* Write empty buffer. */
    write_buf = uv_null_buf_;
  } else if (nbufs == 1 && !copy_always) {
    /* Write directly from bufs[0]. */
    write_buf = bufs[0];
  } else {
    /* Coalesce all `bufs` into one big buffer. This also creates a new
     * write-request structure that replaces the old one. */
    err = uv__build_coalesced_write_req(req, bufs, nbufs, &req, &write_buf);
    if (err != 0)
      return err;
  }

  if ((handle->flags &
      (UV_HANDLE_BLOCKING_WRITES | UV_HANDLE_NON_OVERLAPPED_PIPE)) ==
      (UV_HANDLE_BLOCKING_WRITES | UV_HANDLE_NON_OVERLAPPED_PIPE)) {
    DWORD bytes;
    result =
        WriteFile(handle->handle, write_buf.base, write_buf.len, &bytes, NULL);

    if (!result) {
      err = GetLastError();
      return err;
    } else {
      /* Request completed immediately. */
      req->u.io.queued_bytes = 0;
    }

    REGISTER_HANDLE_REQ(loop, handle, req);
    handle->reqs_pending++;
    handle->stream.conn.write_reqs_pending++;
    POST_COMPLETION_FOR_REQ(loop, req);
    return 0;
  } else if (handle->flags & UV_HANDLE_NON_OVERLAPPED_PIPE) {
    req->write_buffer = write_buf;
    uv__insert_non_overlapped_write_req(handle, req);
    if (handle->stream.conn.write_reqs_pending == 0) {
      uv__queue_non_overlapped_write(handle);
    }

    /* Request queued by the kernel. */
    req->u.io.queued_bytes = write_buf.len;
    handle->write_queue_size += req->u.io.queued_bytes;
  } else if (handle->flags & UV_HANDLE_BLOCKING_WRITES) {
    /* Using overlapped IO, but wait for completion before returning */
    result = WriteFile(handle->handle,
                       write_buf.base,
                       write_buf.len,
                       NULL,
                       &req->u.io.overlapped);

    if (!result && GetLastError() != ERROR_IO_PENDING) {
      err = GetLastError();
      CloseHandle(req->event_handle);
      req->event_handle = NULL;
      return err;
    }

    if (result) {
      /* Request completed immediately. */
      req->u.io.queued_bytes = 0;
    } else {
      /* Request queued by the kernel. */
      req->u.io.queued_bytes = write_buf.len;
      handle->write_queue_size += req->u.io.queued_bytes;
      if (WaitForSingleObject(req->event_handle, INFINITE) !=
          WAIT_OBJECT_0) {
        err = GetLastError();
        CloseHandle(req->event_handle);
        req->event_handle = NULL;
        return err;
      }
    }
    CloseHandle(req->event_handle);
    req->event_handle = NULL;

    REGISTER_HANDLE_REQ(loop, handle, req);
    handle->reqs_pending++;
    handle->stream.conn.write_reqs_pending++;
    return 0;
  } else {
    result = WriteFile(handle->handle,
                       write_buf.base,
                       write_buf.len,
                       NULL,
                       &req->u.io.overlapped);

    if (!result && GetLastError() != ERROR_IO_PENDING) {
      return GetLastError();
    }

    if (result) {
      /* Request completed immediately. */
      req->u.io.queued_bytes = 0;
    } else {
      /* Request queued by the kernel. */
      req->u.io.queued_bytes = write_buf.len;
      handle->write_queue_size += req->u.io.queued_bytes;
    }

    if (handle->flags & UV_HANDLE_EMULATE_IOCP) {
      if (!RegisterWaitForSingleObject(&req->wait_handle,
          req->event_handle, post_completion_write_wait, (void*) req,
          INFINITE, WT_EXECUTEINWAITTHREAD)) {
        return GetLastError();
      }
    }
  }

  REGISTER_HANDLE_REQ(loop, handle, req);
  handle->reqs_pending++;
  handle->stream.conn.write_reqs_pending++;

  return 0;
}


static DWORD uv__pipe_get_ipc_remote_pid(uv_pipe_t* handle) {
  DWORD* pid = &handle->pipe.conn.ipc_remote_pid;

  /* If the both ends of the IPC pipe are owned by the same process,
   * the remote end pid may not yet be set. If so, do it here.
   * TODO: this is weird; it'd probably better to use a handshake. */
  if (*pid == 0)
    *pid = GetCurrentProcessId();

  return *pid;
}


int uv__pipe_write_ipc(uv_loop_t* loop,
                       uv_write_t* req,
                       uv_pipe_t* handle,
                       const uv_buf_t data_bufs[],
                       size_t data_buf_count,
                       uv_stream_t* send_handle,
                       uv_write_cb cb) {
  uv_buf_t stack_bufs[6];
  uv_buf_t* bufs;
  size_t buf_count, buf_index;
  uv__ipc_frame_header_t frame_header;
  uv__ipc_socket_xfer_type_t xfer_type = UV__IPC_SOCKET_XFER_NONE;
  uv__ipc_socket_xfer_info_t xfer_info;
  uint64_t data_length;
  size_t i;
  int err;

  /* Compute the combined size of data buffers. */
  data_length = 0;
  for (i = 0; i < data_buf_count; i++)
    data_length += data_bufs[i].len;
  if (data_length > UINT32_MAX)
    return WSAENOBUFS; /* Maps to UV_ENOBUFS. */

  /* Prepare the frame's socket xfer payload. */
  if (send_handle != NULL) {
    uv_tcp_t* send_tcp_handle = (uv_tcp_t*) send_handle;

    /* Verify that `send_handle` it is indeed a tcp handle. */
    if (send_tcp_handle->type != UV_TCP)
      return ERROR_NOT_SUPPORTED;

    /* Export the tcp handle. */
    err = uv__tcp_xfer_export(send_tcp_handle,
                              uv__pipe_get_ipc_remote_pid(handle),
                              &xfer_type,
                              &xfer_info);
    if (err != 0)
      return err;
  }

  /* Compute the number of uv_buf_t's required. */
  buf_count = 1 + data_buf_count; /* Frame header and data buffers. */
  if (send_handle != NULL)
    buf_count += 1; /* One extra for the socket xfer information. */

  /* Use the on-stack buffer array if it is big enough; otherwise allocate
   * space for it on the heap. */
  if (buf_count < ARRAY_SIZE(stack_bufs)) {
    /* Use on-stack buffer array. */
    bufs = stack_bufs;
  } else {
    /* Use heap-allocated buffer array. */
    bufs = uv__calloc(buf_count, sizeof(uv_buf_t));
    if (bufs == NULL)
      return ERROR_NOT_ENOUGH_MEMORY; /* Maps to UV_ENOMEM. */
  }
  buf_index = 0;

  /* Initialize frame header and add it to the buffers list. */
  memset(&frame_header, 0, sizeof frame_header);
  bufs[buf_index++] = uv_buf_init((char*) &frame_header, sizeof frame_header);

  if (send_handle != NULL) {
    /* Add frame header flags. */
    switch (xfer_type) {
      case UV__IPC_SOCKET_XFER_TCP_CONNECTION:
        frame_header.flags |= UV__IPC_FRAME_HAS_SOCKET_XFER |
                              UV__IPC_FRAME_XFER_IS_TCP_CONNECTION;
        break;
      case UV__IPC_SOCKET_XFER_TCP_SERVER:
        frame_header.flags |= UV__IPC_FRAME_HAS_SOCKET_XFER;
        break;
      default:
        assert(0);  /* Unreachable. */
    }
    /* Add xfer info buffer. */
    bufs[buf_index++] = uv_buf_init((char*) &xfer_info, sizeof xfer_info);
  }

  if (data_length > 0) {
    /* Update frame header. */
    frame_header.flags |= UV__IPC_FRAME_HAS_DATA;
    frame_header.data_length = (uint32_t) data_length;
    /* Add data buffers to buffers list. */
    for (i = 0; i < data_buf_count; i++)
      bufs[buf_index++] = data_bufs[i];
  }

  /* Write buffers. We set the `always_copy` flag, so it is not a problem that
   * some of the written data lives on the stack. */
  err = uv__pipe_write_data(loop, req, handle, bufs, buf_count, cb, 1);

  /* If we had to heap-allocate the bufs array, free it now. */
  if (bufs != stack_bufs) {
    uv__free(bufs);
  }

  return err;
}


int uv__pipe_write(uv_loop_t* loop,
                   uv_write_t* req,
                   uv_pipe_t* handle,
                   const uv_buf_t bufs[],
                   size_t nbufs,
                   uv_stream_t* send_handle,
                   uv_write_cb cb) {
  if (handle->ipc) {
    /* IPC pipe write: use framing protocol. */
    return uv__pipe_write_ipc(loop, req, handle, bufs, nbufs, send_handle, cb);
  } else {
    /* Non-IPC pipe write: put data on the wire directly. */
    assert(send_handle == NULL);
    return uv__pipe_write_data(loop, req, handle, bufs, nbufs, cb, 0);
  }
}


static void uv__pipe_read_eof(uv_loop_t* loop, uv_pipe_t* handle,
    uv_buf_t buf) {
  /* If there is an eof timer running, we don't need it any more, so discard
   * it. */
  eof_timer_destroy(handle);

  uv_read_stop((uv_stream_t*) handle);

  handle->read_cb((uv_stream_t*) handle, UV_EOF, &buf);
}


static void uv__pipe_read_error(uv_loop_t* loop, uv_pipe_t* handle, int error,
    uv_buf_t buf) {
  /* If there is an eof timer running, we don't need it any more, so discard
   * it. */
  eof_timer_destroy(handle);

  uv_read_stop((uv_stream_t*) handle);

  handle->read_cb((uv_stream_t*)handle, uv_translate_sys_error(error), &buf);
}


static void uv__pipe_read_error_or_eof(uv_loop_t* loop, uv_pipe_t* handle,
    int error, uv_buf_t buf) {
  if (error == ERROR_BROKEN_PIPE) {
    uv__pipe_read_eof(loop, handle, buf);
  } else {
    uv__pipe_read_error(loop, handle, error, buf);
  }
}


static void uv__pipe_queue_ipc_xfer_info(
    uv_pipe_t* handle,
    uv__ipc_socket_xfer_type_t xfer_type,
    uv__ipc_socket_xfer_info_t* xfer_info) {
  uv__ipc_xfer_queue_item_t* item;

  item = (uv__ipc_xfer_queue_item_t*) uv__malloc(sizeof(*item));
  if (item == NULL)
    uv_fatal_error(ERROR_OUTOFMEMORY, "uv__malloc");

  item->xfer_type = xfer_type;
  item->xfer_info = *xfer_info;

  QUEUE_INSERT_TAIL(&handle->pipe.conn.ipc_xfer_queue, &item->member);
  handle->pipe.conn.ipc_xfer_queue_length++;
}


/* Read an exact number of bytes from a pipe. If an error or end-of-file is
 * encountered before the requested number of bytes are read, an error is
 * returned. */
static int uv__pipe_read_exactly(HANDLE h, void* buffer, DWORD count) {
  DWORD bytes_read, bytes_read_now;

  bytes_read = 0;
  while (bytes_read < count) {
    if (!ReadFile(h,
                  (char*) buffer + bytes_read,
                  count - bytes_read,
                  &bytes_read_now,
                  NULL)) {
      return GetLastError();
    }

    bytes_read += bytes_read_now;
  }

  assert(bytes_read == count);
  return 0;
}


static DWORD uv__pipe_read_data(uv_loop_t* loop,
                                uv_pipe_t* handle,
                                DWORD suggested_bytes,
                                DWORD max_bytes) {
  DWORD bytes_read;
  uv_buf_t buf;

  /* Ask the user for a buffer to read data into. */
  buf = uv_buf_init(NULL, 0);
  handle->alloc_cb((uv_handle_t*) handle, suggested_bytes, &buf);
  if (buf.base == NULL || buf.len == 0) {
    handle->read_cb((uv_stream_t*) handle, UV_ENOBUFS, &buf);
    return 0; /* Break out of read loop. */
  }

  /* Ensure we read at most the smaller of:
   *   (a) the length of the user-allocated buffer.
   *   (b) the maximum data length as specified by the `max_bytes` argument.
   */
  if (max_bytes > buf.len)
    max_bytes = buf.len;

  /* Read into the user buffer. */
  if (!ReadFile(handle->handle, buf.base, max_bytes, &bytes_read, NULL)) {
    uv__pipe_read_error_or_eof(loop, handle, GetLastError(), buf);
    return 0; /* Break out of read loop. */
  }

  /* Call the read callback. */
  handle->read_cb((uv_stream_t*) handle, bytes_read, &buf);

  return bytes_read;
}


static DWORD uv__pipe_read_ipc(uv_loop_t* loop, uv_pipe_t* handle) {
  uint32_t* data_remaining = &handle->pipe.conn.ipc_data_frame.payload_remaining;
  int err;

  if (*data_remaining > 0) {
    /* Read frame data payload. */
    DWORD bytes_read =
        uv__pipe_read_data(loop, handle, *data_remaining, *data_remaining);
    *data_remaining -= bytes_read;
    return bytes_read;

  } else {
    /* Start of a new IPC frame. */
    uv__ipc_frame_header_t frame_header;
    uint32_t xfer_flags;
    uv__ipc_socket_xfer_type_t xfer_type;
    uv__ipc_socket_xfer_info_t xfer_info;

    /* Read the IPC frame header. */
    err = uv__pipe_read_exactly(
        handle->handle, &frame_header, sizeof frame_header);
    if (err)
      goto error;

    /* Validate that flags are valid. */
    if ((frame_header.flags & ~UV__IPC_FRAME_VALID_FLAGS) != 0)
      goto invalid;
    /* Validate that reserved2 is zero. */
    if (frame_header.reserved2 != 0)
      goto invalid;

    /* Parse xfer flags. */
    xfer_flags = frame_header.flags & UV__IPC_FRAME_XFER_FLAGS;
    if (xfer_flags & UV__IPC_FRAME_HAS_SOCKET_XFER) {
      /* Socket coming -- determine the type. */
      xfer_type = xfer_flags & UV__IPC_FRAME_XFER_IS_TCP_CONNECTION
                      ? UV__IPC_SOCKET_XFER_TCP_CONNECTION
                      : UV__IPC_SOCKET_XFER_TCP_SERVER;
    } else if (xfer_flags == 0) {
      /* No socket. */
      xfer_type = UV__IPC_SOCKET_XFER_NONE;
    } else {
      /* Invalid flags. */
      goto invalid;
    }

    /* Parse data frame information. */
    if (frame_header.flags & UV__IPC_FRAME_HAS_DATA) {
      *data_remaining = frame_header.data_length;
    } else if (frame_header.data_length != 0) {
      /* Data length greater than zero but data flag not set -- invalid. */
      goto invalid;
    }

    /* If no socket xfer info follows, return here. Data will be read in a
     * subsequent invocation of uv__pipe_read_ipc(). */
    if (xfer_type == UV__IPC_SOCKET_XFER_NONE)
      return sizeof frame_header; /* Number of bytes read. */

    /* Read transferred socket information. */
    err = uv__pipe_read_exactly(handle->handle, &xfer_info, sizeof xfer_info);
    if (err)
      goto error;

    /* Store the pending socket info. */
    uv__pipe_queue_ipc_xfer_info(handle, xfer_type, &xfer_info);

    /* Return number of bytes read. */
    return sizeof frame_header + sizeof xfer_info;
  }

invalid:
  /* Invalid frame. */
  err = WSAECONNABORTED; /* Maps to UV_ECONNABORTED. */

error:
  uv__pipe_read_error_or_eof(loop, handle, err, uv_null_buf_);
  return 0; /* Break out of read loop. */
}


void uv__process_pipe_read_req(uv_loop_t* loop,
                               uv_pipe_t* handle,
                               uv_req_t* req) {
  assert(handle->type == UV_NAMED_PIPE);

  handle->flags &= ~(UV_HANDLE_READ_PENDING | UV_HANDLE_CANCELLATION_PENDING);
  DECREASE_PENDING_REQ_COUNT(handle);
  eof_timer_stop(handle);

  /* At this point, we're done with bookkeeping. If the user has stopped
   * reading the pipe in the meantime, there is nothing left to do, since there
   * is no callback that we can call. */
  if (!(handle->flags & UV_HANDLE_READING))
    return;

  if (!REQ_SUCCESS(req)) {
    /* An error occurred doing the zero-read. */
    DWORD err = GET_REQ_ERROR(req);

    /* If the read was cancelled by uv__pipe_interrupt_read(), the request may
     * indicate an ERROR_OPERATION_ABORTED error. This error isn't relevant to
     * the user; we'll start a new zero-read at the end of this function. */
    if (err != ERROR_OPERATION_ABORTED)
      uv__pipe_read_error_or_eof(loop, handle, err, uv_null_buf_);

  } else {
    /* The zero-read completed without error, indicating there is data
     * available in the kernel buffer. */
    DWORD avail;

    /* Get the number of bytes available. */
    avail = 0;
    if (!PeekNamedPipe(handle->handle, NULL, 0, NULL, &avail, NULL))
      uv__pipe_read_error_or_eof(loop, handle, GetLastError(), uv_null_buf_);

    /* Read until we've either read all the bytes available, or the 'reading'
     * flag is cleared. */
    while (avail > 0 && handle->flags & UV_HANDLE_READING) {
      /* Depending on the type of pipe, read either IPC frames or raw data. */
      DWORD bytes_read =
          handle->ipc ? uv__pipe_read_ipc(loop, handle)
                      : uv__pipe_read_data(loop, handle, avail, (DWORD) -1);

      /* If no bytes were read, treat this as an indication that an error
       * occurred, and break out of the read loop. */
      if (bytes_read == 0)
        break;

      /* It is possible that more bytes were read than we thought were
       * available. To prevent `avail` from underflowing, break out of the loop
       * if this is the case. */
      if (bytes_read > avail)
        break;

      /* Recompute the number of bytes available. */
      avail -= bytes_read;
    }
  }

  /* Start another zero-read request if necessary. */
  if ((handle->flags & UV_HANDLE_READING) &&
      !(handle->flags & UV_HANDLE_READ_PENDING)) {
    uv__pipe_queue_read(loop, handle);
  }
}


void uv__process_pipe_write_req(uv_loop_t* loop, uv_pipe_t* handle,
    uv_write_t* req) {
  int err;

  assert(handle->type == UV_NAMED_PIPE);

  assert(handle->write_queue_size >= req->u.io.queued_bytes);
  handle->write_queue_size -= req->u.io.queued_bytes;

  UNREGISTER_HANDLE_REQ(loop, handle, req);

  if (handle->flags & UV_HANDLE_EMULATE_IOCP) {
    if (req->wait_handle != INVALID_HANDLE_VALUE) {
      UnregisterWait(req->wait_handle);
      req->wait_handle = INVALID_HANDLE_VALUE;
    }
    if (req->event_handle) {
      CloseHandle(req->event_handle);
      req->event_handle = NULL;
    }
  }

  err = GET_REQ_ERROR(req);

  /* If this was a coalesced write, extract pointer to the user_provided
   * uv_write_t structure so we can pass the expected pointer to the callback,
   * then free the heap-allocated write req. */
  if (req->coalesced) {
    uv__coalesced_write_t* coalesced_write =
        container_of(req, uv__coalesced_write_t, req);
    req = coalesced_write->user_req;
    uv__free(coalesced_write);
  }
  if (req->cb) {
    req->cb(req, uv_translate_sys_error(err));
  }

  handle->stream.conn.write_reqs_pending--;

  if (handle->flags & UV_HANDLE_NON_OVERLAPPED_PIPE &&
      handle->pipe.conn.non_overlapped_writes_tail) {
    assert(handle->stream.conn.write_reqs_pending > 0);
    uv__queue_non_overlapped_write(handle);
  }

  if (handle->stream.conn.shutdown_req != NULL &&
      handle->stream.conn.write_reqs_pending == 0) {
    uv__want_endgame(loop, (uv_handle_t*)handle);
  }

  DECREASE_PENDING_REQ_COUNT(handle);
}


void uv__process_pipe_accept_req(uv_loop_t* loop, uv_pipe_t* handle,
    uv_req_t* raw_req) {
  uv_pipe_accept_t* req = (uv_pipe_accept_t*) raw_req;

  assert(handle->type == UV_NAMED_PIPE);

  if (handle->flags & UV_HANDLE_CLOSING) {
    /* The req->pipeHandle should be freed already in uv__pipe_cleanup(). */
    assert(req->pipeHandle == INVALID_HANDLE_VALUE);
    DECREASE_PENDING_REQ_COUNT(handle);
    return;
  }

  if (REQ_SUCCESS(req)) {
    assert(req->pipeHandle != INVALID_HANDLE_VALUE);
    req->next_pending = handle->pipe.serv.pending_accepts;
    handle->pipe.serv.pending_accepts = req;

    if (handle->stream.serv.connection_cb) {
      handle->stream.serv.connection_cb((uv_stream_t*)handle, 0);
    }
  } else {
    if (req->pipeHandle != INVALID_HANDLE_VALUE) {
      CloseHandle(req->pipeHandle);
      req->pipeHandle = INVALID_HANDLE_VALUE;
    }
    if (!(handle->flags & UV_HANDLE_CLOSING)) {
      uv__pipe_queue_accept(loop, handle, req, FALSE);
    }
  }

  DECREASE_PENDING_REQ_COUNT(handle);
}


void uv__process_pipe_connect_req(uv_loop_t* loop, uv_pipe_t* handle,
    uv_connect_t* req) {
  int err;

  assert(handle->type == UV_NAMED_PIPE);

  UNREGISTER_HANDLE_REQ(loop, handle, req);

  if (req->cb) {
    err = 0;
    if (REQ_SUCCESS(req)) {
      uv__pipe_connection_init(handle);
    } else {
      err = GET_REQ_ERROR(req);
    }
    req->cb(req, uv_translate_sys_error(err));
  }

  DECREASE_PENDING_REQ_COUNT(handle);
}


void uv__process_pipe_shutdown_req(uv_loop_t* loop, uv_pipe_t* handle,
    uv_shutdown_t* req) {
  assert(handle->type == UV_NAMED_PIPE);

  UNREGISTER_HANDLE_REQ(loop, handle, req);

  if (handle->flags & UV_HANDLE_READABLE) {
    /* Initialize and optionally start the eof timer. Only do this if the pipe
     * is readable and we haven't seen EOF come in ourselves. */
    eof_timer_init(handle);

    /* If reading start the timer right now. Otherwise uv__pipe_queue_read will
     * start it. */
    if (handle->flags & UV_HANDLE_READ_PENDING) {
      eof_timer_start(handle);
    }

  } else {
    /* This pipe is not readable. We can just close it to let the other end
     * know that we're done writing. */
    close_pipe(handle);
  }

  if (req->cb) {
    req->cb(req, 0);
  }

  DECREASE_PENDING_REQ_COUNT(handle);
}


static void eof_timer_init(uv_pipe_t* pipe) {
  int r;

  assert(pipe->pipe.conn.eof_timer == NULL);
  assert(pipe->flags & UV_HANDLE_CONNECTION);

  pipe->pipe.conn.eof_timer = (uv_timer_t*) uv__malloc(sizeof *pipe->pipe.conn.eof_timer);

  r = uv_timer_init(pipe->loop, pipe->pipe.conn.eof_timer);
  assert(r == 0); /* timers can't fail */
  pipe->pipe.conn.eof_timer->data = pipe;
  uv_unref((uv_handle_t*) pipe->pipe.conn.eof_timer);
}


static void eof_timer_start(uv_pipe_t* pipe) {
  assert(pipe->flags & UV_HANDLE_CONNECTION);

  if (pipe->pipe.conn.eof_timer != NULL) {
    uv_timer_start(pipe->pipe.conn.eof_timer, eof_timer_cb, eof_timeout, 0);
  }
}


static void eof_timer_stop(uv_pipe_t* pipe) {
  assert(pipe->flags & UV_HANDLE_CONNECTION);

  if (pipe->pipe.conn.eof_timer != NULL) {
    uv_timer_stop(pipe->pipe.conn.eof_timer);
  }
}


static void eof_timer_cb(uv_timer_t* timer) {
  uv_pipe_t* pipe = (uv_pipe_t*) timer->data;
  uv_loop_t* loop = timer->loop;

  assert(pipe->type == UV_NAMED_PIPE);

  /* This should always be true, since we start the timer only in
   * uv__pipe_queue_read after successfully calling ReadFile, or in
   * uv__process_pipe_shutdown_req if a read is pending, and we always
   * immediately stop the timer in uv__process_pipe_read_req. */
  assert(pipe->flags & UV_HANDLE_READ_PENDING);

  /* If there are many packets coming off the iocp then the timer callback may
   * be called before the read request is coming off the queue. Therefore we
   * check here if the read request has completed but will be processed later.
   */
  if ((pipe->flags & UV_HANDLE_READ_PENDING) &&
      HasOverlappedIoCompleted(&pipe->read_req.u.io.overlapped)) {
    return;
  }

  /* Force both ends off the pipe. */
  close_pipe(pipe);

  /* Stop reading, so the pending read that is going to fail will not be
   * reported to the user. */
  uv_read_stop((uv_stream_t*) pipe);

  /* Report the eof and update flags. This will get reported even if the user
   * stopped reading in the meantime. TODO: is that okay? */
  uv__pipe_read_eof(loop, pipe, uv_null_buf_);
}


static void eof_timer_destroy(uv_pipe_t* pipe) {
  assert(pipe->flags & UV_HANDLE_CONNECTION);

  if (pipe->pipe.conn.eof_timer) {
    uv_close((uv_handle_t*) pipe->pipe.conn.eof_timer, eof_timer_close_cb);
    pipe->pipe.conn.eof_timer = NULL;
  }
}


static void eof_timer_close_cb(uv_handle_t* handle) {
  assert(handle->type == UV_TIMER);
  uv__free(handle);
}


int uv_pipe_open(uv_pipe_t* pipe, uv_os_fd_t os_handle) {
  NTSTATUS nt_status;
  IO_STATUS_BLOCK io_status;
  FILE_ACCESS_INFORMATION access;
  DWORD duplex_flags = 0;

  if (os_handle == INVALID_HANDLE_VALUE)
    return UV_EBADF;

  /* In order to avoid closing a stdio pseudo-handle, or having it get replaced under us,
   * duplicate the underlying OS handle and forget about the original one.
   */
  if (os_handle == UV_STDIN_FD || os_handle == UV_STDOUT_FD || os_handle == UV_STDERR_FD) {
    int dup_err = uv__dup(os_handle, &os_handle);
    if (dup_err)
      return dup_err;
  }

  /* Determine what kind of permissions we have on this handle.
   * Cygwin opens the pipe in message mode, but we can support it,
   * just query the access flags and set the stream flags accordingly.
   */
  nt_status = pNtQueryInformationFile(os_handle,
                                      &io_status,
                                      &access,
                                      sizeof(access),
                                      FileAccessInformation);
  if (nt_status != STATUS_SUCCESS)
    return UV_EINVAL;

  if (pipe->ipc) {
    if (!(access.AccessFlags & FILE_WRITE_DATA) ||
        !(access.AccessFlags & FILE_READ_DATA)) {
      return UV_EINVAL;
    }
  }

  if (access.AccessFlags & FILE_WRITE_DATA)
    duplex_flags |= UV_HANDLE_WRITABLE;
  if (access.AccessFlags & FILE_READ_DATA)
    duplex_flags |= UV_HANDLE_READABLE;

  if (os_handle == INVALID_HANDLE_VALUE ||
<<<<<<< HEAD
      uv_set_pipe_handle(pipe->loop,
                         pipe,
                         os_handle,
                         duplex_flags) == -1) {
=======
      uv__set_pipe_handle(pipe->loop,
                          pipe,
                          os_handle,
                          file,
                          duplex_flags) == -1) {
>>>>>>> e8b7eb69
    return UV_EINVAL;
  }

  uv__pipe_connection_init(pipe);

  if (pipe->ipc) {
    assert(!(pipe->flags & UV_HANDLE_NON_OVERLAPPED_PIPE));
    pipe->pipe.conn.ipc_remote_pid = uv_os_getppid();
    assert(pipe->pipe.conn.ipc_remote_pid != (DWORD)(uv_pid_t) -1);
  }
  return 0;
}


static int uv__pipe_getname(const uv_pipe_t* handle, char* buffer, size_t* size) {
  NTSTATUS nt_status;
  IO_STATUS_BLOCK io_status;
  FILE_NAME_INFORMATION tmp_name_info;
  FILE_NAME_INFORMATION* name_info;
  WCHAR* name_buf;
  unsigned int addrlen;
  unsigned int name_size;
  unsigned int name_len;
  int err;

  uv__once_init();
  name_info = NULL;

  if (handle->handle == INVALID_HANDLE_VALUE) {
    *size = 0;
    return UV_EINVAL;
  }

  /* NtQueryInformationFile will block if another thread is performing a
   * blocking operation on the queried handle. If the pipe handle is
   * synchronous, there may be a worker thread currently calling ReadFile() on
   * the pipe handle, which could cause a deadlock. To avoid this, interrupt
   * the read. */
  if (handle->flags & UV_HANDLE_CONNECTION &&
      handle->flags & UV_HANDLE_NON_OVERLAPPED_PIPE) {
    uv__pipe_interrupt_read((uv_pipe_t*) handle); /* cast away const warning */
  }

  nt_status = pNtQueryInformationFile(handle->handle,
                                      &io_status,
                                      &tmp_name_info,
                                      sizeof tmp_name_info,
                                      FileNameInformation);
  if (nt_status == STATUS_BUFFER_OVERFLOW) {
    name_size = sizeof(*name_info) + tmp_name_info.FileNameLength;
    name_info = uv__malloc(name_size);
    if (!name_info) {
      *size = 0;
      err = UV_ENOMEM;
      goto cleanup;
    }

    nt_status = pNtQueryInformationFile(handle->handle,
                                        &io_status,
                                        name_info,
                                        name_size,
                                        FileNameInformation);
  }

  if (nt_status != STATUS_SUCCESS) {
    *size = 0;
    err = uv_translate_sys_error(pRtlNtStatusToDosError(nt_status));
    goto error;
  }

  if (!name_info) {
    /* the struct on stack was used */
    name_buf = tmp_name_info.FileName;
    name_len = tmp_name_info.FileNameLength;
  } else {
    name_buf = name_info->FileName;
    name_len = name_info->FileNameLength;
  }

  if (name_len == 0) {
    *size = 0;
    err = 0;
    goto error;
  }

  name_len /= sizeof(WCHAR);

  /* check how much space we need */
  addrlen = WideCharToMultiByte(CP_UTF8,
                                0,
                                name_buf,
                                name_len,
                                NULL,
                                0,
                                NULL,
                                NULL);
  if (!addrlen) {
    *size = 0;
    err = uv_translate_sys_error(GetLastError());
    goto error;
  } else if (pipe_prefix_len + addrlen >= *size) {
    /* "\\\\.\\pipe" + name */
    *size = pipe_prefix_len + addrlen + 1;
    err = UV_ENOBUFS;
    goto error;
  }

  memcpy(buffer, pipe_prefix, pipe_prefix_len);
  addrlen = WideCharToMultiByte(CP_UTF8,
                                0,
                                name_buf,
                                name_len,
                                buffer+pipe_prefix_len,
                                *size-pipe_prefix_len,
                                NULL,
                                NULL);
  if (!addrlen) {
    *size = 0;
    err = uv_translate_sys_error(GetLastError());
    goto error;
  }

  addrlen += pipe_prefix_len;
  *size = addrlen;
  buffer[addrlen] = '\0';

  err = 0;

error:
  uv__free(name_info);

cleanup:
  return err;
}


int uv_pipe_pending_count(uv_pipe_t* handle) {
  if (!handle->ipc)
    return 0;
  return handle->pipe.conn.ipc_xfer_queue_length;
}


int uv_pipe_getsockname(const uv_pipe_t* handle, char* buffer, size_t* size) {
  if (handle->flags & UV_HANDLE_BOUND)
    return uv__pipe_getname(handle, buffer, size);

  if (handle->flags & UV_HANDLE_CONNECTION ||
      handle->handle != INVALID_HANDLE_VALUE) {
    *size = 0;
    return 0;
  }

  return UV_EBADF;
}


int uv_pipe_getpeername(const uv_pipe_t* handle, char* buffer, size_t* size) {
  /* emulate unix behaviour */
  if (handle->flags & UV_HANDLE_BOUND)
    return UV_ENOTCONN;

  if (handle->handle != INVALID_HANDLE_VALUE)
    return uv__pipe_getname(handle, buffer, size);

  return UV_EBADF;
}


uv_handle_type uv_pipe_pending_type(uv_pipe_t* handle) {
  if (!handle->ipc)
    return UV_UNKNOWN_HANDLE;
  if (handle->pipe.conn.ipc_xfer_queue_length == 0)
    return UV_UNKNOWN_HANDLE;
  else
    return UV_TCP;
}

int uv_pipe_chmod(uv_pipe_t* handle, int mode) {
  SID_IDENTIFIER_AUTHORITY sid_world = { SECURITY_WORLD_SID_AUTHORITY };
  PACL old_dacl, new_dacl;
  PSECURITY_DESCRIPTOR sd;
  EXPLICIT_ACCESS ea;
  PSID everyone;
  int error;

  if (handle == NULL || handle->handle == INVALID_HANDLE_VALUE)
    return UV_EBADF;

  if (mode != UV_READABLE &&
      mode != UV_WRITABLE &&
      mode != (UV_WRITABLE | UV_READABLE))
    return UV_EINVAL;

  if (!AllocateAndInitializeSid(&sid_world,
                                1,
                                SECURITY_WORLD_RID,
                                0, 0, 0, 0, 0, 0, 0,
                                &everyone)) {
    error = GetLastError();
    goto done;
  }

  if (GetSecurityInfo(handle->handle,
                      SE_KERNEL_OBJECT,
                      DACL_SECURITY_INFORMATION,
                      NULL,
                      NULL,
                      &old_dacl,
                      NULL,
                      &sd)) {
    error = GetLastError();
    goto clean_sid;
  }

  memset(&ea, 0, sizeof(EXPLICIT_ACCESS));
  if (mode & UV_READABLE)
    ea.grfAccessPermissions |= GENERIC_READ | FILE_WRITE_ATTRIBUTES;
  if (mode & UV_WRITABLE)
    ea.grfAccessPermissions |= GENERIC_WRITE | FILE_READ_ATTRIBUTES;
  ea.grfAccessPermissions |= SYNCHRONIZE;
  ea.grfAccessMode = SET_ACCESS;
  ea.grfInheritance = NO_INHERITANCE;
  ea.Trustee.TrusteeForm = TRUSTEE_IS_SID;
  ea.Trustee.TrusteeType = TRUSTEE_IS_WELL_KNOWN_GROUP;
  ea.Trustee.ptstrName = (LPTSTR)everyone;

  if (SetEntriesInAcl(1, &ea, old_dacl, &new_dacl)) {
    error = GetLastError();
    goto clean_sd;
  }

  if (SetSecurityInfo(handle->handle,
                      SE_KERNEL_OBJECT,
                      DACL_SECURITY_INFORMATION,
                      NULL,
                      NULL,
                      new_dacl,
                      NULL)) {
    error = GetLastError();
    goto clean_dacl;
  }

  error = 0;

clean_dacl:
  LocalFree((HLOCAL) new_dacl);
clean_sd:
  LocalFree((HLOCAL) sd);
clean_sid:
  FreeSid(everyone);
done:
  return uv_translate_sys_error(error);
}<|MERGE_RESOLUTION|>--- conflicted
+++ resolved
@@ -413,18 +413,10 @@
 }
 
 
-<<<<<<< HEAD
-static int uv_set_pipe_handle(uv_loop_t* loop,
-                              uv_pipe_t* handle,
-                              HANDLE pipeHandle,
-                              DWORD duplex_flags) {
-=======
 static int uv__set_pipe_handle(uv_loop_t* loop,
                                uv_pipe_t* handle,
                                HANDLE pipeHandle,
-                               int fd,
                                DWORD duplex_flags) {
->>>>>>> e8b7eb69
   NTSTATUS nt_status;
   IO_STATUS_BLOCK io_status;
   FILE_MODE_INFORMATION mode_info;
@@ -795,11 +787,7 @@
   }
 
   if (pipeHandle != INVALID_HANDLE_VALUE &&
-<<<<<<< HEAD
-      !uv_set_pipe_handle(loop, handle, pipeHandle, duplex_flags)) {
-=======
-      !uv__set_pipe_handle(loop, handle, pipeHandle, -1, duplex_flags)) {
->>>>>>> e8b7eb69
+      !uv__set_pipe_handle(loop, handle, pipeHandle, duplex_flags)) {
     SET_REQ_SUCCESS(req);
   } else {
     SET_REQ_ERROR(req, GetLastError());
@@ -863,18 +851,10 @@
 
   assert(pipeHandle != INVALID_HANDLE_VALUE);
 
-<<<<<<< HEAD
-  if (uv_set_pipe_handle(loop,
-                         (uv_pipe_t*) req->handle,
-                         pipeHandle,
-                         duplex_flags)) {
-=======
   if (uv__set_pipe_handle(loop,
                           (uv_pipe_t*) req->handle,
                           pipeHandle,
-                          -1,
                           duplex_flags)) {
->>>>>>> e8b7eb69
     err = GetLastError();
     goto error;
   }
@@ -2297,18 +2277,10 @@
     duplex_flags |= UV_HANDLE_READABLE;
 
   if (os_handle == INVALID_HANDLE_VALUE ||
-<<<<<<< HEAD
-      uv_set_pipe_handle(pipe->loop,
-                         pipe,
-                         os_handle,
-                         duplex_flags) == -1) {
-=======
       uv__set_pipe_handle(pipe->loop,
                           pipe,
                           os_handle,
-                          file,
                           duplex_flags) == -1) {
->>>>>>> e8b7eb69
     return UV_EINVAL;
   }
 
