--- conflicted
+++ resolved
@@ -515,15 +515,8 @@
   if (ioctlsocket(socket, FIONBIO, &yes) == SOCKET_ERROR)
     return uv_translate_sys_error(WSAGetLastError());
 
-<<<<<<< HEAD
-  /* Try to obtain a base handle for the socket. This increases this chances */
-  /* that we find an AFD handle and are able to use the fast poll mechanism. */
-=======
-/* Try to obtain a base handle for the socket. This increases this chances that
- * we find an AFD handle and are able to use the fast poll mechanism. This will
- * always fail on windows XP/2k3, since they don't support the. SIO_BASE_HANDLE
- * ioctl. */
->>>>>>> 7ebb2622
+  /* Try to obtain a base handle for the socket. This increases this chances
+   * that we find an AFD handle and are able to use the fast poll mechanism. */
 #ifndef NDEBUG
   base_socket = INVALID_SOCKET;
 #endif
