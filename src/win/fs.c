--- conflicted
+++ resolved
@@ -1468,28 +1468,19 @@
 
 
 static void fs__fchmod(uv_fs_t* req) {
-<<<<<<< HEAD
-  HANDLE handle = req->file.hFile;
-=======
-  int fd = req->file.fd;
+  HANDLE handle;
   int clear_archive_flag;
-  HANDLE handle;
->>>>>>> 62a0f763
   NTSTATUS nt_status;
   IO_STATUS_BLOCK io_status;
   FILE_BASIC_INFORMATION file_info;
 
-<<<<<<< HEAD
+  handle = req->file.hFile;
   VERIFY_HANDLE(handle, req);
-=======
-  VERIFY_FD(fd, req);
-
-  handle = ReOpenFile(uv__get_osfhandle(fd), FILE_WRITE_ATTRIBUTES, 0, 0);
+  handle = ReOpenFile(handle, FILE_WRITE_ATTRIBUTES, 0, 0);
   if (handle == INVALID_HANDLE_VALUE) {
     SET_REQ_WIN32_ERROR(req, GetLastError());
     return;
   }
->>>>>>> 62a0f763
 
   nt_status = pNtQueryInformationFile(handle,
                                       &io_status,
