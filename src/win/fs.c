--- conflicted
+++ resolved
@@ -1689,17 +1689,6 @@
 
   if (req->fs.info.file_flags & UV_FS_SYMLINK_JUNCTION) {
     fs__create_junction(req, pathw, new_pathw);
-<<<<<<< HEAD
-  } else {
-    result = CreateSymbolicLinkW(new_pathw,
-                                 pathw,
-                                 flags & UV_FS_SYMLINK_DIR ? SYMBOLIC_LINK_FLAG_DIRECTORY : 0) ? 0 : -1;
-    if (result == -1) {
-      SET_REQ_WIN32_ERROR(req, GetLastError());
-    } else {
-      SET_REQ_RESULT(req, result);
-    }
-=======
     return;
   }
   if (!pCreateSymbolicLinkW) {
@@ -1730,7 +1719,6 @@
     fs__symlink(req);
   } else {
     SET_REQ_WIN32_ERROR(req, err);
->>>>>>> 9a4468f4
   }
 }
 
@@ -1939,8 +1927,11 @@
 }
 
 
-int uv_fs_open(uv_loop_t* loop, uv_fs_t* req, const char* path, int flags,
-    int mode, uv_fs_cb cb) {
+int uv_fs_open(uv_loop_t* loop,
+	       uv_fs_t* req,
+	       const char* path,
+	       int flags,
+	       int mode, uv_fs_cb cb) {
   int err;
 
   INIT(UV_FS_OPEN);
@@ -1951,40 +1942,14 @@
 
   req->fs.info.file_flags = flags;
   req->fs.info.mode = mode;
-<<<<<<< HEAD
-
-  if (cb) {
-    QUEUE_FS_TP_JOB(loop, req);
-  } else {
-    fs__open(req);
-    if (req->result < 0)
-      return req->result;
-  }
-  return 0;
+  POST;
 }
 
 
 int uv_fs_close(uv_loop_t* loop, uv_fs_t* req, uv_os_fd_t handle, uv_fs_cb cb) {
-  uv_fs_req_init(loop, req, UV_FS_CLOSE, cb);
+  INIT(UV_FS_CLOSE);
   req->file.hFile = handle;
-
-  if (cb) {
-    QUEUE_FS_TP_JOB(loop, req);
-    return 0;
-  } else {
-    fs__close(req);
-    return req->result;
-  }
-=======
-  POST;
-}
-
-
-int uv_fs_close(uv_loop_t* loop, uv_fs_t* req, uv_file fd, uv_fs_cb cb) {
-  INIT(UV_FS_CLOSE);
-  req->file.fd = fd;
-  POST;
->>>>>>> 9a4468f4
+  POST;
 }
 
 
@@ -2000,13 +1965,7 @@
   if (bufs == NULL || nbufs == 0)
     return UV_EINVAL;
 
-<<<<<<< HEAD
-  uv_fs_req_init(loop, req, UV_FS_READ, cb);
-
   req->file.hFile = handle;
-=======
-  req->file.fd = fd;
->>>>>>> 9a4468f4
 
   req->fs.info.nbufs = nbufs;
   req->fs.info.bufs = req->fs.info.bufsml;
@@ -2035,13 +1994,7 @@
   if (bufs == NULL || nbufs == 0)
     return UV_EINVAL;
 
-<<<<<<< HEAD
-  uv_fs_req_init(loop, req, UV_FS_WRITE, cb);
-
   req->file.hFile = handle;
-=======
-  req->file.fd = fd;
->>>>>>> 9a4468f4
 
   req->fs.info.nbufs = nbufs;
   req->fs.info.bufs = req->fs.info.bufsml;
@@ -2237,24 +2190,10 @@
 }
 
 
-<<<<<<< HEAD
 int uv_fs_fstat(uv_loop_t* loop, uv_fs_t* req, uv_os_fd_t handle, uv_fs_cb cb) {
-  uv_fs_req_init(loop, req, UV_FS_FSTAT, cb);
+  INIT(UV_FS_FSTAT);
   req->file.hFile = handle;
-
-  if (cb) {
-    QUEUE_FS_TP_JOB(loop, req);
-    return 0;
-  } else {
-    fs__fstat(req);
-    return req->result;
-  }
-=======
-int uv_fs_fstat(uv_loop_t* loop, uv_fs_t* req, uv_file fd, uv_fs_cb cb) {
-  INIT(UV_FS_FSTAT);
-  req->file.fd = fd;
-  POST;
->>>>>>> 9a4468f4
+  POST;
 }
 
 
@@ -2272,58 +2211,27 @@
 }
 
 
-<<<<<<< HEAD
 int uv_fs_fsync(uv_loop_t* loop, uv_fs_t* req, uv_os_fd_t handle, uv_fs_cb cb) {
-  uv_fs_req_init(loop, req, UV_FS_FSYNC, cb);
+  INIT(UV_FS_FSYNC);
   req->file.hFile = handle;
-
-  if (cb) {
-    QUEUE_FS_TP_JOB(loop, req);
-    return 0;
-  } else {
-    fs__fsync(req);
-    return req->result;
-  }
+  POST;
 }
 
 
 int uv_fs_fdatasync(uv_loop_t* loop, uv_fs_t* req, uv_os_fd_t handle, uv_fs_cb cb) {
-  uv_fs_req_init(loop, req, UV_FS_FDATASYNC, cb);
+  INIT(UV_FS_FDATASYNC);
   req->file.hFile = handle;
-
-  if (cb) {
-    QUEUE_FS_TP_JOB(loop, req);
-    return 0;
-  } else {
-    fs__fdatasync(req);
-    return req->result;
-  }
-=======
-int uv_fs_fsync(uv_loop_t* loop, uv_fs_t* req, uv_file fd, uv_fs_cb cb) {
-  INIT(UV_FS_FSYNC);
-  req->file.fd = fd;
-  POST;
-}
-
-
-int uv_fs_fdatasync(uv_loop_t* loop, uv_fs_t* req, uv_file fd, uv_fs_cb cb) {
-  INIT(UV_FS_FDATASYNC);
-  req->file.fd = fd;
-  POST;
->>>>>>> 9a4468f4
-}
-
-
-int uv_fs_ftruncate(uv_loop_t* loop, uv_fs_t* req, uv_os_fd_t handle,
-    int64_t offset, uv_fs_cb cb) {
-<<<<<<< HEAD
-  uv_fs_req_init(loop, req, UV_FS_FTRUNCATE, cb);
-
+  POST;
+}
+
+
+int uv_fs_ftruncate(uv_loop_t* loop,
+		    uv_fs_t* req,
+		    uv_os_fd_t handle,
+		    int64_t offset,
+		    uv_fs_cb cb) {
+  INIT(UV_FS_FTRUNCATE);
   req->file.hFile = handle;
-=======
-  INIT(UV_FS_FTRUNCATE);
-  req->file.fd = fd;
->>>>>>> 9a4468f4
   req->fs.info.offset = offset;
   POST;
 }
@@ -2352,20 +2260,16 @@
 }
 
 
-<<<<<<< HEAD
-int uv_fs_sendfile(uv_loop_t* loop, uv_fs_t* req, uv_os_fd_t fd_out,
-    uv_os_fd_t fd_in, int64_t in_offset, size_t length, uv_fs_cb cb) {
-  uv_fs_req_init(loop, req, UV_FS_SENDFILE, cb);
-
+int uv_fs_sendfile(uv_loop_t* loop,
+		   uv_fs_t* req,
+		   uv_os_fd_t fd_out,
+		   uv_os_fd_t fd_in,
+		   int64_t in_offset,
+		   size_t length,
+		   uv_fs_cb cb) {
+  INIT(UV_FS_SENDFILE);
   req->file.hFile = fd_in;
   req->fs.info.hFile_out = fd_out;
-=======
-int uv_fs_sendfile(uv_loop_t* loop, uv_fs_t* req, uv_file fd_out,
-    uv_file fd_in, int64_t in_offset, size_t length, uv_fs_cb cb) {
-  INIT(UV_FS_SENDFILE);
-  req->file.fd = fd_in;
-  req->fs.info.fd_out = fd_out;
->>>>>>> 9a4468f4
   req->fs.info.offset = in_offset;
   req->fs.info.bufsml[0].len = length;
   POST;
@@ -2404,16 +2308,13 @@
 }
 
 
-int uv_fs_fchmod(uv_loop_t* loop, uv_fs_t* req, uv_os_fd_t handle, int mode,
-    uv_fs_cb cb) {
-<<<<<<< HEAD
-  uv_fs_req_init(loop, req, UV_FS_FCHMOD, cb);
-
+int uv_fs_fchmod(uv_loop_t* loop,
+		 uv_fs_t* req,
+		 uv_os_fd_t handle,
+		 int mode,
+		 uv_fs_cb cb) {
+  INIT(UV_FS_FCHMOD);
   req->file.hFile = handle;
-=======
-  INIT(UV_FS_FCHMOD);
-  req->file.fd = fd;
->>>>>>> 9a4468f4
   req->fs.info.mode = mode;
   POST;
 }
@@ -2435,16 +2336,13 @@
 }
 
 
-int uv_fs_futime(uv_loop_t* loop, uv_fs_t* req, uv_os_fd_t handle, double atime,
-    double mtime, uv_fs_cb cb) {
-<<<<<<< HEAD
-  uv_fs_req_init(loop, req, UV_FS_FUTIME, cb);
-
+int uv_fs_futime(uv_loop_t* loop,
+		 uv_fs_t* req,
+		 uv_os_fd_t handle,
+		 double atime,
+		 double mtime, uv_fs_cb cb) {
+  INIT(UV_FS_FUTIME);
   req->file.hFile = handle;
-=======
-  INIT(UV_FS_FUTIME);
-  req->file.fd = fd;
->>>>>>> 9a4468f4
   req->fs.time.atime = atime;
   req->fs.time.mtime = mtime;
   POST;
