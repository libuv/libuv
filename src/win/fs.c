/* Copyright Joyent, Inc. and other Node contributors. All rights reserved.
 *
 * Permission is hereby granted, free of charge, to any person obtaining a copy
 * of this software and associated documentation files (the "Software"), to
 * deal in the Software without restriction, including without limitation the
 * rights to use, copy, modify, merge, publish, distribute, sublicense, and/or
 * sell copies of the Software, and to permit persons to whom the Software is
 * furnished to do so, subject to the following conditions:
 *
 * The above copyright notice and this permission notice shall be included in
 * all copies or substantial portions of the Software.
 *
 * THE SOFTWARE IS PROVIDED "AS IS", WITHOUT WARRANTY OF ANY KIND, EXPRESS OR
 * IMPLIED, INCLUDING BUT NOT LIMITED TO THE WARRANTIES OF MERCHANTABILITY,
 * FITNESS FOR A PARTICULAR PURPOSE AND NONINFRINGEMENT. IN NO EVENT SHALL THE
 * AUTHORS OR COPYRIGHT HOLDERS BE LIABLE FOR ANY CLAIM, DAMAGES OR OTHER
 * LIABILITY, WHETHER IN AN ACTION OF CONTRACT, TORT OR OTHERWISE, ARISING
 * FROM, OUT OF OR IN CONNECTION WITH THE SOFTWARE OR THE USE OR OTHER DEALINGS
 * IN THE SOFTWARE.
 */

#include <assert.h>
#include <stdlib.h>
#include <direct.h>
#include <errno.h>
#include <fcntl.h>
#include <io.h>
#include <limits.h>
#include <sys/stat.h>
#include <sys/utime.h>
#include <stdio.h>

#include "uv.h"
#include "internal.h"
#include "req-inl.h"
#include "handle-inl.h"
#include "fs-fd-hash-inl.h"


#define UV_FS_FREE_PATHS         0x0002
#define UV_FS_FREE_PTR           0x0008
#define UV_FS_CLEANEDUP          0x0010


#define INIT(subtype)                                                         \
  do {                                                                        \
    if (req == NULL)                                                          \
      return UV_EINVAL;                                                       \
    uv_fs_req_init(loop, req, subtype, cb);                                   \
  }                                                                           \
  while (0)

#define POST                                                                  \
  do {                                                                        \
    if (cb != NULL) {                                                         \
      uv__req_register(loop, req);                                            \
      uv__work_submit(loop,                                                   \
                      &req->work_req,                                         \
                      UV__WORK_FAST_IO,                                       \
                      uv__fs_work,                                            \
                      uv__fs_done);                                           \
      return 0;                                                               \
    } else {                                                                  \
      uv__fs_work(&req->work_req);                                            \
      return req->result;                                                     \
    }                                                                         \
  }                                                                           \
  while (0)

#define SET_REQ_RESULT(req, result_value)                                   \
  do {                                                                      \
    req->result = (result_value);                                           \
    assert(req->result != -1);                                              \
  } while (0)

#define SET_REQ_WIN32_ERROR(req, sys_errno)                                 \
  do {                                                                      \
    req->sys_errno_ = (sys_errno);                                          \
    req->result = uv_translate_sys_error(req->sys_errno_);                  \
  } while (0)

#define SET_REQ_UV_ERROR(req, uv_errno, sys_errno)                          \
  do {                                                                      \
    req->result = (uv_errno);                                               \
    req->sys_errno_ = (sys_errno);                                          \
  } while (0)

#define VERIFY_FD(fd, req)                                                  \
  if (fd == -1) {                                                           \
    req->result = UV_EBADF;                                                 \
    req->sys_errno_ = ERROR_INVALID_HANDLE;                                 \
    return;                                                                 \
  }

#define MILLION ((int64_t) 1000 * 1000)
#define BILLION ((int64_t) 1000 * 1000 * 1000)

static void uv__filetime_to_timespec(uv_timespec_t *ts, int64_t filetime) {
  filetime -= 116444736 * BILLION;
  ts->tv_sec = (long) (filetime / (10 * MILLION));
  ts->tv_nsec = (long) ((filetime - ts->tv_sec * 10 * MILLION) * 100U);
  if (ts->tv_nsec < 0) {
    ts->tv_sec -= 1;
    ts->tv_nsec += 1e9;
  }
}

#define TIME_T_TO_FILETIME(time, filetime_ptr)                              \
  do {                                                                      \
    int64_t bigtime = ((time) * 10 * MILLION + 116444736 * BILLION);        \
    (filetime_ptr)->dwLowDateTime = (uint64_t) bigtime & 0xFFFFFFFF;        \
    (filetime_ptr)->dwHighDateTime = (uint64_t) bigtime >> 32;              \
  } while(0)

#define IS_SLASH(c) ((c) == L'\\' || (c) == L'/')
#define IS_LETTER(c) (((c) >= L'a' && (c) <= L'z') || \
  ((c) >= L'A' && (c) <= L'Z'))

#define MIN(a,b) (((a) < (b)) ? (a) : (b))

const WCHAR JUNCTION_PREFIX[] = L"\\??\\";
const WCHAR JUNCTION_PREFIX_LEN = 4;

const WCHAR LONG_PATH_PREFIX[] = L"\\\\?\\";
const WCHAR LONG_PATH_PREFIX_LEN = 4;

const WCHAR UNC_PATH_PREFIX[] = L"\\\\?\\UNC\\";
const WCHAR UNC_PATH_PREFIX_LEN = 8;

static int uv__file_symlink_usermode_flag = SYMBOLIC_LINK_FLAG_ALLOW_UNPRIVILEGED_CREATE;

static DWORD uv__allocation_granularity;


void uv_fs_init(void) {
  SYSTEM_INFO system_info;

  GetSystemInfo(&system_info);
  uv__allocation_granularity = system_info.dwAllocationGranularity;

  uv__fd_hash_init();
}


INLINE static int fs__capture_path(uv_fs_t* req, const char* path,
    const char* new_path, const int copy_path) {
  char* buf;
  char* pos;
  ssize_t buf_sz = 0, path_len = 0, pathw_len = 0, new_pathw_len = 0;

  /* new_path can only be set if path is also set. */
  assert(new_path == NULL || path != NULL);

  if (path != NULL) {
    pathw_len = MultiByteToWideChar(CP_UTF8,
                                    0,
                                    path,
                                    -1,
                                    NULL,
                                    0);
    if (pathw_len == 0) {
      return GetLastError();
    }

    buf_sz += pathw_len * sizeof(WCHAR);
  }

  if (path != NULL && copy_path) {
    path_len = 1 + strlen(path);
    buf_sz += path_len;
  }

  if (new_path != NULL) {
    new_pathw_len = MultiByteToWideChar(CP_UTF8,
                                        0,
                                        new_path,
                                        -1,
                                        NULL,
                                        0);
    if (new_pathw_len == 0) {
      return GetLastError();
    }

    buf_sz += new_pathw_len * sizeof(WCHAR);
  }


  if (buf_sz == 0) {
    req->file.pathw = NULL;
    req->fs.info.new_pathw = NULL;
    req->path = NULL;
    return 0;
  }

  buf = (char*) uv__malloc(buf_sz);
  if (buf == NULL) {
    return ERROR_OUTOFMEMORY;
  }

  pos = buf;

  if (path != NULL) {
    DWORD r = MultiByteToWideChar(CP_UTF8,
                                  0,
                                  path,
                                  -1,
                                  (WCHAR*) pos,
                                  pathw_len);
    assert(r == (DWORD) pathw_len);
    req->file.pathw = (WCHAR*) pos;
    pos += r * sizeof(WCHAR);
  } else {
    req->file.pathw = NULL;
  }

  if (new_path != NULL) {
    DWORD r = MultiByteToWideChar(CP_UTF8,
                                  0,
                                  new_path,
                                  -1,
                                  (WCHAR*) pos,
                                  new_pathw_len);
    assert(r == (DWORD) new_pathw_len);
    req->fs.info.new_pathw = (WCHAR*) pos;
    pos += r * sizeof(WCHAR);
  } else {
    req->fs.info.new_pathw = NULL;
  }

  req->path = path;
  if (path != NULL && copy_path) {
    memcpy(pos, path, path_len);
    assert(path_len == buf_sz - (pos - buf));
    req->path = pos;
  }

  req->flags |= UV_FS_FREE_PATHS;

  return 0;
}



INLINE static void uv_fs_req_init(uv_loop_t* loop, uv_fs_t* req,
    uv_fs_type fs_type, const uv_fs_cb cb) {
  uv__once_init();
  UV_REQ_INIT(req, UV_FS);
  req->loop = loop;
  req->flags = 0;
  req->fs_type = fs_type;
  req->sys_errno_ = 0;
  req->result = 0;
  req->ptr = NULL;
  req->path = NULL;
  req->cb = cb;
  memset(&req->fs, 0, sizeof(req->fs));
}


static int fs__wide_to_utf8(WCHAR* w_source_ptr,
                               DWORD w_source_len,
                               char** target_ptr,
                               uint64_t* target_len_ptr) {
  int r;
  int target_len;
  char* target;
  target_len = WideCharToMultiByte(CP_UTF8,
                                   0,
                                   w_source_ptr,
                                   w_source_len,
                                   NULL,
                                   0,
                                   NULL,
                                   NULL);

  if (target_len == 0) {
    return -1;
  }

  if (target_len_ptr != NULL) {
    *target_len_ptr = target_len;
  }

  if (target_ptr == NULL) {
    return 0;
  }

  target = uv__malloc(target_len + 1);
  if (target == NULL) {
    SetLastError(ERROR_OUTOFMEMORY);
    return -1;
  }

  r = WideCharToMultiByte(CP_UTF8,
                          0,
                          w_source_ptr,
                          w_source_len,
                          target,
                          target_len,
                          NULL,
                          NULL);
  assert(r == target_len);
  target[target_len] = '\0';
  *target_ptr = target;
  return 0;
}


INLINE static int fs__readlink_handle(HANDLE handle, char** target_ptr,
    uint64_t* target_len_ptr) {
  char buffer[MAXIMUM_REPARSE_DATA_BUFFER_SIZE];
  REPARSE_DATA_BUFFER* reparse_data = (REPARSE_DATA_BUFFER*) buffer;
  WCHAR* w_target;
  DWORD w_target_len;
  DWORD bytes;
  size_t i;
  size_t len;

  if (!DeviceIoControl(handle,
                       FSCTL_GET_REPARSE_POINT,
                       NULL,
                       0,
                       buffer,
                       sizeof buffer,
                       &bytes,
                       NULL)) {
    return -1;
  }

  if (reparse_data->ReparseTag == IO_REPARSE_TAG_SYMLINK) {
    /* Real symlink */
    w_target = reparse_data->SymbolicLinkReparseBuffer.PathBuffer +
        (reparse_data->SymbolicLinkReparseBuffer.SubstituteNameOffset /
        sizeof(WCHAR));
    w_target_len =
        reparse_data->SymbolicLinkReparseBuffer.SubstituteNameLength /
        sizeof(WCHAR);

    /* Real symlinks can contain pretty much everything, but the only thing we
     * really care about is undoing the implicit conversion to an NT namespaced
     * path that CreateSymbolicLink will perform on absolute paths. If the path
     * is win32-namespaced then the user must have explicitly made it so, and
     * we better just return the unmodified reparse data. */
    if (w_target_len >= 4 &&
        w_target[0] == L'\\' &&
        w_target[1] == L'?' &&
        w_target[2] == L'?' &&
        w_target[3] == L'\\') {
      /* Starts with \??\ */
      if (w_target_len >= 6 &&
          ((w_target[4] >= L'A' && w_target[4] <= L'Z') ||
           (w_target[4] >= L'a' && w_target[4] <= L'z')) &&
          w_target[5] == L':' &&
          (w_target_len == 6 || w_target[6] == L'\\')) {
        /* \??\<drive>:\ */
        w_target += 4;
        w_target_len -= 4;

      } else if (w_target_len >= 8 &&
                 (w_target[4] == L'U' || w_target[4] == L'u') &&
                 (w_target[5] == L'N' || w_target[5] == L'n') &&
                 (w_target[6] == L'C' || w_target[6] == L'c') &&
                 w_target[7] == L'\\') {
        /* \??\UNC\<server>\<share>\ - make sure the final path looks like
         * \\<server>\<share>\ */
        w_target += 6;
        w_target[0] = L'\\';
        w_target_len -= 6;
      }
    }

  } else if (reparse_data->ReparseTag == IO_REPARSE_TAG_MOUNT_POINT) {
    /* Junction. */
    w_target = reparse_data->MountPointReparseBuffer.PathBuffer +
        (reparse_data->MountPointReparseBuffer.SubstituteNameOffset /
        sizeof(WCHAR));
    w_target_len = reparse_data->MountPointReparseBuffer.SubstituteNameLength /
        sizeof(WCHAR);

    /* Only treat junctions that look like \??\<drive>:\ as symlink. Junctions
     * can also be used as mount points, like \??\Volume{<guid>}, but that's
     * confusing for programs since they wouldn't be able to actually
     * understand such a path when returned by uv_readlink(). UNC paths are
     * never valid for junctions so we don't care about them. */
    if (!(w_target_len >= 6 &&
          w_target[0] == L'\\' &&
          w_target[1] == L'?' &&
          w_target[2] == L'?' &&
          w_target[3] == L'\\' &&
          ((w_target[4] >= L'A' && w_target[4] <= L'Z') ||
           (w_target[4] >= L'a' && w_target[4] <= L'z')) &&
          w_target[5] == L':' &&
          (w_target_len == 6 || w_target[6] == L'\\'))) {
      SetLastError(ERROR_SYMLINK_NOT_SUPPORTED);
      return -1;
    }

    /* Remove leading \??\ */
    w_target += 4;
    w_target_len -= 4;

  } else if (reparse_data->ReparseTag == IO_REPARSE_TAG_APPEXECLINK) {
    /* String #3 in the list has the target filename. */
    if (reparse_data->AppExecLinkReparseBuffer.StringCount < 3) {
      SetLastError(ERROR_SYMLINK_NOT_SUPPORTED);
      return -1;
    }
    w_target = reparse_data->AppExecLinkReparseBuffer.StringList;
    /* The StringList buffer contains a list of strings separated by "\0",   */
    /* with "\0\0" terminating the list. Move to the 3rd string in the list: */
    for (i = 0; i < 2; ++i) {
      len = wcslen(w_target);
      if (len == 0) {
        SetLastError(ERROR_SYMLINK_NOT_SUPPORTED);
        return -1;
      }
      w_target += len + 1;
    }
    w_target_len = wcslen(w_target);
    if (w_target_len == 0) {
      SetLastError(ERROR_SYMLINK_NOT_SUPPORTED);
      return -1;
    }
    /* Make sure it is an absolute path. */
    if (!(w_target_len >= 3 &&
         ((w_target[0] >= L'a' && w_target[0] <= L'z') ||
          (w_target[0] >= L'A' && w_target[0] <= L'Z')) &&
         w_target[1] == L':' &&
         w_target[2] == L'\\')) {
      SetLastError(ERROR_SYMLINK_NOT_SUPPORTED);
      return -1;
    }

  } else {
    /* Reparse tag does not indicate a symlink. */
    SetLastError(ERROR_SYMLINK_NOT_SUPPORTED);
    return -1;
  }

  return fs__wide_to_utf8(w_target, w_target_len, target_ptr, target_len_ptr);
}


void fs__open(uv_fs_t* req) {
  DWORD access;
  DWORD share;
  DWORD disposition;
  DWORD attributes = 0;
  HANDLE file;
  int fd, current_umask;
  int flags = req->fs.info.file_flags;
  struct uv__fd_info_s fd_info;

  /* Adjust flags to be compatible with the memory file mapping. Save the
   * original flags to emulate the correct behavior. */
  if (flags & UV_FS_O_FILEMAP) {
    fd_info.flags = flags;
    fd_info.current_pos.QuadPart = 0;

    if ((flags & (UV_FS_O_RDONLY | UV_FS_O_WRONLY | UV_FS_O_RDWR)) ==
        UV_FS_O_WRONLY) {
      /* CreateFileMapping always needs read access */
      flags = (flags & ~UV_FS_O_WRONLY) | UV_FS_O_RDWR;
    }

    if (flags & UV_FS_O_APPEND) {
      /* Clear the append flag and ensure RDRW mode */
      flags &= ~UV_FS_O_APPEND;
      flags &= ~(UV_FS_O_RDONLY | UV_FS_O_WRONLY | UV_FS_O_RDWR);
      flags |= UV_FS_O_RDWR;
    }
  }

  /* Obtain the active umask. umask() never fails and returns the previous
   * umask. */
  current_umask = umask(0);
  umask(current_umask);

  /* convert flags and mode to CreateFile parameters */
  switch (flags & (UV_FS_O_RDONLY | UV_FS_O_WRONLY | UV_FS_O_RDWR)) {
  case UV_FS_O_RDONLY:
    access = FILE_GENERIC_READ;
    break;
  case UV_FS_O_WRONLY:
    access = FILE_GENERIC_WRITE;
    break;
  case UV_FS_O_RDWR:
    access = FILE_GENERIC_READ | FILE_GENERIC_WRITE;
    break;
  default:
    goto einval;
  }

  if (flags & UV_FS_O_APPEND) {
    access &= ~FILE_WRITE_DATA;
    access |= FILE_APPEND_DATA;
  }

  /*
   * Here is where we deviate significantly from what CRT's _open()
   * does. We indiscriminately use all the sharing modes, to match
   * UNIX semantics. In particular, this ensures that the file can
   * be deleted even whilst it's open, fixing issue
   * https://github.com/nodejs/node-v0.x-archive/issues/1449.
   * We still support exclusive sharing mode, since it is necessary
   * for opening raw block devices, otherwise Windows will prevent
   * any attempt to write past the master boot record.
   */
  if (flags & UV_FS_O_EXLOCK) {
    share = 0;
  } else {
    share = FILE_SHARE_READ | FILE_SHARE_WRITE | FILE_SHARE_DELETE;
  }

  switch (flags & (UV_FS_O_CREAT | UV_FS_O_EXCL | UV_FS_O_TRUNC)) {
  case 0:
  case UV_FS_O_EXCL:
    disposition = OPEN_EXISTING;
    break;
  case UV_FS_O_CREAT:
    disposition = OPEN_ALWAYS;
    break;
  case UV_FS_O_CREAT | UV_FS_O_EXCL:
  case UV_FS_O_CREAT | UV_FS_O_TRUNC | UV_FS_O_EXCL:
    disposition = CREATE_NEW;
    break;
  case UV_FS_O_TRUNC:
  case UV_FS_O_TRUNC | UV_FS_O_EXCL:
    disposition = TRUNCATE_EXISTING;
    break;
  case UV_FS_O_CREAT | UV_FS_O_TRUNC:
    disposition = CREATE_ALWAYS;
    break;
  default:
    goto einval;
  }

  attributes |= FILE_ATTRIBUTE_NORMAL;
  if (flags & UV_FS_O_CREAT) {
    if (!((req->fs.info.mode & ~current_umask) & _S_IWRITE)) {
      attributes |= FILE_ATTRIBUTE_READONLY;
    }
  }

  if (flags & UV_FS_O_TEMPORARY ) {
    attributes |= FILE_FLAG_DELETE_ON_CLOSE | FILE_ATTRIBUTE_TEMPORARY;
    access |= DELETE;
  }

  if (flags & UV_FS_O_SHORT_LIVED) {
    attributes |= FILE_ATTRIBUTE_TEMPORARY;
  }

  switch (flags & (UV_FS_O_SEQUENTIAL | UV_FS_O_RANDOM)) {
  case 0:
    break;
  case UV_FS_O_SEQUENTIAL:
    attributes |= FILE_FLAG_SEQUENTIAL_SCAN;
    break;
  case UV_FS_O_RANDOM:
    attributes |= FILE_FLAG_RANDOM_ACCESS;
    break;
  default:
    goto einval;
  }

  if (flags & UV_FS_O_DIRECT) {
    /*
     * FILE_APPEND_DATA and FILE_FLAG_NO_BUFFERING are mutually exclusive.
     * Windows returns 87, ERROR_INVALID_PARAMETER if these are combined.
     *
     * FILE_APPEND_DATA is included in FILE_GENERIC_WRITE:
     *
     * FILE_GENERIC_WRITE = STANDARD_RIGHTS_WRITE |
     *                      FILE_WRITE_DATA |
     *                      FILE_WRITE_ATTRIBUTES |
     *                      FILE_WRITE_EA |
     *                      FILE_APPEND_DATA |
     *                      SYNCHRONIZE
     *
     * Note: Appends are also permitted by FILE_WRITE_DATA.
     *
     * In order for direct writes and direct appends to succeed, we therefore
     * exclude FILE_APPEND_DATA if FILE_WRITE_DATA is specified, and otherwise
     * fail if the user's sole permission is a direct append, since this
     * particular combination is invalid.
     */
    if (access & FILE_APPEND_DATA) {
      if (access & FILE_WRITE_DATA) {
        access &= ~FILE_APPEND_DATA;
      } else {
        goto einval;
      }
    }
    attributes |= FILE_FLAG_NO_BUFFERING;
  }

  switch (flags & (UV_FS_O_DSYNC | UV_FS_O_SYNC)) {
  case 0:
    break;
  case UV_FS_O_DSYNC:
  case UV_FS_O_SYNC:
    attributes |= FILE_FLAG_WRITE_THROUGH;
    break;
  default:
    goto einval;
  }

  /* Setting this flag makes it possible to open a directory. */
  attributes |= FILE_FLAG_BACKUP_SEMANTICS;

  file = CreateFileW(req->file.pathw,
                     access,
                     share,
                     NULL,
                     disposition,
                     attributes,
                     NULL);
  if (file == INVALID_HANDLE_VALUE) {
    DWORD error = GetLastError();
    if (error == ERROR_FILE_EXISTS && (flags & UV_FS_O_CREAT) &&
        !(flags & UV_FS_O_EXCL)) {
      /* Special case: when ERROR_FILE_EXISTS happens and UV_FS_O_CREAT was
       * specified, it means the path referred to a directory. */
      SET_REQ_UV_ERROR(req, UV_EISDIR, error);
    } else {
      SET_REQ_WIN32_ERROR(req, GetLastError());
    }
    return;
  }

  fd = _open_osfhandle((intptr_t) file, flags);
  if (fd < 0) {
    /* The only known failure mode for _open_osfhandle() is EMFILE, in which
     * case GetLastError() will return zero. However we'll try to handle other
     * errors as well, should they ever occur.
     */
    if (errno == EMFILE)
      SET_REQ_UV_ERROR(req, UV_EMFILE, ERROR_TOO_MANY_OPEN_FILES);
    else if (GetLastError() != ERROR_SUCCESS)
      SET_REQ_WIN32_ERROR(req, GetLastError());
    else
      SET_REQ_WIN32_ERROR(req, (DWORD) UV_UNKNOWN);
    CloseHandle(file);
    return;
  }

  if (flags & UV_FS_O_FILEMAP) {
    FILE_STANDARD_INFO file_info;
    if (!GetFileInformationByHandleEx(file,
                                      FileStandardInfo,
                                      &file_info,
                                      sizeof file_info)) {
      SET_REQ_WIN32_ERROR(req, GetLastError());
      CloseHandle(file);
      return;
    }
    fd_info.is_directory = file_info.Directory;

    if (fd_info.is_directory) {
      fd_info.size.QuadPart = 0;
      fd_info.mapping = INVALID_HANDLE_VALUE;
    } else {
      if (!GetFileSizeEx(file, &fd_info.size)) {
        SET_REQ_WIN32_ERROR(req, GetLastError());
        CloseHandle(file);
        return;
      }

      if (fd_info.size.QuadPart == 0) {
        fd_info.mapping = INVALID_HANDLE_VALUE;
      } else {
        DWORD flProtect = (fd_info.flags & (UV_FS_O_RDONLY | UV_FS_O_WRONLY |
          UV_FS_O_RDWR)) == UV_FS_O_RDONLY ? PAGE_READONLY : PAGE_READWRITE;
        fd_info.mapping = CreateFileMapping(file,
                                            NULL,
                                            flProtect,
                                            fd_info.size.HighPart,
                                            fd_info.size.LowPart,
                                            NULL);
        if (fd_info.mapping == NULL) {
          SET_REQ_WIN32_ERROR(req, GetLastError());
          CloseHandle(file);
          return;
        }
      }
    }

    uv__fd_hash_add(fd, &fd_info);
  }

  SET_REQ_RESULT(req, fd);
  return;

 einval:
  SET_REQ_UV_ERROR(req, UV_EINVAL, ERROR_INVALID_PARAMETER);
}

void fs__close(uv_fs_t* req) {
  int fd = req->file.fd;
  int result;
  struct uv__fd_info_s fd_info;

  VERIFY_FD(fd, req);

  if (uv__fd_hash_remove(fd, &fd_info)) {
    if (fd_info.mapping != INVALID_HANDLE_VALUE) {
      CloseHandle(fd_info.mapping);
    }
  }

  if (fd > 2)
    result = _close(fd);
  else
    result = 0;

  /* _close doesn't set _doserrno on failure, but it does always set errno
   * to EBADF on failure.
   */
  if (result == -1) {
    assert(errno == EBADF);
    SET_REQ_UV_ERROR(req, UV_EBADF, ERROR_INVALID_HANDLE);
  } else {
    SET_REQ_RESULT(req, 0);
  }
}


LONG fs__filemap_ex_filter(LONG excode, PEXCEPTION_POINTERS pep,
                           int* perror) {
  if (excode != (LONG)EXCEPTION_IN_PAGE_ERROR) {
    return EXCEPTION_CONTINUE_SEARCH;
  }

  assert(perror != NULL);
  if (pep != NULL && pep->ExceptionRecord != NULL &&
      pep->ExceptionRecord->NumberParameters >= 3) {
    NTSTATUS status = (NTSTATUS)pep->ExceptionRecord->ExceptionInformation[3];
    *perror = pRtlNtStatusToDosError(status);
    if (*perror != ERROR_SUCCESS) {
      return EXCEPTION_EXECUTE_HANDLER;
    }
  }
  *perror = UV_UNKNOWN;
  return EXCEPTION_EXECUTE_HANDLER;
}


void fs__read_filemap(uv_fs_t* req, struct uv__fd_info_s* fd_info) {
  int fd = req->file.fd; /* VERIFY_FD done in fs__read */
  int rw_flags = fd_info->flags &
    (UV_FS_O_RDONLY | UV_FS_O_WRONLY | UV_FS_O_RDWR);
  size_t read_size, done_read;
  unsigned int index;
  LARGE_INTEGER pos, end_pos;
  size_t view_offset;
  LARGE_INTEGER view_base;
  void* view;

  if (rw_flags == UV_FS_O_WRONLY) {
    SET_REQ_WIN32_ERROR(req, ERROR_INVALID_FLAGS);
    return;
  }
  if (fd_info->is_directory) {
    SET_REQ_WIN32_ERROR(req, ERROR_INVALID_FUNCTION);
    return;
  }

  if (req->fs.info.offset == -1) {
    pos = fd_info->current_pos;
  } else {
    pos.QuadPart = req->fs.info.offset;
  }

  /* Make sure we wont read past EOF. */
  if (pos.QuadPart >= fd_info->size.QuadPart) {
    SET_REQ_RESULT(req, 0);
    return;
  }

  read_size = 0;
  for (index = 0; index < req->fs.info.nbufs; ++index) {
    read_size += req->fs.info.bufs[index].len;
  }
  read_size = (size_t) MIN((LONGLONG) read_size,
                           fd_info->size.QuadPart - pos.QuadPart);
  if (read_size == 0) {
    SET_REQ_RESULT(req, 0);
    return;
  }

  end_pos.QuadPart = pos.QuadPart + read_size;

  view_offset = pos.QuadPart % uv__allocation_granularity;
  view_base.QuadPart = pos.QuadPart - view_offset;
  view = MapViewOfFile(fd_info->mapping,
                       FILE_MAP_READ,
                       view_base.HighPart,
                       view_base.LowPart,
                       view_offset + read_size);
  if (view == NULL) {
    SET_REQ_WIN32_ERROR(req, GetLastError());
    return;
  }

  done_read = 0;
  for (index = 0;
       index < req->fs.info.nbufs && done_read < read_size;
       ++index) {
    size_t this_read_size = MIN(req->fs.info.bufs[index].len,
                                read_size - done_read);
#ifdef _MSC_VER
    int err = 0;
    __try {
#endif
      memcpy(req->fs.info.bufs[index].base,
             (char*)view + view_offset + done_read,
             this_read_size);
#ifdef _MSC_VER
    }
    __except (fs__filemap_ex_filter(GetExceptionCode(),
                                    GetExceptionInformation(), &err)) {
      SET_REQ_WIN32_ERROR(req, err);
      UnmapViewOfFile(view);
      return;
    }
#endif
    done_read += this_read_size;
  }
  assert(done_read == read_size);

  if (!UnmapViewOfFile(view)) {
    SET_REQ_WIN32_ERROR(req, GetLastError());
    return;
  }

  if (req->fs.info.offset == -1) {
    fd_info->current_pos = end_pos;
    uv__fd_hash_add(fd, fd_info);
  }

  SET_REQ_RESULT(req, read_size);
  return;
}

void fs__read(uv_fs_t* req) {
  int fd = req->file.fd;
  int64_t offset = req->fs.info.offset;
  HANDLE handle;
  OVERLAPPED overlapped, *overlapped_ptr;
  LARGE_INTEGER offset_;
  DWORD bytes;
  DWORD error;
  int result;
  unsigned int index;
  LARGE_INTEGER original_position;
  LARGE_INTEGER zero_offset;
  int restore_position;
  struct uv__fd_info_s fd_info;

  VERIFY_FD(fd, req);

  if (uv__fd_hash_get(fd, &fd_info)) {
    fs__read_filemap(req, &fd_info);
    return;
  }

  zero_offset.QuadPart = 0;
  restore_position = 0;
  handle = uv__get_osfhandle(fd);

  if (handle == INVALID_HANDLE_VALUE) {
    SET_REQ_WIN32_ERROR(req, ERROR_INVALID_HANDLE);
    return;
  }

  if (offset != -1) {
    memset(&overlapped, 0, sizeof overlapped);
    overlapped_ptr = &overlapped;
    if (SetFilePointerEx(handle, zero_offset, &original_position,
                         FILE_CURRENT)) {
      restore_position = 1;
    }
  } else {
    overlapped_ptr = NULL;
  }

  index = 0;
  bytes = 0;
  do {
    DWORD incremental_bytes;

    if (offset != -1) {
      offset_.QuadPart = offset + bytes;
      overlapped.Offset = offset_.LowPart;
      overlapped.OffsetHigh = offset_.HighPart;
    }

    result = ReadFile(handle,
                      req->fs.info.bufs[index].base,
                      req->fs.info.bufs[index].len,
                      &incremental_bytes,
                      overlapped_ptr);
    bytes += incremental_bytes;
    ++index;
  } while (result && index < req->fs.info.nbufs);

  if (restore_position)
    SetFilePointerEx(handle, original_position, NULL, FILE_BEGIN);

  if (result || bytes > 0) {
    SET_REQ_RESULT(req, bytes);
  } else {
    error = GetLastError();
<<<<<<< HEAD
    if (error == ERROR_HANDLE_EOF || error == ERROR_BROKEN_PIPE) {
=======

    if (error == ERROR_ACCESS_DENIED) {
      error = ERROR_INVALID_FLAGS;
    }

    if (error == ERROR_HANDLE_EOF) {
>>>>>>> 636cb863
      SET_REQ_RESULT(req, bytes);
    } else {
      SET_REQ_WIN32_ERROR(req, error);
    }
  }
}


void fs__write_filemap(uv_fs_t* req, HANDLE file,
                       struct uv__fd_info_s* fd_info) {
  int fd = req->file.fd; /* VERIFY_FD done in fs__write */
  int force_append = fd_info->flags & UV_FS_O_APPEND;
  int rw_flags = fd_info->flags &
    (UV_FS_O_RDONLY | UV_FS_O_WRONLY | UV_FS_O_RDWR);
  size_t write_size, done_write;
  unsigned int index;
  LARGE_INTEGER pos, end_pos;
  size_t view_offset;
  LARGE_INTEGER view_base;
  void* view;
  FILETIME ft;

  if (rw_flags == UV_FS_O_RDONLY) {
    SET_REQ_WIN32_ERROR(req, ERROR_INVALID_FLAGS);
    return;
  }
  if (fd_info->is_directory) {
    SET_REQ_WIN32_ERROR(req, ERROR_INVALID_FUNCTION);
    return;
  }

  write_size = 0;
  for (index = 0; index < req->fs.info.nbufs; ++index) {
    write_size += req->fs.info.bufs[index].len;
  }

  if (write_size == 0) {
    SET_REQ_RESULT(req, 0);
    return;
  }

  if (force_append) {
    pos = fd_info->size;
  } else if (req->fs.info.offset == -1) {
    pos = fd_info->current_pos;
  } else {
    pos.QuadPart = req->fs.info.offset;
  }

  end_pos.QuadPart = pos.QuadPart + write_size;

  /* Recreate the mapping to enlarge the file if needed */
  if (end_pos.QuadPart > fd_info->size.QuadPart) {
    if (fd_info->mapping != INVALID_HANDLE_VALUE) {
      CloseHandle(fd_info->mapping);
    }

    fd_info->mapping = CreateFileMapping(file,
                                         NULL,
                                         PAGE_READWRITE,
                                         end_pos.HighPart,
                                         end_pos.LowPart,
                                         NULL);
    if (fd_info->mapping == NULL) {
      SET_REQ_WIN32_ERROR(req, GetLastError());
      CloseHandle(file);
      fd_info->mapping = INVALID_HANDLE_VALUE;
      fd_info->size.QuadPart = 0;
      fd_info->current_pos.QuadPart = 0;
      uv__fd_hash_add(fd, fd_info);
      return;
    }

    fd_info->size = end_pos;
    uv__fd_hash_add(fd, fd_info);
  }

  view_offset = pos.QuadPart % uv__allocation_granularity;
  view_base.QuadPart = pos.QuadPart - view_offset;
  view = MapViewOfFile(fd_info->mapping,
                       FILE_MAP_WRITE,
                       view_base.HighPart,
                       view_base.LowPart,
                       view_offset + write_size);
  if (view == NULL) {
    SET_REQ_WIN32_ERROR(req, GetLastError());
    return;
  }

  done_write = 0;
  for (index = 0; index < req->fs.info.nbufs; ++index) {
#ifdef _MSC_VER
    int err = 0;
    __try {
#endif
      memcpy((char*)view + view_offset + done_write,
             req->fs.info.bufs[index].base,
             req->fs.info.bufs[index].len);
#ifdef _MSC_VER
    }
    __except (fs__filemap_ex_filter(GetExceptionCode(),
                                    GetExceptionInformation(), &err)) {
      SET_REQ_WIN32_ERROR(req, err);
      UnmapViewOfFile(view);
      return;
    }
#endif
    done_write += req->fs.info.bufs[index].len;
  }
  assert(done_write == write_size);

  if (!FlushViewOfFile(view, 0)) {
    SET_REQ_WIN32_ERROR(req, GetLastError());
    UnmapViewOfFile(view);
    return;
  }
  if (!UnmapViewOfFile(view)) {
    SET_REQ_WIN32_ERROR(req, GetLastError());
    return;
  }

  if (req->fs.info.offset == -1) {
    fd_info->current_pos = end_pos;
    uv__fd_hash_add(fd, fd_info);
  }

  GetSystemTimeAsFileTime(&ft);
  SetFileTime(file, NULL, NULL, &ft);

  SET_REQ_RESULT(req, done_write);
}

void fs__write(uv_fs_t* req) {
  int fd = req->file.fd;
  int64_t offset = req->fs.info.offset;
  HANDLE handle;
  OVERLAPPED overlapped, *overlapped_ptr;
  LARGE_INTEGER offset_;
  DWORD bytes;
  DWORD error;
  int result;
  unsigned int index;
  LARGE_INTEGER original_position;
  LARGE_INTEGER zero_offset;
  int restore_position;
  struct uv__fd_info_s fd_info;

  VERIFY_FD(fd, req);

  zero_offset.QuadPart = 0;
  restore_position = 0;
  handle = uv__get_osfhandle(fd);
  if (handle == INVALID_HANDLE_VALUE) {
    SET_REQ_WIN32_ERROR(req, ERROR_INVALID_HANDLE);
    return;
  }

  if (uv__fd_hash_get(fd, &fd_info)) {
    fs__write_filemap(req, handle, &fd_info);
    return;
  }

  if (offset != -1) {
    memset(&overlapped, 0, sizeof overlapped);
    overlapped_ptr = &overlapped;
    if (SetFilePointerEx(handle, zero_offset, &original_position,
                         FILE_CURRENT)) {
      restore_position = 1;
    }
  } else {
    overlapped_ptr = NULL;
  }

  index = 0;
  bytes = 0;
  do {
    DWORD incremental_bytes;

    if (offset != -1) {
      offset_.QuadPart = offset + bytes;
      overlapped.Offset = offset_.LowPart;
      overlapped.OffsetHigh = offset_.HighPart;
    }

    result = WriteFile(handle,
                       req->fs.info.bufs[index].base,
                       req->fs.info.bufs[index].len,
                       &incremental_bytes,
                       overlapped_ptr);
    bytes += incremental_bytes;
    ++index;
  } while (result && index < req->fs.info.nbufs);

  if (restore_position)
    SetFilePointerEx(handle, original_position, NULL, FILE_BEGIN);

  if (result || bytes > 0) {
    SET_REQ_RESULT(req, bytes);
  } else {
    error = GetLastError();

    if (error == ERROR_ACCESS_DENIED) {
      error = ERROR_INVALID_FLAGS;
    }

    SET_REQ_WIN32_ERROR(req, error);
  }
}


void fs__rmdir(uv_fs_t* req) {
  int result = _wrmdir(req->file.pathw);
  if (result == -1)
    SET_REQ_WIN32_ERROR(req, _doserrno);
  else
    SET_REQ_RESULT(req, 0);
}


void fs__unlink(uv_fs_t* req) {
  const WCHAR* pathw = req->file.pathw;
  HANDLE handle;
  BY_HANDLE_FILE_INFORMATION info;
  FILE_DISPOSITION_INFORMATION disposition;
  IO_STATUS_BLOCK iosb;
  NTSTATUS status;

  handle = CreateFileW(pathw,
                       FILE_READ_ATTRIBUTES | FILE_WRITE_ATTRIBUTES | DELETE,
                       FILE_SHARE_READ | FILE_SHARE_WRITE | FILE_SHARE_DELETE,
                       NULL,
                       OPEN_EXISTING,
                       FILE_FLAG_OPEN_REPARSE_POINT | FILE_FLAG_BACKUP_SEMANTICS,
                       NULL);

  if (handle == INVALID_HANDLE_VALUE) {
    SET_REQ_WIN32_ERROR(req, GetLastError());
    return;
  }

  if (!GetFileInformationByHandle(handle, &info)) {
    SET_REQ_WIN32_ERROR(req, GetLastError());
    CloseHandle(handle);
    return;
  }

  if (info.dwFileAttributes & FILE_ATTRIBUTE_DIRECTORY) {
    /* Do not allow deletion of directories, unless it is a symlink. When the
     * path refers to a non-symlink directory, report EPERM as mandated by
     * POSIX.1. */

    /* Check if it is a reparse point. If it's not, it's a normal directory. */
    if (!(info.dwFileAttributes & FILE_ATTRIBUTE_REPARSE_POINT)) {
      SET_REQ_WIN32_ERROR(req, ERROR_ACCESS_DENIED);
      CloseHandle(handle);
      return;
    }

    /* Read the reparse point and check if it is a valid symlink. If not, don't
     * unlink. */
    if (fs__readlink_handle(handle, NULL, NULL) < 0) {
      DWORD error = GetLastError();
      if (error == ERROR_SYMLINK_NOT_SUPPORTED)
        error = ERROR_ACCESS_DENIED;
      SET_REQ_WIN32_ERROR(req, error);
      CloseHandle(handle);
      return;
    }
  }

  if (info.dwFileAttributes & FILE_ATTRIBUTE_READONLY) {
    /* Remove read-only attribute */
    FILE_BASIC_INFORMATION basic = { 0 };

    basic.FileAttributes = (info.dwFileAttributes & ~FILE_ATTRIBUTE_READONLY) |
                           FILE_ATTRIBUTE_ARCHIVE;

    status = pNtSetInformationFile(handle,
                                   &iosb,
                                   &basic,
                                   sizeof basic,
                                   FileBasicInformation);
    if (!NT_SUCCESS(status)) {
      SET_REQ_WIN32_ERROR(req, pRtlNtStatusToDosError(status));
      CloseHandle(handle);
      return;
    }
  }

  /* Try to set the delete flag. */
  disposition.DeleteFile = TRUE;
  status = pNtSetInformationFile(handle,
                                 &iosb,
                                 &disposition,
                                 sizeof disposition,
                                 FileDispositionInformation);
  if (NT_SUCCESS(status)) {
    SET_REQ_SUCCESS(req);
  } else {
    SET_REQ_WIN32_ERROR(req, pRtlNtStatusToDosError(status));
  }

  CloseHandle(handle);
}


void fs__mkdir(uv_fs_t* req) {
  /* TODO: use req->mode. */
  if (CreateDirectoryW(req->file.pathw, NULL)) {
    SET_REQ_RESULT(req, 0);
  } else {
    SET_REQ_WIN32_ERROR(req, GetLastError());
    if (req->sys_errno_ == ERROR_INVALID_NAME ||
        req->sys_errno_ == ERROR_DIRECTORY)
      req->result = UV_EINVAL;
  }
}

typedef int (*uv__fs_mktemp_func)(uv_fs_t* req);

/* OpenBSD original: lib/libc/stdio/mktemp.c */
void fs__mktemp(uv_fs_t* req, uv__fs_mktemp_func func) {
  static const WCHAR *tempchars =
    L"abcdefghijklmnopqrstuvwxyzABCDEFGHIJKLMNOPQRSTUVWXYZ0123456789";
  static const size_t num_chars = 62;
  static const size_t num_x = 6;
  WCHAR *cp, *ep;
  unsigned int tries, i;
  size_t len;
  uint64_t v;
  char* path;
  
  path = (char*)req->path;
  len = wcslen(req->file.pathw);
  ep = req->file.pathw + len;
  if (len < num_x || wcsncmp(ep - num_x, L"XXXXXX", num_x)) {
    SET_REQ_UV_ERROR(req, UV_EINVAL, ERROR_INVALID_PARAMETER);
    goto clobber;
  }

  tries = TMP_MAX;
  do {
    if (uv__random_rtlgenrandom((void *)&v, sizeof(v)) < 0) {
      SET_REQ_UV_ERROR(req, UV_EIO, ERROR_IO_DEVICE);
      goto clobber;
    }

    cp = ep - num_x;
    for (i = 0; i < num_x; i++) {
      *cp++ = tempchars[v % num_chars];
      v /= num_chars;
    }

    if (func(req)) {
      if (req->result >= 0) {
        len = strlen(path);
        wcstombs(path + len - num_x, ep - num_x, num_x);
      }
      return;
    }
  } while (--tries);

  SET_REQ_WIN32_ERROR(req, GetLastError());

clobber:
  path[0] = '\0';
}


static int fs__mkdtemp_func(uv_fs_t* req) {
  DWORD error;
  if (CreateDirectoryW(req->file.pathw, NULL)) {
    SET_REQ_RESULT(req, 0);
    return 1;
  }
  error = GetLastError();
  if (error != ERROR_ALREADY_EXISTS) {
    SET_REQ_WIN32_ERROR(req, error);
    return 1;
  }

  return 0;
}


void fs__mkdtemp(uv_fs_t* req) {
  fs__mktemp(req, fs__mkdtemp_func);
}


static int fs__mkstemp_func(uv_fs_t* req) {
  HANDLE file;
  int fd;

  file = CreateFileW(req->file.pathw,
                     GENERIC_READ | GENERIC_WRITE,
                     FILE_SHARE_READ | FILE_SHARE_WRITE | FILE_SHARE_DELETE,
                     NULL,
                     CREATE_NEW,
                     FILE_ATTRIBUTE_NORMAL,
                     NULL);

  if (file == INVALID_HANDLE_VALUE) {
    DWORD error;
    error = GetLastError();

    /* If the file exists, the main fs__mktemp() function
       will retry. If it's another error, we want to stop. */
    if (error != ERROR_FILE_EXISTS) {
      SET_REQ_WIN32_ERROR(req, error);
      return 1;
    }

    return 0;
  }

  fd = _open_osfhandle((intptr_t) file, 0);
  if (fd < 0) {
    /* The only known failure mode for _open_osfhandle() is EMFILE, in which
     * case GetLastError() will return zero. However we'll try to handle other
     * errors as well, should they ever occur.
     */
    if (errno == EMFILE)
      SET_REQ_UV_ERROR(req, UV_EMFILE, ERROR_TOO_MANY_OPEN_FILES);
    else if (GetLastError() != ERROR_SUCCESS)
      SET_REQ_WIN32_ERROR(req, GetLastError());
    else
      SET_REQ_WIN32_ERROR(req, UV_UNKNOWN);
    CloseHandle(file);
    return 1;
  }

  SET_REQ_RESULT(req, fd);

  return 1;
}


void fs__mkstemp(uv_fs_t* req) {
  fs__mktemp(req, fs__mkstemp_func);
}


void fs__scandir(uv_fs_t* req) {
  static const size_t dirents_initial_size = 32;

  HANDLE dir_handle = INVALID_HANDLE_VALUE;

  uv__dirent_t** dirents = NULL;
  size_t dirents_size = 0;
  size_t dirents_used = 0;

  IO_STATUS_BLOCK iosb;
  NTSTATUS status;

  /* Buffer to hold directory entries returned by NtQueryDirectoryFile.
   * It's important that this buffer can hold at least one entry, regardless
   * of the length of the file names present in the enumerated directory.
   * A file name is at most 256 WCHARs long.
   * According to MSDN, the buffer must be aligned at an 8-byte boundary.
   */
#if _MSC_VER
  __declspec(align(8)) char buffer[8192];
#else
  __attribute__ ((aligned (8))) char buffer[8192];
#endif

  STATIC_ASSERT(sizeof buffer >=
                sizeof(FILE_DIRECTORY_INFORMATION) + 256 * sizeof(WCHAR));

  /* Open the directory. */
  dir_handle =
      CreateFileW(req->file.pathw,
                  FILE_LIST_DIRECTORY | SYNCHRONIZE,
                  FILE_SHARE_READ | FILE_SHARE_WRITE | FILE_SHARE_DELETE,
                  NULL,
                  OPEN_EXISTING,
                  FILE_FLAG_BACKUP_SEMANTICS,
                  NULL);
  if (dir_handle == INVALID_HANDLE_VALUE)
    goto win32_error;

  /* Read the first chunk. */
  status = pNtQueryDirectoryFile(dir_handle,
                                 NULL,
                                 NULL,
                                 NULL,
                                 &iosb,
                                 &buffer,
                                 sizeof buffer,
                                 FileDirectoryInformation,
                                 FALSE,
                                 NULL,
                                 TRUE);

  /* If the handle is not a directory, we'll get STATUS_INVALID_PARAMETER.
   * This should be reported back as UV_ENOTDIR.
   */
  if (status == (NTSTATUS)STATUS_INVALID_PARAMETER)
    goto not_a_directory_error;

  while (NT_SUCCESS(status)) {
    char* position = buffer;
    size_t next_entry_offset = 0;

    do {
      FILE_DIRECTORY_INFORMATION* info;
      uv__dirent_t* dirent;

      size_t wchar_len;
      size_t utf8_len;

      /* Obtain a pointer to the current directory entry. */
      position += next_entry_offset;
      info = (FILE_DIRECTORY_INFORMATION*) position;

      /* Fetch the offset to the next directory entry. */
      next_entry_offset = info->NextEntryOffset;

      /* Compute the length of the filename in WCHARs. */
      wchar_len = info->FileNameLength / sizeof info->FileName[0];

      /* Skip over '.' and '..' entries.  It has been reported that
       * the SharePoint driver includes the terminating zero byte in
       * the filename length.  Strip those first.
       */
      while (wchar_len > 0 && info->FileName[wchar_len - 1] == L'\0')
        wchar_len -= 1;

      if (wchar_len == 0)
        continue;
      if (wchar_len == 1 && info->FileName[0] == L'.')
        continue;
      if (wchar_len == 2 && info->FileName[0] == L'.' &&
          info->FileName[1] == L'.')
        continue;

      /* Compute the space required to store the filename as UTF-8. */
      utf8_len = WideCharToMultiByte(
          CP_UTF8, 0, &info->FileName[0], wchar_len, NULL, 0, NULL, NULL);
      if (utf8_len == 0)
        goto win32_error;

      /* Resize the dirent array if needed. */
      if (dirents_used >= dirents_size) {
        size_t new_dirents_size =
            dirents_size == 0 ? dirents_initial_size : dirents_size << 1;
        uv__dirent_t** new_dirents =
            uv__realloc(dirents, new_dirents_size * sizeof *dirents);

        if (new_dirents == NULL)
          goto out_of_memory_error;

        dirents_size = new_dirents_size;
        dirents = new_dirents;
      }

      /* Allocate space for the uv dirent structure. The dirent structure
       * includes room for the first character of the filename, but `utf8_len`
       * doesn't count the NULL terminator at this point.
       */
      dirent = uv__malloc(sizeof *dirent + utf8_len);
      if (dirent == NULL)
        goto out_of_memory_error;

      dirents[dirents_used++] = dirent;

      /* Convert file name to UTF-8. */
      if (WideCharToMultiByte(CP_UTF8,
                              0,
                              &info->FileName[0],
                              wchar_len,
                              &dirent->d_name[0],
                              utf8_len,
                              NULL,
                              NULL) == 0)
        goto win32_error;

      /* Add a null terminator to the filename. */
      dirent->d_name[utf8_len] = '\0';

      /* Fill out the type field. */
      if (info->FileAttributes & FILE_ATTRIBUTE_DEVICE)
        dirent->d_type = UV__DT_CHAR;
      else if (info->FileAttributes & FILE_ATTRIBUTE_REPARSE_POINT)
        dirent->d_type = UV__DT_LINK;
      else if (info->FileAttributes & FILE_ATTRIBUTE_DIRECTORY)
        dirent->d_type = UV__DT_DIR;
      else
        dirent->d_type = UV__DT_FILE;
    } while (next_entry_offset != 0);

    /* Read the next chunk. */
    status = pNtQueryDirectoryFile(dir_handle,
                                   NULL,
                                   NULL,
                                   NULL,
                                   &iosb,
                                   &buffer,
                                   sizeof buffer,
                                   FileDirectoryInformation,
                                   FALSE,
                                   NULL,
                                   FALSE);

    /* After the first pNtQueryDirectoryFile call, the function may return
     * STATUS_SUCCESS even if the buffer was too small to hold at least one
     * directory entry.
     */
    if (status == STATUS_SUCCESS && iosb.Information == 0)
      status = STATUS_BUFFER_OVERFLOW;
  }

  if (status != STATUS_NO_MORE_FILES)
    goto nt_error;

  CloseHandle(dir_handle);

  /* Store the result in the request object. */
  req->ptr = dirents;
  if (dirents != NULL)
    req->flags |= UV_FS_FREE_PTR;

  SET_REQ_RESULT(req, dirents_used);

  /* `nbufs` will be used as index by uv_fs_scandir_next. */
  req->fs.info.nbufs = 0;

  return;

nt_error:
  SET_REQ_WIN32_ERROR(req, pRtlNtStatusToDosError(status));
  goto cleanup;

win32_error:
  SET_REQ_WIN32_ERROR(req, GetLastError());
  goto cleanup;

not_a_directory_error:
  SET_REQ_UV_ERROR(req, UV_ENOTDIR, ERROR_DIRECTORY);
  goto cleanup;

out_of_memory_error:
  SET_REQ_UV_ERROR(req, UV_ENOMEM, ERROR_OUTOFMEMORY);
  goto cleanup;

cleanup:
  if (dir_handle != INVALID_HANDLE_VALUE)
    CloseHandle(dir_handle);
  while (dirents_used > 0)
    uv__free(dirents[--dirents_used]);
  if (dirents != NULL)
    uv__free(dirents);
}

void fs__opendir(uv_fs_t* req) {
  WCHAR* pathw;
  size_t len;
  const WCHAR* fmt;
  WCHAR* find_path;
  uv_dir_t* dir;

  pathw = req->file.pathw;
  dir = NULL;
  find_path = NULL;

  /* Figure out whether path is a file or a directory. */
  if (!(GetFileAttributesW(pathw) & FILE_ATTRIBUTE_DIRECTORY)) {
    SET_REQ_UV_ERROR(req, UV_ENOTDIR, ERROR_DIRECTORY);
    goto error;
  }

  dir = uv__malloc(sizeof(*dir));
  if (dir == NULL) {
    SET_REQ_UV_ERROR(req, UV_ENOMEM, ERROR_OUTOFMEMORY);
    goto error;
  }

  len = wcslen(pathw);

  if (len == 0)
    fmt = L"./*";
  else if (IS_SLASH(pathw[len - 1]))
    fmt = L"%s*";
  else
    fmt = L"%s\\*";

  find_path = uv__malloc(sizeof(WCHAR) * (len + 4));
  if (find_path == NULL) {
    SET_REQ_UV_ERROR(req, UV_ENOMEM, ERROR_OUTOFMEMORY);
    goto error;
  }

  _snwprintf(find_path, len + 3, fmt, pathw);
  dir->dir_handle = FindFirstFileW(find_path, &dir->find_data);
  uv__free(find_path);
  find_path = NULL;
  if (dir->dir_handle == INVALID_HANDLE_VALUE &&
      GetLastError() != ERROR_FILE_NOT_FOUND) {
    SET_REQ_WIN32_ERROR(req, GetLastError());
    goto error;
  }

  dir->need_find_call = FALSE;
  req->ptr = dir;
  SET_REQ_RESULT(req, 0);
  return;

error:
  uv__free(dir);
  uv__free(find_path);
  req->ptr = NULL;
}

void fs__readdir(uv_fs_t* req) {
  uv_dir_t* dir;
  uv_dirent_t* dirents;
  uv__dirent_t dent;
  unsigned int dirent_idx;
  PWIN32_FIND_DATAW find_data;
  unsigned int i;
  int r;

  req->flags |= UV_FS_FREE_PTR;
  dir = req->ptr;
  dirents = dir->dirents;
  memset(dirents, 0, dir->nentries * sizeof(*dir->dirents));
  find_data = &dir->find_data;
  dirent_idx = 0;

  while (dirent_idx < dir->nentries) {
    if (dir->need_find_call && FindNextFileW(dir->dir_handle, find_data) == 0) {
      if (GetLastError() == ERROR_NO_MORE_FILES)
        break;
      goto error;
    }

    /* Skip "." and ".." entries. */
    if (find_data->cFileName[0] == L'.' &&
        (find_data->cFileName[1] == L'\0' ||
        (find_data->cFileName[1] == L'.' &&
        find_data->cFileName[2] == L'\0'))) {
      dir->need_find_call = TRUE;
      continue;
    }

    r = uv__convert_utf16_to_utf8((const WCHAR*) &find_data->cFileName,
                                  -1,
                                  (char**) &dirents[dirent_idx].name);
    if (r != 0)
      goto error;

    /* Copy file type. */
    if ((find_data->dwFileAttributes & FILE_ATTRIBUTE_DIRECTORY) != 0)
      dent.d_type = UV__DT_DIR;
    else if ((find_data->dwFileAttributes & FILE_ATTRIBUTE_REPARSE_POINT) != 0)
      dent.d_type = UV__DT_LINK;
    else if ((find_data->dwFileAttributes & FILE_ATTRIBUTE_DEVICE) != 0)
      dent.d_type = UV__DT_CHAR;
    else
      dent.d_type = UV__DT_FILE;

    dirents[dirent_idx].type = uv__fs_get_dirent_type(&dent);
    dir->need_find_call = TRUE;
    ++dirent_idx;
  }

  SET_REQ_RESULT(req, dirent_idx);
  return;

error:
  SET_REQ_WIN32_ERROR(req, GetLastError());
  for (i = 0; i < dirent_idx; ++i) {
    uv__free((char*) dirents[i].name);
    dirents[i].name = NULL;
  }
}

void fs__closedir(uv_fs_t* req) {
  uv_dir_t* dir;

  dir = req->ptr;
  FindClose(dir->dir_handle);
  uv__free(req->ptr);
  SET_REQ_RESULT(req, 0);
}

INLINE static int fs__stat_handle(HANDLE handle, uv_stat_t* statbuf,
    int do_lstat) {
  FILE_ALL_INFORMATION file_info;
  FILE_FS_VOLUME_INFORMATION volume_info;
  NTSTATUS nt_status;
  IO_STATUS_BLOCK io_status;

  nt_status = pNtQueryInformationFile(handle,
                                      &io_status,
                                      &file_info,
                                      sizeof file_info,
                                      FileAllInformation);

  /* Buffer overflow (a warning status code) is expected here. */
  if (NT_ERROR(nt_status)) {
    SetLastError(pRtlNtStatusToDosError(nt_status));
    return -1;
  }

  nt_status = pNtQueryVolumeInformationFile(handle,
                                            &io_status,
                                            &volume_info,
                                            sizeof volume_info,
                                            FileFsVolumeInformation);

  /* Buffer overflow (a warning status code) is expected here. */
  if (io_status.Status == STATUS_NOT_IMPLEMENTED) {
    statbuf->st_dev = 0;
  } else if (NT_ERROR(nt_status)) {
    SetLastError(pRtlNtStatusToDosError(nt_status));
    return -1;
  } else {
    statbuf->st_dev = volume_info.VolumeSerialNumber;
  }

  /* Todo: st_mode should probably always be 0666 for everyone. We might also
   * want to report 0777 if the file is a .exe or a directory.
   *
   * Currently it's based on whether the 'readonly' attribute is set, which
   * makes little sense because the semantics are so different: the 'read-only'
   * flag is just a way for a user to protect against accidental deletion, and
   * serves no security purpose. Windows uses ACLs for that.
   *
   * Also people now use uv_fs_chmod() to take away the writable bit for good
   * reasons. Windows however just makes the file read-only, which makes it
   * impossible to delete the file afterwards, since read-only files can't be
   * deleted.
   *
   * IOW it's all just a clusterfuck and we should think of something that
   * makes slightly more sense.
   *
   * And uv_fs_chmod should probably just fail on windows or be a total no-op.
   * There's nothing sensible it can do anyway.
   */
  statbuf->st_mode = 0;

  /*
  * On Windows, FILE_ATTRIBUTE_REPARSE_POINT is a general purpose mechanism
  * by which filesystem drivers can intercept and alter file system requests.
  *
  * The only reparse points we care about are symlinks and mount points, both
  * of which are treated as POSIX symlinks. Further, we only care when
  * invoked via lstat, which seeks information about the link instead of its
  * target. Otherwise, reparse points must be treated as regular files.
  */
  if (do_lstat &&
      (file_info.BasicInformation.FileAttributes & FILE_ATTRIBUTE_REPARSE_POINT)) {
    /*
     * If reading the link fails, the reparse point is not a symlink and needs
     * to be treated as a regular file. The higher level lstat function will
     * detect this failure and retry without do_lstat if appropriate.
     */
    if (fs__readlink_handle(handle, NULL, &statbuf->st_size) != 0)
      return -1;
    statbuf->st_mode |= S_IFLNK;
  }

  if (statbuf->st_mode == 0) {
    if (file_info.BasicInformation.FileAttributes & FILE_ATTRIBUTE_DIRECTORY) {
      statbuf->st_mode |= _S_IFDIR;
      statbuf->st_size = 0;
    } else {
      statbuf->st_mode |= _S_IFREG;
      statbuf->st_size = file_info.StandardInformation.EndOfFile.QuadPart;
    }
  }

  if (file_info.BasicInformation.FileAttributes & FILE_ATTRIBUTE_READONLY)
    statbuf->st_mode |= _S_IREAD | (_S_IREAD >> 3) | (_S_IREAD >> 6);
  else
    statbuf->st_mode |= (_S_IREAD | _S_IWRITE) | ((_S_IREAD | _S_IWRITE) >> 3) |
                        ((_S_IREAD | _S_IWRITE) >> 6);

  uv__filetime_to_timespec(&statbuf->st_atim,
                           file_info.BasicInformation.LastAccessTime.QuadPart);
  uv__filetime_to_timespec(&statbuf->st_ctim,
                           file_info.BasicInformation.ChangeTime.QuadPart);
  uv__filetime_to_timespec(&statbuf->st_mtim,
                           file_info.BasicInformation.LastWriteTime.QuadPart);
  uv__filetime_to_timespec(&statbuf->st_birthtim,
                           file_info.BasicInformation.CreationTime.QuadPart);

  statbuf->st_ino = file_info.InternalInformation.IndexNumber.QuadPart;

  /* st_blocks contains the on-disk allocation size in 512-byte units. */
  statbuf->st_blocks =
      (uint64_t) file_info.StandardInformation.AllocationSize.QuadPart >> 9;

  statbuf->st_nlink = file_info.StandardInformation.NumberOfLinks;

  /* The st_blksize is supposed to be the 'optimal' number of bytes for reading
   * and writing to the disk. That is, for any definition of 'optimal' - it's
   * supposed to at least avoid read-update-write behavior when writing to the
   * disk.
   *
   * However nobody knows this and even fewer people actually use this value,
   * and in order to fill it out we'd have to make another syscall to query the
   * volume for FILE_FS_SECTOR_SIZE_INFORMATION.
   *
   * Therefore we'll just report a sensible value that's quite commonly okay
   * on modern hardware.
   *
   * 4096 is the minimum required to be compatible with newer Advanced Format
   * drives (which have 4096 bytes per physical sector), and to be backwards
   * compatible with older drives (which have 512 bytes per physical sector).
   */
  statbuf->st_blksize = 4096;

  /* Todo: set st_flags to something meaningful. Also provide a wrapper for
   * chattr(2).
   */
  statbuf->st_flags = 0;

  /* Windows has nothing sensible to say about these values, so they'll just
   * remain empty.
   */
  statbuf->st_gid = 0;
  statbuf->st_uid = 0;
  statbuf->st_rdev = 0;
  statbuf->st_gen = 0;

  return 0;
}


INLINE static void fs__stat_prepare_path(WCHAR* pathw) {
  size_t len = wcslen(pathw);

  /* TODO: ignore namespaced paths. */
  if (len > 1 && pathw[len - 2] != L':' &&
      (pathw[len - 1] == L'\\' || pathw[len - 1] == L'/')) {
    pathw[len - 1] = '\0';
  }
}


INLINE static DWORD fs__stat_impl_from_path(WCHAR* path,
                                            int do_lstat,
                                            uv_stat_t* statbuf) {
  HANDLE handle;
  DWORD flags;
  DWORD ret;

  flags = FILE_FLAG_BACKUP_SEMANTICS;
  if (do_lstat)
    flags |= FILE_FLAG_OPEN_REPARSE_POINT;

  handle = CreateFileW(path,
                       FILE_READ_ATTRIBUTES,
                       FILE_SHARE_READ | FILE_SHARE_WRITE | FILE_SHARE_DELETE,
                       NULL,
                       OPEN_EXISTING,
                       flags,
                       NULL);

  if (handle == INVALID_HANDLE_VALUE)
    ret = GetLastError();
  else if (fs__stat_handle(handle, statbuf, do_lstat) != 0)
    ret = GetLastError();
  else
    ret = 0;

  CloseHandle(handle);
  return ret;
}


INLINE static void fs__stat_impl(uv_fs_t* req, int do_lstat) {
  DWORD error;

  error = fs__stat_impl_from_path(req->file.pathw, do_lstat, &req->statbuf);
  if (error != 0) {
    if (do_lstat &&
        (error == ERROR_SYMLINK_NOT_SUPPORTED ||
         error == ERROR_NOT_A_REPARSE_POINT)) {
      /* We opened a reparse point but it was not a symlink. Try again. */
      fs__stat_impl(req, 0);
    } else {
      /* Stat failed. */
      SET_REQ_WIN32_ERROR(req, error);
    }

    return;
  }

  req->ptr = &req->statbuf;
  SET_REQ_RESULT(req, 0);
}


static void fs__stat(uv_fs_t* req) {
  fs__stat_prepare_path(req->file.pathw);
  fs__stat_impl(req, 0);
}


static void fs__lstat(uv_fs_t* req) {
  fs__stat_prepare_path(req->file.pathw);
  fs__stat_impl(req, 1);
}


static void fs__fstat(uv_fs_t* req) {
  int fd = req->file.fd;
  HANDLE handle;

  VERIFY_FD(fd, req);

  handle = uv__get_osfhandle(fd);

  if (handle == INVALID_HANDLE_VALUE) {
    SET_REQ_WIN32_ERROR(req, ERROR_INVALID_HANDLE);
    return;
  }

  if (fs__stat_handle(handle, &req->statbuf, 0) != 0) {
    SET_REQ_WIN32_ERROR(req, GetLastError());
    return;
  }

  req->ptr = &req->statbuf;
  SET_REQ_RESULT(req, 0);
}


static void fs__rename(uv_fs_t* req) {
  if (!MoveFileExW(req->file.pathw, req->fs.info.new_pathw, MOVEFILE_REPLACE_EXISTING)) {
    SET_REQ_WIN32_ERROR(req, GetLastError());
    return;
  }

  SET_REQ_RESULT(req, 0);
}


INLINE static void fs__sync_impl(uv_fs_t* req) {
  int fd = req->file.fd;
  int result;

  VERIFY_FD(fd, req);

  result = FlushFileBuffers(uv__get_osfhandle(fd)) ? 0 : -1;
  if (result == -1) {
    SET_REQ_WIN32_ERROR(req, GetLastError());
  } else {
    SET_REQ_RESULT(req, result);
  }
}


static void fs__fsync(uv_fs_t* req) {
  fs__sync_impl(req);
}


static void fs__fdatasync(uv_fs_t* req) {
  fs__sync_impl(req);
}


static void fs__ftruncate(uv_fs_t* req) {
  int fd = req->file.fd;
  HANDLE handle;
  struct uv__fd_info_s fd_info = { 0 };
  NTSTATUS status;
  IO_STATUS_BLOCK io_status;
  FILE_END_OF_FILE_INFORMATION eof_info;

  VERIFY_FD(fd, req);

  handle = uv__get_osfhandle(fd);

  if (uv__fd_hash_get(fd, &fd_info)) {
    if (fd_info.is_directory) {
      SET_REQ_WIN32_ERROR(req, ERROR_ACCESS_DENIED);
      return;
    }

    if (fd_info.mapping != INVALID_HANDLE_VALUE) {
      CloseHandle(fd_info.mapping);
    }
  }

  eof_info.EndOfFile.QuadPart = req->fs.info.offset;

  status = pNtSetInformationFile(handle,
                                 &io_status,
                                 &eof_info,
                                 sizeof eof_info,
                                 FileEndOfFileInformation);

  if (NT_SUCCESS(status)) {
    SET_REQ_RESULT(req, 0);
  } else {
    SET_REQ_WIN32_ERROR(req, pRtlNtStatusToDosError(status));

    if (fd_info.flags) {
      CloseHandle(handle);
      fd_info.mapping = INVALID_HANDLE_VALUE;
      fd_info.size.QuadPart = 0;
      fd_info.current_pos.QuadPart = 0;
      uv__fd_hash_add(fd, &fd_info);
      return;
    }
  }

  if (fd_info.flags) {
    fd_info.size = eof_info.EndOfFile;

    if (fd_info.size.QuadPart == 0) {
      fd_info.mapping = INVALID_HANDLE_VALUE;
    } else {
      DWORD flProtect = (fd_info.flags & (UV_FS_O_RDONLY | UV_FS_O_WRONLY |
        UV_FS_O_RDWR)) == UV_FS_O_RDONLY ? PAGE_READONLY : PAGE_READWRITE;
      fd_info.mapping = CreateFileMapping(handle,
                                          NULL,
                                          flProtect,
                                          fd_info.size.HighPart,
                                          fd_info.size.LowPart,
                                          NULL);
      if (fd_info.mapping == NULL) {
        SET_REQ_WIN32_ERROR(req, GetLastError());
        CloseHandle(handle);
        fd_info.mapping = INVALID_HANDLE_VALUE;
        fd_info.size.QuadPart = 0;
        fd_info.current_pos.QuadPart = 0;
        uv__fd_hash_add(fd, &fd_info);
        return;
      }
    }

    uv__fd_hash_add(fd, &fd_info);
  }
}


static void fs__copyfile(uv_fs_t* req) {
  int flags;
  int overwrite;
  uv_stat_t statbuf;
  uv_stat_t new_statbuf;

  flags = req->fs.info.file_flags;

  if (flags & UV_FS_COPYFILE_FICLONE_FORCE) {
    SET_REQ_UV_ERROR(req, UV_ENOSYS, ERROR_NOT_SUPPORTED);
    return;
  }

  overwrite = flags & UV_FS_COPYFILE_EXCL;

  if (CopyFileW(req->file.pathw, req->fs.info.new_pathw, overwrite) != 0) {
    SET_REQ_RESULT(req, 0);
    return;
  }

  SET_REQ_WIN32_ERROR(req, GetLastError());
  if (req->result != UV_EBUSY)
    return;

  /* if error UV_EBUSY check if src and dst file are the same */
  if (fs__stat_impl_from_path(req->file.pathw, 0, &statbuf) != 0 ||
      fs__stat_impl_from_path(req->fs.info.new_pathw, 0, &new_statbuf) != 0) {
    return;
  }

  if (statbuf.st_dev == new_statbuf.st_dev &&
      statbuf.st_ino == new_statbuf.st_ino) {
    SET_REQ_RESULT(req, 0);
  }
}


static void fs__sendfile(uv_fs_t* req) {
  int fd_in = req->file.fd, fd_out = req->fs.info.fd_out;
  size_t length = req->fs.info.bufsml[0].len;
  int64_t offset = req->fs.info.offset;
  const size_t max_buf_size = 65536;
  size_t buf_size = length < max_buf_size ? length : max_buf_size;
  int n, result = 0;
  int64_t result_offset = 0;
  char* buf = (char*) uv__malloc(buf_size);
  if (!buf) {
    uv_fatal_error(ERROR_OUTOFMEMORY, "uv__malloc");
  }

  if (offset != -1) {
    result_offset = _lseeki64(fd_in, offset, SEEK_SET);
  }

  if (result_offset == -1) {
    result = -1;
  } else {
    while (length > 0) {
      n = _read(fd_in, buf, length < buf_size ? length : buf_size);
      if (n == 0) {
        break;
      } else if (n == -1) {
        result = -1;
        break;
      }

      length -= n;

      n = _write(fd_out, buf, n);
      if (n == -1) {
        result = -1;
        break;
      }

      result += n;
    }
  }

  uv__free(buf);

  SET_REQ_RESULT(req, result);
}


static void fs__access(uv_fs_t* req) {
  DWORD attr = GetFileAttributesW(req->file.pathw);

  if (attr == INVALID_FILE_ATTRIBUTES) {
    SET_REQ_WIN32_ERROR(req, GetLastError());
    return;
  }

  /*
   * Access is possible if
   * - write access wasn't requested,
   * - or the file isn't read-only,
   * - or it's a directory.
   * (Directories cannot be read-only on Windows.)
   */
  if (!(req->fs.info.mode & W_OK) ||
      !(attr & FILE_ATTRIBUTE_READONLY) ||
      (attr & FILE_ATTRIBUTE_DIRECTORY)) {
    SET_REQ_RESULT(req, 0);
  } else {
    SET_REQ_WIN32_ERROR(req, UV_EPERM);
  }

}


static void fs__chmod(uv_fs_t* req) {
  int result = _wchmod(req->file.pathw, req->fs.info.mode);
  if (result == -1)
    SET_REQ_WIN32_ERROR(req, _doserrno);
  else
    SET_REQ_RESULT(req, 0);
}


static void fs__fchmod(uv_fs_t* req) {
  int fd = req->file.fd;
  int clear_archive_flag;
  HANDLE handle;
  NTSTATUS nt_status;
  IO_STATUS_BLOCK io_status;
  FILE_BASIC_INFORMATION file_info;

  VERIFY_FD(fd, req);

  handle = ReOpenFile(uv__get_osfhandle(fd), FILE_WRITE_ATTRIBUTES, 0, 0);
  if (handle == INVALID_HANDLE_VALUE) {
    SET_REQ_WIN32_ERROR(req, GetLastError());
    return;
  }

  nt_status = pNtQueryInformationFile(handle,
                                      &io_status,
                                      &file_info,
                                      sizeof file_info,
                                      FileBasicInformation);

  if (!NT_SUCCESS(nt_status)) {
    SET_REQ_WIN32_ERROR(req, pRtlNtStatusToDosError(nt_status));
    goto fchmod_cleanup;
  }

  /* Test if the Archive attribute is cleared */
  if ((file_info.FileAttributes & FILE_ATTRIBUTE_ARCHIVE) == 0) {
      /* Set Archive flag, otherwise setting or clearing the read-only
         flag will not work */
      file_info.FileAttributes |= FILE_ATTRIBUTE_ARCHIVE;
      nt_status = pNtSetInformationFile(handle,
                                        &io_status,
                                        &file_info,
                                        sizeof file_info,
                                        FileBasicInformation);
      if (!NT_SUCCESS(nt_status)) {
        SET_REQ_WIN32_ERROR(req, pRtlNtStatusToDosError(nt_status));
        goto fchmod_cleanup;
      }
      /* Remeber to clear the flag later on */
      clear_archive_flag = 1;
  } else {
      clear_archive_flag = 0;
  }

  if (req->fs.info.mode & _S_IWRITE) {
    file_info.FileAttributes &= ~FILE_ATTRIBUTE_READONLY;
  } else {
    file_info.FileAttributes |= FILE_ATTRIBUTE_READONLY;
  }

  nt_status = pNtSetInformationFile(handle,
                                    &io_status,
                                    &file_info,
                                    sizeof file_info,
                                    FileBasicInformation);

  if (!NT_SUCCESS(nt_status)) {
    SET_REQ_WIN32_ERROR(req, pRtlNtStatusToDosError(nt_status));
    goto fchmod_cleanup;
  }

  if (clear_archive_flag) {
      file_info.FileAttributes &= ~FILE_ATTRIBUTE_ARCHIVE;
      if (file_info.FileAttributes == 0) {
          file_info.FileAttributes = FILE_ATTRIBUTE_NORMAL;
      }
      nt_status = pNtSetInformationFile(handle,
                                        &io_status,
                                        &file_info,
                                        sizeof file_info,
                                        FileBasicInformation);
      if (!NT_SUCCESS(nt_status)) {
        SET_REQ_WIN32_ERROR(req, pRtlNtStatusToDosError(nt_status));
        goto fchmod_cleanup;
      }
  }

  SET_REQ_SUCCESS(req);
fchmod_cleanup:
  CloseHandle(handle);
}


INLINE static int fs__utime_handle(HANDLE handle, double atime, double mtime) {
  FILETIME filetime_a, filetime_m;

  TIME_T_TO_FILETIME(atime, &filetime_a);
  TIME_T_TO_FILETIME(mtime, &filetime_m);

  if (!SetFileTime(handle, NULL, &filetime_a, &filetime_m)) {
    return -1;
  }

  return 0;
}

INLINE static DWORD fs__utime_impl_from_path(WCHAR* path,
                                             double atime,
                                             double mtime,
                                             int do_lutime) {
  HANDLE handle;
  DWORD flags;
  DWORD ret;

  flags = FILE_FLAG_BACKUP_SEMANTICS;
  if (do_lutime) {
    flags |= FILE_FLAG_OPEN_REPARSE_POINT;
  }

  handle = CreateFileW(path,
                       FILE_WRITE_ATTRIBUTES,
                       FILE_SHARE_READ | FILE_SHARE_WRITE | FILE_SHARE_DELETE,
                       NULL,
                       OPEN_EXISTING,
                       flags,
                       NULL);

  if (handle == INVALID_HANDLE_VALUE) {
    ret = GetLastError();
  } else if (fs__utime_handle(handle, atime, mtime) != 0) {
    ret = GetLastError();
  } else {
    ret = 0;
  }

  CloseHandle(handle);
  return ret;
}

INLINE static void fs__utime_impl(uv_fs_t* req, int do_lutime) {
  DWORD error;

  error = fs__utime_impl_from_path(req->file.pathw,
                                   req->fs.time.atime,
                                   req->fs.time.mtime,
                                   do_lutime);

  if (error != 0) {
    if (do_lutime &&
        (error == ERROR_SYMLINK_NOT_SUPPORTED ||
         error == ERROR_NOT_A_REPARSE_POINT)) {
      /* Opened file is a reparse point but not a symlink. Try again. */
      fs__utime_impl(req, 0);
    } else {
      /* utime failed. */
      SET_REQ_WIN32_ERROR(req, error);
    }

    return;
  }

  SET_REQ_RESULT(req, 0);
}

static void fs__utime(uv_fs_t* req) {
  fs__utime_impl(req, /* do_lutime */ 0);
}


static void fs__futime(uv_fs_t* req) {
  int fd = req->file.fd;
  HANDLE handle;
  VERIFY_FD(fd, req);

  handle = uv__get_osfhandle(fd);

  if (handle == INVALID_HANDLE_VALUE) {
    SET_REQ_WIN32_ERROR(req, ERROR_INVALID_HANDLE);
    return;
  }

  if (fs__utime_handle(handle, req->fs.time.atime, req->fs.time.mtime) != 0) {
    SET_REQ_WIN32_ERROR(req, GetLastError());
    return;
  }

  SET_REQ_RESULT(req, 0);
}

static void fs__lutime(uv_fs_t* req) {
  fs__utime_impl(req, /* do_lutime */ 1);
}


static void fs__link(uv_fs_t* req) {
  DWORD r = CreateHardLinkW(req->fs.info.new_pathw, req->file.pathw, NULL);
  if (r == 0)
    SET_REQ_WIN32_ERROR(req, GetLastError());
  else
    SET_REQ_RESULT(req, 0);
}


static void fs__create_junction(uv_fs_t* req, const WCHAR* path,
    const WCHAR* new_path) {
  HANDLE handle = INVALID_HANDLE_VALUE;
  REPARSE_DATA_BUFFER *buffer = NULL;
  int created = 0;
  int target_len;
  int is_absolute, is_long_path;
  int needed_buf_size, used_buf_size, used_data_size, path_buf_len;
  int start, len, i;
  int add_slash;
  DWORD bytes;
  WCHAR* path_buf;

  target_len = wcslen(path);
  is_long_path = wcsncmp(path, LONG_PATH_PREFIX, LONG_PATH_PREFIX_LEN) == 0;

  if (is_long_path) {
    is_absolute = 1;
  } else {
    is_absolute = target_len >= 3 && IS_LETTER(path[0]) &&
      path[1] == L':' && IS_SLASH(path[2]);
  }

  if (!is_absolute) {
    /* Not supporting relative paths */
    SET_REQ_UV_ERROR(req, UV_EINVAL, ERROR_NOT_SUPPORTED);
    return;
  }

  /* Do a pessimistic calculation of the required buffer size */
  needed_buf_size =
      FIELD_OFFSET(REPARSE_DATA_BUFFER, MountPointReparseBuffer.PathBuffer) +
      JUNCTION_PREFIX_LEN * sizeof(WCHAR) +
      2 * (target_len + 2) * sizeof(WCHAR);

  /* Allocate the buffer */
  buffer = (REPARSE_DATA_BUFFER*)uv__malloc(needed_buf_size);
  if (!buffer) {
    uv_fatal_error(ERROR_OUTOFMEMORY, "uv__malloc");
  }

  /* Grab a pointer to the part of the buffer where filenames go */
  path_buf = (WCHAR*)&(buffer->MountPointReparseBuffer.PathBuffer);
  path_buf_len = 0;

  /* Copy the substitute (internal) target path */
  start = path_buf_len;

  wcsncpy((WCHAR*)&path_buf[path_buf_len], JUNCTION_PREFIX,
    JUNCTION_PREFIX_LEN);
  path_buf_len += JUNCTION_PREFIX_LEN;

  add_slash = 0;
  for (i = is_long_path ? LONG_PATH_PREFIX_LEN : 0; path[i] != L'\0'; i++) {
    if (IS_SLASH(path[i])) {
      add_slash = 1;
      continue;
    }

    if (add_slash) {
      path_buf[path_buf_len++] = L'\\';
      add_slash = 0;
    }

    path_buf[path_buf_len++] = path[i];
  }
  path_buf[path_buf_len++] = L'\\';
  len = path_buf_len - start;

  /* Set the info about the substitute name */
  buffer->MountPointReparseBuffer.SubstituteNameOffset = start * sizeof(WCHAR);
  buffer->MountPointReparseBuffer.SubstituteNameLength = len * sizeof(WCHAR);

  /* Insert null terminator */
  path_buf[path_buf_len++] = L'\0';

  /* Copy the print name of the target path */
  start = path_buf_len;
  add_slash = 0;
  for (i = is_long_path ? LONG_PATH_PREFIX_LEN : 0; path[i] != L'\0'; i++) {
    if (IS_SLASH(path[i])) {
      add_slash = 1;
      continue;
    }

    if (add_slash) {
      path_buf[path_buf_len++] = L'\\';
      add_slash = 0;
    }

    path_buf[path_buf_len++] = path[i];
  }
  len = path_buf_len - start;
  if (len == 2) {
    path_buf[path_buf_len++] = L'\\';
    len++;
  }

  /* Set the info about the print name */
  buffer->MountPointReparseBuffer.PrintNameOffset = start * sizeof(WCHAR);
  buffer->MountPointReparseBuffer.PrintNameLength = len * sizeof(WCHAR);

  /* Insert another null terminator */
  path_buf[path_buf_len++] = L'\0';

  /* Calculate how much buffer space was actually used */
  used_buf_size = FIELD_OFFSET(REPARSE_DATA_BUFFER, MountPointReparseBuffer.PathBuffer) +
    path_buf_len * sizeof(WCHAR);
  used_data_size = used_buf_size -
    FIELD_OFFSET(REPARSE_DATA_BUFFER, MountPointReparseBuffer);

  /* Put general info in the data buffer */
  buffer->ReparseTag = IO_REPARSE_TAG_MOUNT_POINT;
  buffer->ReparseDataLength = used_data_size;
  buffer->Reserved = 0;

  /* Create a new directory */
  if (!CreateDirectoryW(new_path, NULL)) {
    SET_REQ_WIN32_ERROR(req, GetLastError());
    goto error;
  }
  created = 1;

  /* Open the directory */
  handle = CreateFileW(new_path,
                       GENERIC_WRITE,
                       0,
                       NULL,
                       OPEN_EXISTING,
                       FILE_FLAG_BACKUP_SEMANTICS |
                         FILE_FLAG_OPEN_REPARSE_POINT,
                       NULL);
  if (handle == INVALID_HANDLE_VALUE) {
    SET_REQ_WIN32_ERROR(req, GetLastError());
    goto error;
  }

  /* Create the actual reparse point */
  if (!DeviceIoControl(handle,
                       FSCTL_SET_REPARSE_POINT,
                       buffer,
                       used_buf_size,
                       NULL,
                       0,
                       &bytes,
                       NULL)) {
    SET_REQ_WIN32_ERROR(req, GetLastError());
    goto error;
  }

  /* Clean up */
  CloseHandle(handle);
  uv__free(buffer);

  SET_REQ_RESULT(req, 0);
  return;

error:
  uv__free(buffer);

  if (handle != INVALID_HANDLE_VALUE) {
    CloseHandle(handle);
  }

  if (created) {
    RemoveDirectoryW(new_path);
  }
}


static void fs__symlink(uv_fs_t* req) {
  WCHAR* pathw;
  WCHAR* new_pathw;
  int flags;
  int err;

  pathw = req->file.pathw;
  new_pathw = req->fs.info.new_pathw;

  if (req->fs.info.file_flags & UV_FS_SYMLINK_JUNCTION) {
    fs__create_junction(req, pathw, new_pathw);
    return;
  }

  if (req->fs.info.file_flags & UV_FS_SYMLINK_DIR)
    flags = SYMBOLIC_LINK_FLAG_DIRECTORY | uv__file_symlink_usermode_flag;
  else
    flags = uv__file_symlink_usermode_flag;

  if (CreateSymbolicLinkW(new_pathw, pathw, flags)) {
    SET_REQ_RESULT(req, 0);
    return;
  }

  /* Something went wrong. We will test if it is because of user-mode
   * symlinks.
   */
  err = GetLastError();
  if (err == ERROR_INVALID_PARAMETER &&
      flags & SYMBOLIC_LINK_FLAG_ALLOW_UNPRIVILEGED_CREATE) {
    /* This system does not support user-mode symlinks. We will clear the
     * unsupported flag and retry.
     */
    uv__file_symlink_usermode_flag = 0;
    fs__symlink(req);
  } else {
    SET_REQ_WIN32_ERROR(req, err);
  }
}


static void fs__readlink(uv_fs_t* req) {
  HANDLE handle;

  handle = CreateFileW(req->file.pathw,
                       0,
                       0,
                       NULL,
                       OPEN_EXISTING,
                       FILE_FLAG_OPEN_REPARSE_POINT | FILE_FLAG_BACKUP_SEMANTICS,
                       NULL);

  if (handle == INVALID_HANDLE_VALUE) {
    SET_REQ_WIN32_ERROR(req, GetLastError());
    return;
  }

  if (fs__readlink_handle(handle, (char**) &req->ptr, NULL) != 0) {
    SET_REQ_WIN32_ERROR(req, GetLastError());
    CloseHandle(handle);
    return;
  }

  req->flags |= UV_FS_FREE_PTR;
  SET_REQ_RESULT(req, 0);

  CloseHandle(handle);
}


static ssize_t fs__realpath_handle(HANDLE handle, char** realpath_ptr) {
  int r;
  DWORD w_realpath_len;
  WCHAR* w_realpath_ptr = NULL;
  WCHAR* w_realpath_buf;

  w_realpath_len = GetFinalPathNameByHandleW(handle, NULL, 0, VOLUME_NAME_DOS);
  if (w_realpath_len == 0) {
    return -1;
  }

  w_realpath_buf = uv__malloc((w_realpath_len + 1) * sizeof(WCHAR));
  if (w_realpath_buf == NULL) {
    SetLastError(ERROR_OUTOFMEMORY);
    return -1;
  }
  w_realpath_ptr = w_realpath_buf;

  if (GetFinalPathNameByHandleW(
          handle, w_realpath_ptr, w_realpath_len, VOLUME_NAME_DOS) == 0) {
    uv__free(w_realpath_buf);
    SetLastError(ERROR_INVALID_HANDLE);
    return -1;
  }

  /* convert UNC path to long path */
  if (wcsncmp(w_realpath_ptr,
              UNC_PATH_PREFIX,
              UNC_PATH_PREFIX_LEN) == 0) {
    w_realpath_ptr += 6;
    *w_realpath_ptr = L'\\';
    w_realpath_len -= 6;
  } else if (wcsncmp(w_realpath_ptr,
                      LONG_PATH_PREFIX,
                      LONG_PATH_PREFIX_LEN) == 0) {
    w_realpath_ptr += 4;
    w_realpath_len -= 4;
  } else {
    uv__free(w_realpath_buf);
    SetLastError(ERROR_INVALID_HANDLE);
    return -1;
  }

  r = fs__wide_to_utf8(w_realpath_ptr, w_realpath_len, realpath_ptr, NULL);
  uv__free(w_realpath_buf);
  return r;
}

static void fs__realpath(uv_fs_t* req) {
  HANDLE handle;

  handle = CreateFileW(req->file.pathw,
                       0,
                       0,
                       NULL,
                       OPEN_EXISTING,
                       FILE_ATTRIBUTE_NORMAL | FILE_FLAG_BACKUP_SEMANTICS,
                       NULL);
  if (handle == INVALID_HANDLE_VALUE) {
    SET_REQ_WIN32_ERROR(req, GetLastError());
    return;
  }

  if (fs__realpath_handle(handle, (char**) &req->ptr) == -1) {
    CloseHandle(handle);
    SET_REQ_WIN32_ERROR(req, GetLastError());
    return;
  }

  CloseHandle(handle);
  req->flags |= UV_FS_FREE_PTR;
  SET_REQ_RESULT(req, 0);
}


static void fs__chown(uv_fs_t* req) {
  SET_REQ_RESULT(req, 0);
}


static void fs__fchown(uv_fs_t* req) {
  SET_REQ_RESULT(req, 0);
}


static void fs__lchown(uv_fs_t* req) {
  SET_REQ_RESULT(req, 0);
}


static void fs__statfs(uv_fs_t* req) {
  uv_statfs_t* stat_fs;
  DWORD sectors_per_cluster;
  DWORD bytes_per_sector;
  DWORD free_clusters;
  DWORD total_clusters;
  WCHAR* pathw;

  pathw = req->file.pathw;
retry_get_disk_free_space:
  if (0 == GetDiskFreeSpaceW(pathw,
                             &sectors_per_cluster,
                             &bytes_per_sector,
                             &free_clusters,
                             &total_clusters)) {
    DWORD err;
    WCHAR* fpart;
    size_t len;
    DWORD ret;
    BOOL is_second;

    err = GetLastError();
    is_second = pathw != req->file.pathw;
    if (err != ERROR_DIRECTORY || is_second) {
      if (is_second)
        uv__free(pathw);

      SET_REQ_WIN32_ERROR(req, err);
      return;
    }

    len = MAX_PATH + 1;
    pathw = uv__malloc(len * sizeof(*pathw));
    if (pathw == NULL) {
      SET_REQ_UV_ERROR(req, UV_ENOMEM, ERROR_OUTOFMEMORY);
      return;
    }
retry_get_full_path_name:
    ret = GetFullPathNameW(req->file.pathw,
                           len,
                           pathw,
                           &fpart);
    if (ret == 0) {
      uv__free(pathw);
      SET_REQ_WIN32_ERROR(req, err);
      return;
    } else if (ret > len) {
      len = ret;
      pathw = uv__reallocf(pathw, len * sizeof(*pathw));
      if (pathw == NULL) {
        SET_REQ_UV_ERROR(req, UV_ENOMEM, ERROR_OUTOFMEMORY);
        return;
      }
      goto retry_get_full_path_name;
    }
    if (fpart != 0)
      *fpart = L'\0';

    goto retry_get_disk_free_space;
  }
  if (pathw != req->file.pathw) {
    uv__free(pathw);
  }

  stat_fs = uv__malloc(sizeof(*stat_fs));
  if (stat_fs == NULL) {
    SET_REQ_UV_ERROR(req, UV_ENOMEM, ERROR_OUTOFMEMORY);
    return;
  }

  stat_fs->f_type = 0;
  stat_fs->f_bsize = bytes_per_sector * sectors_per_cluster;
  stat_fs->f_blocks = total_clusters;
  stat_fs->f_bfree = free_clusters;
  stat_fs->f_bavail = free_clusters;
  stat_fs->f_files = 0;
  stat_fs->f_ffree = 0;
  req->ptr = stat_fs;
  req->flags |= UV_FS_FREE_PTR;
  SET_REQ_RESULT(req, 0);
}


static void uv__fs_work(struct uv__work* w) {
  uv_fs_t* req;

  req = container_of(w, uv_fs_t, work_req);
  assert(req->type == UV_FS);

#define XX(uc, lc)  case UV_FS_##uc: fs__##lc(req); break;
  switch (req->fs_type) {
    XX(OPEN, open)
    XX(CLOSE, close)
    XX(READ, read)
    XX(WRITE, write)
    XX(COPYFILE, copyfile)
    XX(SENDFILE, sendfile)
    XX(STAT, stat)
    XX(LSTAT, lstat)
    XX(FSTAT, fstat)
    XX(FTRUNCATE, ftruncate)
    XX(UTIME, utime)
    XX(FUTIME, futime)
    XX(LUTIME, lutime)
    XX(ACCESS, access)
    XX(CHMOD, chmod)
    XX(FCHMOD, fchmod)
    XX(FSYNC, fsync)
    XX(FDATASYNC, fdatasync)
    XX(UNLINK, unlink)
    XX(RMDIR, rmdir)
    XX(MKDIR, mkdir)
    XX(MKDTEMP, mkdtemp)
    XX(MKSTEMP, mkstemp)
    XX(RENAME, rename)
    XX(SCANDIR, scandir)
    XX(READDIR, readdir)
    XX(OPENDIR, opendir)
    XX(CLOSEDIR, closedir)
    XX(LINK, link)
    XX(SYMLINK, symlink)
    XX(READLINK, readlink)
    XX(REALPATH, realpath)
    XX(CHOWN, chown)
    XX(FCHOWN, fchown)
    XX(LCHOWN, lchown)
    XX(STATFS, statfs)
    default:
      assert(!"bad uv_fs_type");
  }
}


static void uv__fs_done(struct uv__work* w, int status) {
  uv_fs_t* req;

  req = container_of(w, uv_fs_t, work_req);
  uv__req_unregister(req->loop, req);

  if (status == UV_ECANCELED) {
    assert(req->result == 0);
    SET_REQ_UV_ERROR(req, UV_ECANCELED, 0);
  }

  req->cb(req);
}


void uv_fs_req_cleanup(uv_fs_t* req) {
  if (req == NULL)
    return;

  if (req->flags & UV_FS_CLEANEDUP)
    return;

  if (req->flags & UV_FS_FREE_PATHS)
    uv__free(req->file.pathw);

  if (req->flags & UV_FS_FREE_PTR) {
    if (req->fs_type == UV_FS_SCANDIR && req->ptr != NULL)
      uv__fs_scandir_cleanup(req);
    else if (req->fs_type == UV_FS_READDIR)
      uv__fs_readdir_cleanup(req);
    else
      uv__free(req->ptr);
  }

  if (req->fs.info.bufs != req->fs.info.bufsml)
    uv__free(req->fs.info.bufs);

  req->path = NULL;
  req->file.pathw = NULL;
  req->fs.info.new_pathw = NULL;
  req->fs.info.bufs = NULL;
  req->ptr = NULL;

  req->flags |= UV_FS_CLEANEDUP;
}


int uv_fs_open(uv_loop_t* loop, uv_fs_t* req, const char* path, int flags,
    int mode, uv_fs_cb cb) {
  int err;

  INIT(UV_FS_OPEN);
  err = fs__capture_path(req, path, NULL, cb != NULL);
  if (err) {
    SET_REQ_WIN32_ERROR(req, err);
    return req->result;
  }

  req->fs.info.file_flags = flags;
  req->fs.info.mode = mode;
  POST;
}


int uv_fs_close(uv_loop_t* loop, uv_fs_t* req, uv_file fd, uv_fs_cb cb) {
  INIT(UV_FS_CLOSE);
  req->file.fd = fd;
  POST;
}


int uv_fs_read(uv_loop_t* loop,
               uv_fs_t* req,
               uv_file fd,
               const uv_buf_t bufs[],
               unsigned int nbufs,
               int64_t offset,
               uv_fs_cb cb) {
  INIT(UV_FS_READ);

  if (bufs == NULL || nbufs == 0) {
    SET_REQ_UV_ERROR(req, UV_EINVAL, ERROR_INVALID_PARAMETER);
    return UV_EINVAL;
  }

  req->file.fd = fd;

  req->fs.info.nbufs = nbufs;
  req->fs.info.bufs = req->fs.info.bufsml;
  if (nbufs > ARRAY_SIZE(req->fs.info.bufsml))
    req->fs.info.bufs = uv__malloc(nbufs * sizeof(*bufs));

  if (req->fs.info.bufs == NULL) {
    SET_REQ_UV_ERROR(req, UV_ENOMEM, ERROR_OUTOFMEMORY);
    return UV_ENOMEM;
  }

  memcpy(req->fs.info.bufs, bufs, nbufs * sizeof(*bufs));

  req->fs.info.offset = offset;
  POST;
}


int uv_fs_write(uv_loop_t* loop,
                uv_fs_t* req,
                uv_file fd,
                const uv_buf_t bufs[],
                unsigned int nbufs,
                int64_t offset,
                uv_fs_cb cb) {
  INIT(UV_FS_WRITE);

  if (bufs == NULL || nbufs == 0) {
    SET_REQ_UV_ERROR(req, UV_EINVAL, ERROR_INVALID_PARAMETER);
    return UV_EINVAL;
  }

  req->file.fd = fd;

  req->fs.info.nbufs = nbufs;
  req->fs.info.bufs = req->fs.info.bufsml;
  if (nbufs > ARRAY_SIZE(req->fs.info.bufsml))
    req->fs.info.bufs = uv__malloc(nbufs * sizeof(*bufs));

  if (req->fs.info.bufs == NULL) {
    SET_REQ_UV_ERROR(req, UV_ENOMEM, ERROR_OUTOFMEMORY);
    return UV_ENOMEM;
  }

  memcpy(req->fs.info.bufs, bufs, nbufs * sizeof(*bufs));

  req->fs.info.offset = offset;
  POST;
}


int uv_fs_unlink(uv_loop_t* loop, uv_fs_t* req, const char* path,
    uv_fs_cb cb) {
  int err;

  INIT(UV_FS_UNLINK);
  err = fs__capture_path(req, path, NULL, cb != NULL);
  if (err) {
    SET_REQ_WIN32_ERROR(req, err);
    return req->result;
  }

  POST;
}


int uv_fs_mkdir(uv_loop_t* loop, uv_fs_t* req, const char* path, int mode,
    uv_fs_cb cb) {
  int err;

  INIT(UV_FS_MKDIR);
  err = fs__capture_path(req, path, NULL, cb != NULL);
  if (err) {
    SET_REQ_WIN32_ERROR(req, err);
    return req->result;
  }

  req->fs.info.mode = mode;
  POST;
}


int uv_fs_mkdtemp(uv_loop_t* loop,
                  uv_fs_t* req,
                  const char* tpl,
                  uv_fs_cb cb) {
  int err;

  INIT(UV_FS_MKDTEMP);
  err = fs__capture_path(req, tpl, NULL, TRUE);
  if (err) {
    SET_REQ_WIN32_ERROR(req, err);
    return req->result;
  }

  POST;
}


int uv_fs_mkstemp(uv_loop_t* loop,
                  uv_fs_t* req,
                  const char* tpl,
                  uv_fs_cb cb) {
  int err;

  INIT(UV_FS_MKSTEMP);
  err = fs__capture_path(req, tpl, NULL, TRUE);
  if (err) {
    SET_REQ_WIN32_ERROR(req, err);
    return req->result;
  }

  POST;
}


int uv_fs_rmdir(uv_loop_t* loop, uv_fs_t* req, const char* path, uv_fs_cb cb) {
  int err;

  INIT(UV_FS_RMDIR);
  err = fs__capture_path(req, path, NULL, cb != NULL);
  if (err) {
    SET_REQ_WIN32_ERROR(req, err);
    return req->result;
  }

  POST;
}


int uv_fs_scandir(uv_loop_t* loop, uv_fs_t* req, const char* path, int flags,
    uv_fs_cb cb) {
  int err;

  INIT(UV_FS_SCANDIR);
  err = fs__capture_path(req, path, NULL, cb != NULL);
  if (err) {
    SET_REQ_WIN32_ERROR(req, err);
    return req->result;
  }

  req->fs.info.file_flags = flags;
  POST;
}

int uv_fs_opendir(uv_loop_t* loop,
                  uv_fs_t* req,
                  const char* path,
                  uv_fs_cb cb) {
  int err;

  INIT(UV_FS_OPENDIR);
  err = fs__capture_path(req, path, NULL, cb != NULL);
  if (err) {
    SET_REQ_WIN32_ERROR(req, err);
    return req->result;
  }
  POST;
}

int uv_fs_readdir(uv_loop_t* loop,
                  uv_fs_t* req,
                  uv_dir_t* dir,
                  uv_fs_cb cb) {
  INIT(UV_FS_READDIR);

  if (dir == NULL ||
      dir->dirents == NULL ||
      dir->dir_handle == INVALID_HANDLE_VALUE) {
    SET_REQ_UV_ERROR(req, UV_EINVAL, ERROR_INVALID_PARAMETER);
    return UV_EINVAL;
  }

  req->ptr = dir;
  POST;
}

int uv_fs_closedir(uv_loop_t* loop,
                   uv_fs_t* req,
                   uv_dir_t* dir,
                   uv_fs_cb cb) {
  INIT(UV_FS_CLOSEDIR);
  if (dir == NULL) {
    SET_REQ_UV_ERROR(req, UV_EINVAL, ERROR_INVALID_PARAMETER);
    return UV_EINVAL;
  }
  req->ptr = dir;
  POST;
}

int uv_fs_link(uv_loop_t* loop, uv_fs_t* req, const char* path,
    const char* new_path, uv_fs_cb cb) {
  int err;

  INIT(UV_FS_LINK);
  err = fs__capture_path(req, path, new_path, cb != NULL);
  if (err) {
    SET_REQ_WIN32_ERROR(req, err);
    return req->result;
  }

  POST;
}


int uv_fs_symlink(uv_loop_t* loop, uv_fs_t* req, const char* path,
    const char* new_path, int flags, uv_fs_cb cb) {
  int err;

  INIT(UV_FS_SYMLINK);
  err = fs__capture_path(req, path, new_path, cb != NULL);
  if (err) {
    SET_REQ_WIN32_ERROR(req, err);
    return req->result;
  }

  req->fs.info.file_flags = flags;
  POST;
}


int uv_fs_readlink(uv_loop_t* loop, uv_fs_t* req, const char* path,
    uv_fs_cb cb) {
  int err;

  INIT(UV_FS_READLINK);
  err = fs__capture_path(req, path, NULL, cb != NULL);
  if (err) {
    SET_REQ_WIN32_ERROR(req, err);
    return req->result;
  }

  POST;
}


int uv_fs_realpath(uv_loop_t* loop, uv_fs_t* req, const char* path,
    uv_fs_cb cb) {
  int err;

  INIT(UV_FS_REALPATH);

  if (!path) {
    SET_REQ_UV_ERROR(req, UV_EINVAL, ERROR_INVALID_PARAMETER);
    return UV_EINVAL;
  }

  err = fs__capture_path(req, path, NULL, cb != NULL);
  if (err) {
    SET_REQ_WIN32_ERROR(req, err);
    return req->result;
  }

  POST;
}


int uv_fs_chown(uv_loop_t* loop, uv_fs_t* req, const char* path, uv_uid_t uid,
    uv_gid_t gid, uv_fs_cb cb) {
  int err;

  INIT(UV_FS_CHOWN);
  err = fs__capture_path(req, path, NULL, cb != NULL);
  if (err) {
    SET_REQ_WIN32_ERROR(req, err);
    return req->result;
  }

  POST;
}


int uv_fs_fchown(uv_loop_t* loop, uv_fs_t* req, uv_file fd, uv_uid_t uid,
    uv_gid_t gid, uv_fs_cb cb) {
  INIT(UV_FS_FCHOWN);
  POST;
}


int uv_fs_lchown(uv_loop_t* loop, uv_fs_t* req, const char* path, uv_uid_t uid,
    uv_gid_t gid, uv_fs_cb cb) {
  int err;

  INIT(UV_FS_LCHOWN);
  err = fs__capture_path(req, path, NULL, cb != NULL);
  if (err) {
    SET_REQ_WIN32_ERROR(req, err);
    return req->result;
  }

  POST;
}


int uv_fs_stat(uv_loop_t* loop, uv_fs_t* req, const char* path, uv_fs_cb cb) {
  int err;

  INIT(UV_FS_STAT);
  err = fs__capture_path(req, path, NULL, cb != NULL);
  if (err) {
    SET_REQ_WIN32_ERROR(req, err);
    return req->result;
  }

  POST;
}


int uv_fs_lstat(uv_loop_t* loop, uv_fs_t* req, const char* path, uv_fs_cb cb) {
  int err;

  INIT(UV_FS_LSTAT);
  err = fs__capture_path(req, path, NULL, cb != NULL);
  if (err) {
    SET_REQ_WIN32_ERROR(req, err);
    return req->result;
  }

  POST;
}


int uv_fs_fstat(uv_loop_t* loop, uv_fs_t* req, uv_file fd, uv_fs_cb cb) {
  INIT(UV_FS_FSTAT);
  req->file.fd = fd;
  POST;
}


int uv_fs_rename(uv_loop_t* loop, uv_fs_t* req, const char* path,
    const char* new_path, uv_fs_cb cb) {
  int err;

  INIT(UV_FS_RENAME);
  err = fs__capture_path(req, path, new_path, cb != NULL);
  if (err) {
    SET_REQ_WIN32_ERROR(req, err);
    return req->result;
  }

  POST;
}


int uv_fs_fsync(uv_loop_t* loop, uv_fs_t* req, uv_file fd, uv_fs_cb cb) {
  INIT(UV_FS_FSYNC);
  req->file.fd = fd;
  POST;
}


int uv_fs_fdatasync(uv_loop_t* loop, uv_fs_t* req, uv_file fd, uv_fs_cb cb) {
  INIT(UV_FS_FDATASYNC);
  req->file.fd = fd;
  POST;
}


int uv_fs_ftruncate(uv_loop_t* loop, uv_fs_t* req, uv_file fd,
    int64_t offset, uv_fs_cb cb) {
  INIT(UV_FS_FTRUNCATE);
  req->file.fd = fd;
  req->fs.info.offset = offset;
  POST;
}


int uv_fs_copyfile(uv_loop_t* loop,
                   uv_fs_t* req,
                   const char* path,
                   const char* new_path,
                   int flags,
                   uv_fs_cb cb) {
  int err;

  INIT(UV_FS_COPYFILE);

  if (flags & ~(UV_FS_COPYFILE_EXCL |
                UV_FS_COPYFILE_FICLONE |
                UV_FS_COPYFILE_FICLONE_FORCE)) {
    SET_REQ_UV_ERROR(req, UV_EINVAL, ERROR_INVALID_PARAMETER);
    return UV_EINVAL;
  }

  err = fs__capture_path(req, path, new_path, cb != NULL);
  if (err) {
    SET_REQ_WIN32_ERROR(req, err);
    return req->result;
  }

  req->fs.info.file_flags = flags;
  POST;
}


int uv_fs_sendfile(uv_loop_t* loop, uv_fs_t* req, uv_file fd_out,
    uv_file fd_in, int64_t in_offset, size_t length, uv_fs_cb cb) {
  INIT(UV_FS_SENDFILE);
  req->file.fd = fd_in;
  req->fs.info.fd_out = fd_out;
  req->fs.info.offset = in_offset;
  req->fs.info.bufsml[0].len = length;
  POST;
}


int uv_fs_access(uv_loop_t* loop,
                 uv_fs_t* req,
                 const char* path,
                 int flags,
                 uv_fs_cb cb) {
  int err;

  INIT(UV_FS_ACCESS);
  err = fs__capture_path(req, path, NULL, cb != NULL);
  if (err) {
    SET_REQ_WIN32_ERROR(req, err);
    return req->result;
  }

  req->fs.info.mode = flags;
  POST;
}


int uv_fs_chmod(uv_loop_t* loop, uv_fs_t* req, const char* path, int mode,
    uv_fs_cb cb) {
  int err;

  INIT(UV_FS_CHMOD);
  err = fs__capture_path(req, path, NULL, cb != NULL);
  if (err) {
    SET_REQ_WIN32_ERROR(req, err);
    return req->result;
  }

  req->fs.info.mode = mode;
  POST;
}


int uv_fs_fchmod(uv_loop_t* loop, uv_fs_t* req, uv_file fd, int mode,
    uv_fs_cb cb) {
  INIT(UV_FS_FCHMOD);
  req->file.fd = fd;
  req->fs.info.mode = mode;
  POST;
}


int uv_fs_utime(uv_loop_t* loop, uv_fs_t* req, const char* path, double atime,
    double mtime, uv_fs_cb cb) {
  int err;

  INIT(UV_FS_UTIME);
  err = fs__capture_path(req, path, NULL, cb != NULL);
  if (err) {
    SET_REQ_WIN32_ERROR(req, err);
    return req->result;
  }

  req->fs.time.atime = atime;
  req->fs.time.mtime = mtime;
  POST;
}


int uv_fs_futime(uv_loop_t* loop, uv_fs_t* req, uv_file fd, double atime,
    double mtime, uv_fs_cb cb) {
  INIT(UV_FS_FUTIME);
  req->file.fd = fd;
  req->fs.time.atime = atime;
  req->fs.time.mtime = mtime;
  POST;
}

int uv_fs_lutime(uv_loop_t* loop, uv_fs_t* req, const char* path, double atime,
    double mtime, uv_fs_cb cb) {
  int err;

  INIT(UV_FS_LUTIME);
  err = fs__capture_path(req, path, NULL, cb != NULL);
  if (err) {
    SET_REQ_WIN32_ERROR(req, err);
    return req->result;
  }

  req->fs.time.atime = atime;
  req->fs.time.mtime = mtime;
  POST;
}


int uv_fs_statfs(uv_loop_t* loop,
                 uv_fs_t* req,
                 const char* path,
                 uv_fs_cb cb) {
  int err;

  INIT(UV_FS_STATFS);
  err = fs__capture_path(req, path, NULL, cb != NULL);
  if (err) {
    SET_REQ_WIN32_ERROR(req, err);
    return req->result;
  }

  POST;
}

int uv_fs_get_system_error(const uv_fs_t* req) {
  return req->sys_errno_;
}<|MERGE_RESOLUTION|>--- conflicted
+++ resolved
@@ -912,16 +912,11 @@
     SET_REQ_RESULT(req, bytes);
   } else {
     error = GetLastError();
-<<<<<<< HEAD
-    if (error == ERROR_HANDLE_EOF || error == ERROR_BROKEN_PIPE) {
-=======
-
     if (error == ERROR_ACCESS_DENIED) {
       error = ERROR_INVALID_FLAGS;
     }
 
-    if (error == ERROR_HANDLE_EOF) {
->>>>>>> 636cb863
+    if (error == ERROR_HANDLE_EOF || error == ERROR_BROKEN_PIPE) {
       SET_REQ_RESULT(req, bytes);
     } else {
       SET_REQ_WIN32_ERROR(req, error);
