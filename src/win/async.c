/* Copyright Joyent, Inc. and other Node contributors. All rights reserved.
 *
 * Permission is hereby granted, free of charge, to any person obtaining a copy
 * of this software and associated documentation files (the "Software"), to
 * deal in the Software without restriction, including without limitation the
 * rights to use, copy, modify, merge, publish, distribute, sublicense, and/or
 * sell copies of the Software, and to permit persons to whom the Software is
 * furnished to do so, subject to the following conditions:
 *
 * The above copyright notice and this permission notice shall be included in
 * all copies or substantial portions of the Software.
 *
 * THE SOFTWARE IS PROVIDED "AS IS", WITHOUT WARRANTY OF ANY KIND, EXPRESS OR
 * IMPLIED, INCLUDING BUT NOT LIMITED TO THE WARRANTIES OF MERCHANTABILITY,
 * FITNESS FOR A PARTICULAR PURPOSE AND NONINFRINGEMENT. IN NO EVENT SHALL THE
 * AUTHORS OR COPYRIGHT HOLDERS BE LIABLE FOR ANY CLAIM, DAMAGES OR OTHER
 * LIABILITY, WHETHER IN AN ACTION OF CONTRACT, TORT OR OTHERWISE, ARISING
 * FROM, OUT OF OR IN CONNECTION WITH THE SOFTWARE OR THE USE OR OTHER DEALINGS
 * IN THE SOFTWARE.
 */

#include <assert.h>

#include "uv.h"
#include "internal.h"
#include "handle-inl.h"
#include "req-inl.h"


<<<<<<< HEAD
void uv_async_endgame(uv_loop_t* loop, uv_async_t* handle) {
  assert(handle->flags & UV_HANDLE_CLOSING);
  assert(!(handle->flags & UV_HANDLE_CLOSED));
  uv__handle_close(handle);
=======
void uv__async_endgame(uv_loop_t* loop, uv_async_t* handle) {
  if (handle->flags & UV_HANDLE_CLOSING &&
      !handle->async_sent) {
    assert(!(handle->flags & UV_HANDLE_CLOSED));
    uv__handle_close(handle);
  }
>>>>>>> e8b7eb69
}


int uv_async_init(uv_loop_t* loop, uv_async_t* handle, uv_async_cb async_cb) {
  uv__handle_init(loop, (uv_handle_t*) handle, UV_ASYNC);
  handle->async_sent = 0;
  handle->async_cb = async_cb;

  QUEUE_INSERT_TAIL(&loop->async_handles, &handle->queue);
  uv__handle_start(handle);

  return 0;
}


<<<<<<< HEAD
void uv_async_close(uv_loop_t* loop, uv_async_t* handle) {
  QUEUE_REMOVE(&handle->queue);
  uv_want_endgame(loop, (uv_handle_t*) handle);
=======
void uv__async_close(uv_loop_t* loop, uv_async_t* handle) {
  if (!((uv_async_t*)handle)->async_sent) {
    uv__want_endgame(loop, (uv_handle_t*) handle);
  }

>>>>>>> e8b7eb69
  uv__handle_closing(handle);
}


int uv_async_send(uv_async_t* handle) {
  /* First do a cheap read. */
  if (handle->async_sent != 0)
    return 0;

  if (InterlockedExchange(&handle->async_sent, 1) == 0) {
    uv_loop_t* loop = handle->loop;
    POST_COMPLETION_FOR_REQ(loop, &loop->async_req);
  }

  return 0;
}


<<<<<<< HEAD
void uv_process_async_wakeup_req(uv_loop_t* loop,
                                 uv_req_t* req) {
  QUEUE queue;
  QUEUE* q;
  uv_async_t* h;

=======
void uv__process_async_wakeup_req(uv_loop_t* loop, uv_async_t* handle,
    uv_req_t* req) {
  assert(handle->type == UV_ASYNC);
>>>>>>> e8b7eb69
  assert(req->type == UV_WAKEUP);

  QUEUE_MOVE(&loop->async_handles, &queue);
  while (!QUEUE_EMPTY(&queue)) {
    q = QUEUE_HEAD(&queue);
    h = QUEUE_DATA(q, uv_async_t, queue);

    QUEUE_REMOVE(q);
    QUEUE_INSERT_TAIL(&loop->async_handles, q);

    if (InterlockedExchange(&h->async_sent, 0) == 0)
      continue;

<<<<<<< HEAD
    if (h->async_cb != NULL)
      h->async_cb(h);
=======
  if (handle->flags & UV_HANDLE_CLOSING) {
    uv__want_endgame(loop, (uv_handle_t*)handle);
  } else if (handle->async_cb != NULL) {
    handle->async_cb(handle);
>>>>>>> e8b7eb69
  }
}<|MERGE_RESOLUTION|>--- conflicted
+++ resolved
@@ -27,19 +27,10 @@
 #include "req-inl.h"
 
 
-<<<<<<< HEAD
-void uv_async_endgame(uv_loop_t* loop, uv_async_t* handle) {
+void uv__async_endgame(uv_loop_t* loop, uv_async_t* handle) {
   assert(handle->flags & UV_HANDLE_CLOSING);
   assert(!(handle->flags & UV_HANDLE_CLOSED));
   uv__handle_close(handle);
-=======
-void uv__async_endgame(uv_loop_t* loop, uv_async_t* handle) {
-  if (handle->flags & UV_HANDLE_CLOSING &&
-      !handle->async_sent) {
-    assert(!(handle->flags & UV_HANDLE_CLOSED));
-    uv__handle_close(handle);
-  }
->>>>>>> e8b7eb69
 }
 
 
@@ -55,17 +46,9 @@
 }
 
 
-<<<<<<< HEAD
-void uv_async_close(uv_loop_t* loop, uv_async_t* handle) {
+void uv__async_close(uv_loop_t* loop, uv_async_t* handle) {
   QUEUE_REMOVE(&handle->queue);
-  uv_want_endgame(loop, (uv_handle_t*) handle);
-=======
-void uv__async_close(uv_loop_t* loop, uv_async_t* handle) {
-  if (!((uv_async_t*)handle)->async_sent) {
-    uv__want_endgame(loop, (uv_handle_t*) handle);
-  }
-
->>>>>>> e8b7eb69
+  uv__want_endgame(loop, (uv_handle_t*) handle);
   uv__handle_closing(handle);
 }
 
@@ -84,18 +67,12 @@
 }
 
 
-<<<<<<< HEAD
-void uv_process_async_wakeup_req(uv_loop_t* loop,
-                                 uv_req_t* req) {
+void uv__process_async_wakeup_req(uv_loop_t* loop,
+                                  uv_req_t* req) {
   QUEUE queue;
   QUEUE* q;
   uv_async_t* h;
 
-=======
-void uv__process_async_wakeup_req(uv_loop_t* loop, uv_async_t* handle,
-    uv_req_t* req) {
-  assert(handle->type == UV_ASYNC);
->>>>>>> e8b7eb69
   assert(req->type == UV_WAKEUP);
 
   QUEUE_MOVE(&loop->async_handles, &queue);
@@ -109,14 +86,7 @@
     if (InterlockedExchange(&h->async_sent, 0) == 0)
       continue;
 
-<<<<<<< HEAD
     if (h->async_cb != NULL)
       h->async_cb(h);
-=======
-  if (handle->flags & UV_HANDLE_CLOSING) {
-    uv__want_endgame(loop, (uv_handle_t*)handle);
-  } else if (handle->async_cb != NULL) {
-    handle->async_cb(handle);
->>>>>>> e8b7eb69
   }
 }