/* Copyright Joyent, Inc. and other Node contributors. All rights reserved.
 *
 * Permission is hereby granted, free of charge, to any person obtaining a copy
 * of this software and associated documentation files (the "Software"), to
 * deal in the Software without restriction, including without limitation the
 * rights to use, copy, modify, merge, publish, distribute, sublicense, and/or
 * sell copies of the Software, and to permit persons to whom the Software is
 * furnished to do so, subject to the following conditions:
 *
 * The above copyright notice and this permission notice shall be included in
 * all copies or substantial portions of the Software.
 *
 * THE SOFTWARE IS PROVIDED "AS IS", WITHOUT WARRANTY OF ANY KIND, EXPRESS OR
 * IMPLIED, INCLUDING BUT NOT LIMITED TO THE WARRANTIES OF MERCHANTABILITY,
 * FITNESS FOR A PARTICULAR PURPOSE AND NONINFRINGEMENT. IN NO EVENT SHALL THE
 * AUTHORS OR COPYRIGHT HOLDERS BE LIABLE FOR ANY CLAIM, DAMAGES OR OTHER
 * LIABILITY, WHETHER IN AN ACTION OF CONTRACT, TORT OR OTHERWISE, ARISING
 * FROM, OUT OF OR IN CONNECTION WITH THE SOFTWARE OR THE USE OR OTHER DEALINGS
 * IN THE SOFTWARE.
 */

#ifndef UV_WIN_HANDLE_INL_H_
#define UV_WIN_HANDLE_INL_H_

#include <assert.h>

#include "uv.h"
#include "internal.h"


#define DECREASE_ACTIVE_COUNT(loop, handle)                             \
  do {                                                                  \
    if (--(handle)->activecnt == 0 &&                                   \
        !((handle)->flags & UV_HANDLE_CLOSING)) {                       \
      uv__handle_stop((handle));                                        \
    }                                                                   \
    assert((handle)->activecnt >= 0);                                   \
  } while (0)


#define INCREASE_ACTIVE_COUNT(loop, handle)                             \
  do {                                                                  \
    if ((handle)->activecnt++ == 0) {                                   \
      uv__handle_start((handle));                                       \
    }                                                                   \
    assert((handle)->activecnt > 0);                                    \
  } while (0)


#define DECREASE_PENDING_REQ_COUNT(handle)                              \
  do {                                                                  \
    assert(handle->reqs_pending > 0);                                   \
    handle->reqs_pending--;                                             \
                                                                        \
    if (handle->flags & UV_HANDLE_CLOSING &&                            \
        handle->reqs_pending == 0) {                                    \
      uv__want_endgame(loop, (uv_handle_t*)handle);                     \
    }                                                                   \
  } while (0)


#define uv__handle_closing(handle)                                      \
  do {                                                                  \
    assert(!((handle)->flags & UV_HANDLE_CLOSING));                     \
                                                                        \
    if (!(((handle)->flags & UV_HANDLE_ACTIVE) &&                       \
          ((handle)->flags & UV_HANDLE_REF)))                           \
      uv__active_handle_add((uv_handle_t*) (handle));                   \
                                                                        \
    (handle)->flags |= UV_HANDLE_CLOSING;                               \
    (handle)->flags &= ~UV_HANDLE_ACTIVE;                               \
  } while (0)


#define uv__handle_close(handle)                                        \
  do {                                                                  \
    QUEUE_REMOVE(&(handle)->handle_queue);                              \
    uv__active_handle_rm((uv_handle_t*) (handle));                      \
                                                                        \
    (handle)->flags |= UV_HANDLE_CLOSED;                                \
                                                                        \
    if ((handle)->close_cb)                                             \
      (handle)->close_cb((uv_handle_t*) (handle));                      \
  } while (0)


INLINE static void uv__want_endgame(uv_loop_t* loop, uv_handle_t* handle) {
  if (!(handle->flags & UV_HANDLE_ENDGAME_QUEUED)) {
    handle->flags |= UV_HANDLE_ENDGAME_QUEUED;

    handle->endgame_next = loop->endgame_handles;
    loop->endgame_handles = handle;
  }
}


INLINE static void uv__process_endgames(uv_loop_t* loop) {
  uv_handle_t* handle;

  while (loop->endgame_handles) {
    handle = loop->endgame_handles;
    loop->endgame_handles = handle->endgame_next;

    handle->flags &= ~UV_HANDLE_ENDGAME_QUEUED;

    switch (handle->type) {
      case UV_TCP:
        uv__tcp_endgame(loop, (uv_tcp_t*) handle);
        break;

      case UV_NAMED_PIPE:
        uv__pipe_endgame(loop, (uv_pipe_t*) handle);
        break;

      case UV_TTY:
        uv__tty_endgame(loop, (uv_tty_t*) handle);
        break;

      case UV_UDP:
        uv__udp_endgame(loop, (uv_udp_t*) handle);
        break;

      case UV_POLL:
        uv__poll_endgame(loop, (uv_poll_t*) handle);
        break;

      case UV_TIMER:
      case UV_PREPARE:
      case UV_CHECK:
      case UV_IDLE:
<<<<<<< HEAD
        assert(handle->flags & UV_HANDLE_CLOSING);
        assert(!(handle->flags & UV_HANDLE_CLOSED));
        uv__handle_close(handle);
=======
        uv__loop_watcher_endgame(loop, handle);
>>>>>>> e8b7eb69
        break;

      case UV_ASYNC:
        uv__async_endgame(loop, (uv_async_t*) handle);
        break;

      case UV_SIGNAL:
        uv__signal_endgame(loop, (uv_signal_t*) handle);
        break;

      case UV_PROCESS:
        uv__process_endgame(loop, (uv_process_t*) handle);
        break;

      case UV_FS_EVENT:
        uv__fs_event_endgame(loop, (uv_fs_event_t*) handle);
        break;

      case UV_FS_POLL:
        uv__fs_poll_endgame(loop, (uv_fs_poll_t*) handle);
        break;

      default:
        assert(0);
        break;
    }
  }
}

#endif /* UV_WIN_HANDLE_INL_H_ */<|MERGE_RESOLUTION|>--- conflicted
+++ resolved
@@ -128,13 +128,9 @@
       case UV_PREPARE:
       case UV_CHECK:
       case UV_IDLE:
-<<<<<<< HEAD
         assert(handle->flags & UV_HANDLE_CLOSING);
         assert(!(handle->flags & UV_HANDLE_CLOSED));
         uv__handle_close(handle);
-=======
-        uv__loop_watcher_endgame(loop, handle);
->>>>>>> e8b7eb69
         break;
 
       case UV_ASYNC:
