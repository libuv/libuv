/* Copyright Joyent, Inc. and other Node contributors. All rights reserved.
 *
 * Permission is hereby granted, free of charge, to any person obtaining a copy
 * of this software and associated documentation files (the "Software"), to
 * deal in the Software without restriction, including without limitation the
 * rights to use, copy, modify, merge, publish, distribute, sublicense, and/or
 * sell copies of the Software, and to permit persons to whom the Software is
 * furnished to do so, subject to the following conditions:
 *
 * The above copyright notice and this permission notice shall be included in
 * all copies or substantial portions of the Software.
 *
 * THE SOFTWARE IS PROVIDED "AS IS", WITHOUT WARRANTY OF ANY KIND, EXPRESS OR
 * IMPLIED, INCLUDING BUT NOT LIMITED TO THE WARRANTIES OF MERCHANTABILITY,
 * FITNESS FOR A PARTICULAR PURPOSE AND NONINFRINGEMENT. IN NO EVENT SHALL THE
 * AUTHORS OR COPYRIGHT HOLDERS BE LIABLE FOR ANY CLAIM, DAMAGES OR OTHER
 * LIABILITY, WHETHER IN AN ACTION OF CONTRACT, TORT OR OTHERWISE, ARISING
 * FROM, OUT OF OR IN CONNECTION WITH THE SOFTWARE OR THE USE OR OTHER DEALINGS
 * IN THE SOFTWARE.
 */

#include <assert.h>
#include <limits.h>
#include <stdlib.h>
#include <process.h> /* _beginthreadex */
#include <errno.h> /* _beginthreadex errors */

#if defined(__MINGW64_VERSION_MAJOR)
/* MemoryBarrier expands to __mm_mfence in some cases (x86+sse2), which may
 * require this header in some versions of mingw64. */
#include <intrin.h>
#endif

#include "uv.h"
#include "internal.h"

<<<<<<< HEAD

static void uv__once_inner(uv_once_t* guard, void (*callback)(void)) {
  DWORD result;
  HANDLE existing_event, created_event;

  created_event = CreateEvent(NULL, 1, 0, NULL);
  if (created_event == 0) {
    /* Could fail in a low-memory situation? */
    uv_fatal_error(GetLastError(), "CreateEvent");
  }
=======
typedef void (*uv__once_cb)(void);
>>>>>>> 8fb9cb91

typedef struct {
  uv__once_cb callback;
} uv__once_data_t;

static BOOL WINAPI uv__once_inner(INIT_ONCE *once, void* param, void** context) {
  uv__once_data_t* data = param;

  data->callback();

  return TRUE;
}

void uv_once(uv_once_t* guard, uv__once_cb callback) {
  uv__once_data_t data = { .callback = callback };
  InitOnceExecuteOnce(&guard->init_once, uv__once_inner, (void*) &data, NULL);
}


/* Verify that uv_thread_t can be stored in a TLS slot. */
STATIC_ASSERT(sizeof(uv_thread_t) <= sizeof(void*));

static uv_key_t uv__current_thread_key;
static uv_once_t uv__current_thread_init_guard = UV_ONCE_INIT;


static void uv__init_current_thread_key(void) {
  if (uv_key_create(&uv__current_thread_key))
    abort();
}


struct thread_ctx {
  void (*entry)(void* arg);
  void* arg;
  uv_thread_t self;
};


static UINT __stdcall uv__thread_start(void* arg) {
  struct thread_ctx *ctx_p;
  struct thread_ctx ctx;

  ctx_p = arg;
  ctx = *ctx_p;
  uv__free(ctx_p);

  uv_once(&uv__current_thread_init_guard, uv__init_current_thread_key);
  uv_key_set(&uv__current_thread_key, ctx.self);

  ctx.entry(ctx.arg);

  return 0;
}


int uv_thread_create(uv_thread_t *tid, void (*entry)(void *arg), void *arg) {
  uv_thread_options_t params;
  params.flags = UV_THREAD_NO_FLAGS;
  return uv_thread_create_ex(tid, &params, entry, arg);
}


int uv_thread_detach(uv_thread_t *tid) {
  if (CloseHandle(*tid) == 0)
    return uv_translate_sys_error(GetLastError());

  return 0;
}


int uv_thread_create_ex(uv_thread_t* tid,
                        const uv_thread_options_t* params,
                        void (*entry)(void *arg),
                        void *arg) {
  struct thread_ctx* ctx;
  int err;
  HANDLE thread;
  SYSTEM_INFO sysinfo;
  size_t stack_size;
  size_t pagesize;

  stack_size =
      params->flags & UV_THREAD_HAS_STACK_SIZE ? params->stack_size : 0;

  if (stack_size != 0) {
    GetNativeSystemInfo(&sysinfo);
    pagesize = (size_t)sysinfo.dwPageSize;
    /* Round up to the nearest page boundary. */
    stack_size = (stack_size + pagesize - 1) &~ (pagesize - 1);

    if ((unsigned)stack_size != stack_size)
      return UV_EINVAL;
  }

  ctx = uv__malloc(sizeof(*ctx));
  if (ctx == NULL)
    return UV_ENOMEM;

  ctx->entry = entry;
  ctx->arg = arg;

  /* Create the thread in suspended state so we have a chance to pass
   * its own creation handle to it */
  thread = (HANDLE) _beginthreadex(NULL,
                                   (unsigned)stack_size,
                                   uv__thread_start,
                                   ctx,
                                   CREATE_SUSPENDED,
                                   NULL);
  if (thread == NULL) {
    err = errno;
    uv__free(ctx);
  } else {
    err = 0;
    *tid = thread;
    ctx->self = thread;
    ResumeThread(thread);
  }

  switch (err) {
    case 0:
      return 0;
    case EACCES:
      return UV_EACCES;
    case EAGAIN:
      return UV_EAGAIN;
    case EINVAL:
      return UV_EINVAL;
  }

  return UV_EIO;
}


int uv_thread_setaffinity(uv_thread_t* tid,
                          char* cpumask,
                          char* oldmask,
                          size_t mask_size) {
  int i;
  HANDLE hproc;
  DWORD_PTR procmask;
  DWORD_PTR sysmask;
  DWORD_PTR threadmask;
  DWORD_PTR oldthreadmask;
  int cpumasksize;

  cpumasksize = uv_cpumask_size();
  assert(cpumasksize > 0);
  if (mask_size < (size_t)cpumasksize)
    return UV_EINVAL;

  hproc = GetCurrentProcess();
  if (!GetProcessAffinityMask(hproc, &procmask, &sysmask))
    return uv_translate_sys_error(GetLastError());

  threadmask = 0;
  for (i = 0; i < cpumasksize; i++) {
    if (cpumask[i]) {
      if (procmask & (1 << i))
        threadmask |= 1 << i;
      else
        return UV_EINVAL;
    }
  }

  oldthreadmask = SetThreadAffinityMask(*tid, threadmask);
  if (oldthreadmask == 0)
    return uv_translate_sys_error(GetLastError());

  if (oldmask != NULL) {
    for (i = 0; i < cpumasksize; i++)
      oldmask[i] = (oldthreadmask >> i) & 1;
  }

  return 0;
}


int uv_thread_getaffinity(uv_thread_t* tid,
                          char* cpumask,
                          size_t mask_size) {
  int i;
  HANDLE hproc;
  DWORD_PTR procmask;
  DWORD_PTR sysmask;
  DWORD_PTR threadmask;
  int cpumasksize;

  cpumasksize = uv_cpumask_size();
  assert(cpumasksize > 0);
  if (mask_size < (size_t)cpumasksize)
    return UV_EINVAL;

  hproc = GetCurrentProcess();
  if (!GetProcessAffinityMask(hproc, &procmask, &sysmask))
    return uv_translate_sys_error(GetLastError());

  threadmask = SetThreadAffinityMask(*tid, procmask);
  if (threadmask == 0 || SetThreadAffinityMask(*tid, threadmask) == 0)
    return uv_translate_sys_error(GetLastError());

  for (i = 0; i < cpumasksize; i++)
    cpumask[i] = (threadmask >> i) & 1;

  return 0;
}


int uv_thread_getcpu(void) {
  return GetCurrentProcessorNumber();
}


int uv_thread_detach(uv_thread_t* tid) {
  CloseHandle(*tid);
  *tid = 0;
  return 0;
}


uv_thread_t uv_thread_self(void) {
  uv_thread_t key;
  uv_once(&uv__current_thread_init_guard, uv__init_current_thread_key);
  key = uv_key_get(&uv__current_thread_key);
  if (key == NULL) {
      /* If the thread wasn't started by uv_thread_create (such as the main
       * thread), we assign an id to it now. */
      if (!DuplicateHandle(GetCurrentProcess(), GetCurrentThread(),
                           GetCurrentProcess(), &key, 0,
                           FALSE, DUPLICATE_SAME_ACCESS)) {
          uv_fatal_error(GetLastError(), "DuplicateHandle");
      }
      uv_key_set(&uv__current_thread_key, key);
  }
  return key;
}


int uv_thread_join(uv_thread_t *tid) {
  if (WaitForSingleObject(*tid, INFINITE))
    return uv_translate_sys_error(GetLastError());
  else {
    CloseHandle(*tid);
    *tid = 0;
    MemoryBarrier();  /* For feature parity with pthread_join(). */
    return 0;
  }
}


int uv_thread_equal(const uv_thread_t* t1, const uv_thread_t* t2) {
  return *t1 == *t2;
}


int uv_thread_setname(const char* name) {
  HRESULT hr;
  WCHAR* namew;
  int err;
  char namebuf[UV_PTHREAD_MAX_NAMELEN_NP];

  if (name == NULL)
    return UV_EINVAL;

  strncpy(namebuf, name, sizeof(namebuf) - 1);
  namebuf[sizeof(namebuf) - 1] = '\0';

  namew = NULL;
  err = uv__convert_utf8_to_utf16(namebuf, &namew);
  if (err)
    return err;

  hr = SetThreadDescription(GetCurrentThread(), namew);
  uv__free(namew);
  if (FAILED(hr))
    return uv_translate_sys_error(HRESULT_CODE(hr));

  return 0;
}


int uv_thread_getname(uv_thread_t* tid, char* name, size_t size) {
  HRESULT hr;
  WCHAR* namew;
  char* thread_name;
  size_t buf_size;
  int r;
  DWORD exit_code;

  if (name == NULL || size == 0)
    return UV_EINVAL;

  if (tid == NULL || *tid == NULL)
    return UV_EINVAL;

  /* Check if the thread handle is valid */
  if (!GetExitCodeThread(*tid, &exit_code) || exit_code != STILL_ACTIVE)
    return UV_ENOENT;

  namew = NULL;
  thread_name = NULL;
  hr = GetThreadDescription(*tid, &namew);
  if (FAILED(hr))
    return uv_translate_sys_error(HRESULT_CODE(hr));

  buf_size = size;
  r = uv__copy_utf16_to_utf8(namew, -1, name, &buf_size);
  if (r == UV_ENOBUFS) {
    r = uv__convert_utf16_to_utf8(namew, wcslen(namew), &thread_name);
    if (r == 0) {
      uv__strscpy(name, thread_name, size);
      uv__free(thread_name);
    }
  }

  LocalFree(namew);
  return r;
}


int uv_mutex_init(uv_mutex_t* mutex) {
  InitializeCriticalSection(mutex);
  return 0;
}


int uv_mutex_init_recursive(uv_mutex_t* mutex) {
  return uv_mutex_init(mutex);
}


void uv_mutex_destroy(uv_mutex_t* mutex) {
  DeleteCriticalSection(mutex);
}


void uv_mutex_lock(uv_mutex_t* mutex) {
  EnterCriticalSection(mutex);
}


int uv_mutex_trylock(uv_mutex_t* mutex) {
  if (TryEnterCriticalSection(mutex))
    return 0;
  else
    return UV_EBUSY;
}


void uv_mutex_unlock(uv_mutex_t* mutex) {
  LeaveCriticalSection(mutex);
}

int uv_rwlock_init(uv_rwlock_t* rwlock) {
  memset(rwlock, 0, sizeof(*rwlock));
  InitializeSRWLock(rwlock);
  return 0;
}


void uv_rwlock_destroy(uv_rwlock_t* rwlock) {
  /* SRWLock does not need explicit destruction so long as there are no waiting threads
     See: https://docs.microsoft.com/windows/win32/api/synchapi/nf-synchapi-initializesrwlock#remarks */
}


void uv_rwlock_rdlock(uv_rwlock_t* rwlock) {
  AcquireSRWLockShared(rwlock);
}


int uv_rwlock_tryrdlock(uv_rwlock_t* rwlock) {
  if (!TryAcquireSRWLockShared(rwlock))
    return UV_EBUSY;

  return 0;
}


void uv_rwlock_rdunlock(uv_rwlock_t* rwlock) {
  ReleaseSRWLockShared(rwlock);
}


void uv_rwlock_wrlock(uv_rwlock_t* rwlock) {
  AcquireSRWLockExclusive(rwlock);
}


int uv_rwlock_trywrlock(uv_rwlock_t* rwlock) {
  if (!TryAcquireSRWLockExclusive(rwlock))
    return UV_EBUSY;

  return 0;
}


void uv_rwlock_wrunlock(uv_rwlock_t* rwlock) {
  ReleaseSRWLockExclusive(rwlock);
}


int uv_sem_init(uv_sem_t* sem, unsigned int value) {
  *sem = CreateSemaphore(NULL, value, INT_MAX, NULL);
  if (*sem == NULL)
    return uv_translate_sys_error(GetLastError());
  else
    return 0;
}


void uv_sem_destroy(uv_sem_t* sem) {
  if (!CloseHandle(*sem))
    abort();
}


void uv_sem_post(uv_sem_t* sem) {
  if (!ReleaseSemaphore(*sem, 1, NULL))
    abort();
}


void uv_sem_wait(uv_sem_t* sem) {
  if (WaitForSingleObject(*sem, INFINITE) != WAIT_OBJECT_0)
    abort();
}


int uv_sem_trywait(uv_sem_t* sem) {
  DWORD r = WaitForSingleObject(*sem, 0);

  if (r == WAIT_OBJECT_0)
    return 0;

  if (r == WAIT_TIMEOUT)
    return UV_EAGAIN;

  abort();
  return -1; /* Satisfy the compiler. */
}


int uv_cond_init(uv_cond_t* cond) {
  InitializeConditionVariable(cond);
  return 0;
}


void uv_cond_destroy(uv_cond_t* cond) {
  /* Nothing to do. */
  (void) &cond;
}


void uv_cond_signal(uv_cond_t* cond) {
  WakeConditionVariable(cond);
}


void uv_cond_broadcast(uv_cond_t* cond) {
  WakeAllConditionVariable(cond);
}


void uv_cond_wait(uv_cond_t* cond, uv_mutex_t* mutex) {
  if (!SleepConditionVariableCS(cond, mutex, INFINITE))
    abort();
}


int uv_cond_timedwait(uv_cond_t* cond, uv_mutex_t* mutex, uint64_t timeout) {
  if (SleepConditionVariableCS(cond, mutex, (DWORD)(timeout / 1e6)))
    return 0;
  if (GetLastError() != ERROR_TIMEOUT)
    abort();
  return UV_ETIMEDOUT;
}


int uv_key_create(uv_key_t* key) {
  key->tls_index = TlsAlloc();
  if (key->tls_index == TLS_OUT_OF_INDEXES)
    return UV_ENOMEM;
  return 0;
}


void uv_key_delete(uv_key_t* key) {
  if (TlsFree(key->tls_index) == FALSE)
    abort();
  key->tls_index = TLS_OUT_OF_INDEXES;
}


void* uv_key_get(uv_key_t* key) {
  void* value;

  value = TlsGetValue(key->tls_index);
  if (value == NULL)
    if (GetLastError() != ERROR_SUCCESS)
      abort();

  return value;
}


void uv_key_set(uv_key_t* key, void* value) {
  if (TlsSetValue(key->tls_index, value) == FALSE)
    abort();
}<|MERGE_RESOLUTION|>--- conflicted
+++ resolved
@@ -34,20 +34,7 @@
 #include "uv.h"
 #include "internal.h"
 
-<<<<<<< HEAD
-
-static void uv__once_inner(uv_once_t* guard, void (*callback)(void)) {
-  DWORD result;
-  HANDLE existing_event, created_event;
-
-  created_event = CreateEvent(NULL, 1, 0, NULL);
-  if (created_event == 0) {
-    /* Could fail in a low-memory situation? */
-    uv_fatal_error(GetLastError(), "CreateEvent");
-  }
-=======
 typedef void (*uv__once_cb)(void);
->>>>>>> 8fb9cb91
 
 typedef struct {
   uv__once_cb callback;
@@ -112,10 +99,11 @@
 
 
 int uv_thread_detach(uv_thread_t *tid) {
+  int ret = 0;
   if (CloseHandle(*tid) == 0)
-    return uv_translate_sys_error(GetLastError());
-
-  return 0;
+    ret = uv_translate_sys_error(GetLastError());
+  *tid = 0;
+  return ret;
 }
 
 
@@ -262,13 +250,6 @@
 }
 
 
-int uv_thread_detach(uv_thread_t* tid) {
-  CloseHandle(*tid);
-  *tid = 0;
-  return 0;
-}
-
-
 uv_thread_t uv_thread_self(void) {
   uv_thread_t key;
   uv_once(&uv__current_thread_init_guard, uv__init_current_thread_key);
