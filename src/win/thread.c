--- conflicted
+++ resolved
@@ -333,156 +333,52 @@
   LeaveCriticalSection(mutex);
 }
 
-/* Ensure that the ABI for this type remains stable in v1.x */
-#ifdef _WIN64
-STATIC_ASSERT(sizeof(uv_rwlock_t) == 80);
-#else
-STATIC_ASSERT(sizeof(uv_rwlock_t) == 48);
-#endif
-
 int uv_rwlock_init(uv_rwlock_t* rwlock) {
-<<<<<<< HEAD
-  /* Initialize the semaphore that acts as the write lock. */
-  HANDLE handle = CreateSemaphoreW(NULL, 1, 1, NULL);
-  if (handle == NULL)
-    return uv_translate_sys_error(GetLastError());
-  rwlock->write_semaphore_ = handle;
-
-  /* Initialize the critical section protecting the reader count. */
-  InitializeCriticalSection(&rwlock->num_readers_lock_);
-
-  /* Initialize the reader count. */
-  rwlock->num_readers_ = 0;
-=======
   memset(rwlock, 0, sizeof(*rwlock));
-  InitializeSRWLock(&rwlock->read_write_lock_);
->>>>>>> e8b7eb69
-
+  InitializeSRWLock(rwlock);
   return 0;
 }
 
 
 void uv_rwlock_destroy(uv_rwlock_t* rwlock) {
-<<<<<<< HEAD
-  DeleteCriticalSection(&rwlock->num_readers_lock_);
-  CloseHandle(rwlock->write_semaphore_);
-=======
   /* SRWLock does not need explicit destruction so long as there are no waiting threads
      See: https://docs.microsoft.com/windows/win32/api/synchapi/nf-synchapi-initializesrwlock#remarks */
->>>>>>> e8b7eb69
 }
 
 
 void uv_rwlock_rdlock(uv_rwlock_t* rwlock) {
-<<<<<<< HEAD
-  /* Acquire the lock that protects the reader count. */
-  EnterCriticalSection(&rwlock->num_readers_lock_);
-
-  /* Increase the reader count, and lock for write if this is the first
-   * reader.
-   */
-  if (++rwlock->num_readers_ == 1) {
-    DWORD r = WaitForSingleObject(rwlock->write_semaphore_, INFINITE);
-    if (r != WAIT_OBJECT_0)
-      uv_fatal_error(GetLastError(), "WaitForSingleObject");
-  }
-
-  /* Release the lock that protects the reader count. */
-  LeaveCriticalSection(&rwlock->num_readers_lock_);
-=======
-  AcquireSRWLockShared(&rwlock->read_write_lock_);
->>>>>>> e8b7eb69
+  AcquireSRWLockShared(rwlock);
 }
 
 
 int uv_rwlock_tryrdlock(uv_rwlock_t* rwlock) {
-<<<<<<< HEAD
-  int err;
-
-  if (!TryEnterCriticalSection(&rwlock->num_readers_lock_))
+  if (!TryAcquireSRWLockShared(rwlock))
     return UV_EBUSY;
 
-  err = 0;
-
-  if (rwlock->num_readers_ == 0) {
-    /* Currently there are no other readers, which means that the write lock
-     * needs to be acquired.
-     */
-    DWORD r = WaitForSingleObject(rwlock->write_semaphore_, 0);
-    if (r == WAIT_OBJECT_0)
-      rwlock->num_readers_++;
-    else if (r == WAIT_TIMEOUT)
-      err = UV_EBUSY;
-    else if (r == WAIT_FAILED)
-      uv_fatal_error(GetLastError(), "WaitForSingleObject");
-
-  } else {
-    /* The write lock has already been acquired because there are other
-     * active readers.
-     */
-    rwlock->num_readers_++;
-  }
-
-  LeaveCriticalSection(&rwlock->num_readers_lock_);
-  return err;
-=======
-  if (!TryAcquireSRWLockShared(&rwlock->read_write_lock_))
+  return 0;
+}
+
+
+void uv_rwlock_rdunlock(uv_rwlock_t* rwlock) {
+  ReleaseSRWLockShared(rwlock);
+}
+
+
+void uv_rwlock_wrlock(uv_rwlock_t* rwlock) {
+  AcquireSRWLockExclusive(rwlock);
+}
+
+
+int uv_rwlock_trywrlock(uv_rwlock_t* rwlock) {
+  if (!TryAcquireSRWLockExclusive(rwlock))
     return UV_EBUSY;
 
   return 0;
->>>>>>> e8b7eb69
-}
-
-
-void uv_rwlock_rdunlock(uv_rwlock_t* rwlock) {
-<<<<<<< HEAD
-  EnterCriticalSection(&rwlock->num_readers_lock_);
-
-  if (--rwlock->num_readers_ == 0) {
-    if (!ReleaseSemaphore(rwlock->write_semaphore_, 1, NULL))
-      uv_fatal_error(GetLastError(), "ReleaseSemaphore");
-  }
-
-  LeaveCriticalSection(&rwlock->num_readers_lock_);
-=======
-  ReleaseSRWLockShared(&rwlock->read_write_lock_);
->>>>>>> e8b7eb69
-}
-
-
-void uv_rwlock_wrlock(uv_rwlock_t* rwlock) {
-<<<<<<< HEAD
-  DWORD r = WaitForSingleObject(rwlock->write_semaphore_, INFINITE);
-  if (r != WAIT_OBJECT_0)
-    uv_fatal_error(GetLastError(), "WaitForSingleObject");
-=======
-  AcquireSRWLockExclusive(&rwlock->read_write_lock_);
->>>>>>> e8b7eb69
-}
-
-
-int uv_rwlock_trywrlock(uv_rwlock_t* rwlock) {
-<<<<<<< HEAD
-  DWORD r = WaitForSingleObject(rwlock->write_semaphore_, 0);
-  if (r == WAIT_OBJECT_0)
-    return 0;
-  else if (r == WAIT_TIMEOUT)
-=======
-  if (!TryAcquireSRWLockExclusive(&rwlock->read_write_lock_))
->>>>>>> e8b7eb69
-    return UV_EBUSY;
-
-  return 0;
 }
 
 
 void uv_rwlock_wrunlock(uv_rwlock_t* rwlock) {
-<<<<<<< HEAD
-  if (!ReleaseSemaphore(rwlock->write_semaphore_, 1, NULL))
-    uv_fatal_error(GetLastError(), "ReleaseSemaphore");
-=======
-  ReleaseSRWLockExclusive(&rwlock->read_write_lock_);
->>>>>>> e8b7eb69
+  ReleaseSRWLockExclusive(rwlock);
 }
 
 
