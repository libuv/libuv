/* Copyright Joyent, Inc. and other Node contributors. All rights reserved.
 *
 * Permission is hereby granted, free of charge, to any person obtaining a copy
 * of this software and associated documentation files (the "Software"), to
 * deal in the Software without restriction, including without limitation the
 * rights to use, copy, modify, merge, publish, distribute, sublicense, and/or
 * sell copies of the Software, and to permit persons to whom the Software is
 * furnished to do so, subject to the following conditions:
 *
 * The above copyright notice and this permission notice shall be included in
 * all copies or substantial portions of the Software.
 *
 * THE SOFTWARE IS PROVIDED "AS IS", WITHOUT WARRANTY OF ANY KIND, EXPRESS OR
 * IMPLIED, INCLUDING BUT NOT LIMITED TO THE WARRANTIES OF MERCHANTABILITY,
 * FITNESS FOR A PARTICULAR PURPOSE AND NONINFRINGEMENT. IN NO EVENT SHALL THE
 * AUTHORS OR COPYRIGHT HOLDERS BE LIABLE FOR ANY CLAIM, DAMAGES OR OTHER
 * LIABILITY, WHETHER IN AN ACTION OF CONTRACT, TORT OR OTHERWISE, ARISING
 * FROM, OUT OF OR IN CONNECTION WITH THE SOFTWARE OR THE USE OR OTHER DEALINGS
 * IN THE SOFTWARE.
 */

#include <assert.h>
#include <stdlib.h>

#include "uv.h"
#include "internal.h"
#include "handle-inl.h"


/*
 * The `child_stdio_buffer` buffer has the following layout:
 *   int number_of_fds
 *   unsigned char crt_flags[number_of_fds]
 *   HANDLE os_handle[number_of_fds]
 */
#define CHILD_STDIO_SIZE(count)                     \
    (sizeof(int) +                                  \
     sizeof(unsigned char) * (count) +              \
     sizeof(uintptr_t) * (count))

#define CHILD_STDIO_COUNT(buffer)                   \
    *((unsigned int*) (buffer))

#define CHILD_STDIO_CRT_FLAGS(buffer, fd)           \
    *((unsigned char*) (buffer) + sizeof(int) + fd)

#define CHILD_STDIO_HANDLE(buffer, fd)              \
    *((HANDLE*) ((unsigned char*) (buffer) +        \
                 sizeof(int) +                      \
                 sizeof(unsigned char) *            \
                 CHILD_STDIO_COUNT((buffer)) +      \
                 sizeof(HANDLE) * (fd)))


/* CRT file descriptor mode flags */
#define FOPEN       0x01
#define FEOFLAG     0x02
#define FCRLF       0x04
#define FPIPE       0x08
#define FNOINHERIT  0x10
#define FAPPEND     0x20
#define FDEV        0x40
#define FTEXT       0x80


/*
 * Clear the HANDLE_FLAG_INHERIT flag from all HANDLEs that were inherited
 * the parent process. Don't check for errors - the stdio handles may not be
 * valid, or may be closed already. There is no guarantee that this function
 * does a perfect job.
 */
void uv_disable_stdio_inheritance(void) {
  HANDLE handle;
  STARTUPINFOW si;

  /* Make the windows stdio handles non-inheritable. */
  handle = GetStdHandle(STD_INPUT_HANDLE);
  if (handle != NULL && handle != INVALID_HANDLE_VALUE)
    SetHandleInformation(handle, HANDLE_FLAG_INHERIT, 0);

  handle = GetStdHandle(STD_OUTPUT_HANDLE);
  if (handle != NULL && handle != INVALID_HANDLE_VALUE)
    SetHandleInformation(handle, HANDLE_FLAG_INHERIT, 0);

  handle = GetStdHandle(STD_ERROR_HANDLE);
  if (handle != NULL && handle != INVALID_HANDLE_VALUE)
    SetHandleInformation(handle, HANDLE_FLAG_INHERIT, 0);

  /* Make inherited CRT FDs non-inheritable. */
  GetStartupInfoW(&si);
  if (uv__stdio_verify(si.lpReserved2, si.cbReserved2))
    uv__stdio_noinherit(si.lpReserved2);
}


<<<<<<< HEAD
static int uv__create_stdio_pipe_pair(uv_loop_t* loop,
    uv_pipe_t* server_pipe, HANDLE* child_pipe_ptr, unsigned int flags) {
  char pipe_name[64];
  SECURITY_ATTRIBUTES sa;
  DWORD server_access = 0;
  DWORD client_access = 0;
  HANDLE child_pipe = INVALID_HANDLE_VALUE;
  int err;
  int overlap;

  if (flags & UV_READABLE_PIPE) {
    /* The server needs inbound access too, otherwise CreateNamedPipe() won't
     * give us the FILE_READ_ATTRIBUTES permission. We need that to probe the
     * state of the write buffer when we're trying to shutdown the pipe. */
    server_access |= PIPE_ACCESS_OUTBOUND | PIPE_ACCESS_INBOUND;
    client_access |= GENERIC_READ | FILE_WRITE_ATTRIBUTES;
  }
  if (flags & UV_WRITABLE_PIPE) {
    server_access |= PIPE_ACCESS_INBOUND;
    client_access |= GENERIC_WRITE | FILE_READ_ATTRIBUTES;
  }

  /* Create server pipe handle. */
  err = uv_stdio_pipe_server(loop,
                             server_pipe,
                             server_access,
                             pipe_name,
                             sizeof(pipe_name));
  if (err)
    goto error;

  /* Create child pipe handle. */
  sa.nLength = sizeof sa;
  sa.lpSecurityDescriptor = NULL;
  sa.bInheritHandle = TRUE;

  overlap = server_pipe->ipc || (flags & UV_OVERLAPPED_PIPE);
  child_pipe = CreateFileA(pipe_name,
                           client_access,
                           0,
                           &sa,
                           OPEN_EXISTING,
                           overlap ? FILE_FLAG_OVERLAPPED : 0,
                           NULL);
  if (child_pipe == INVALID_HANDLE_VALUE) {
    err = GetLastError();
    goto error;
  }

#ifndef NDEBUG
  /* Validate that the pipe was opened in the right mode. */
  {
    DWORD mode;
    BOOL r = GetNamedPipeHandleState(child_pipe,
                                     &mode,
                                     NULL,
                                     NULL,
                                     NULL,
                                     NULL,
                                     0);
    assert(r == TRUE);
    assert(mode == (PIPE_READMODE_BYTE | PIPE_WAIT));
  }
#endif

  /* Do a blocking ConnectNamedPipe. This should not block because we have both
   * ends of the pipe created. */
  if (!ConnectNamedPipe(server_pipe->handle, NULL)) {
    if (GetLastError() != ERROR_PIPE_CONNECTED) {
      err = GetLastError();
      goto error;
    }
  }

  /* The server end is now readable and/or writable. */
  if (flags & UV_READABLE_PIPE)
    server_pipe->flags |= UV_HANDLE_WRITABLE;
  if (flags & UV_WRITABLE_PIPE)
    server_pipe->flags |= UV_HANDLE_READABLE;

  *child_pipe_ptr = child_pipe;
  return 0;

 error:
  if (server_pipe->handle != INVALID_HANDLE_VALUE) {
    uv_pipe_cleanup(loop, server_pipe);
  }

  if (child_pipe != INVALID_HANDLE_VALUE) {
    CloseHandle(child_pipe);
  }

  return err;
}


int uv__dup(uv_os_fd_t fd, uv_os_fd_t* dupfd) {
=======
static int uv__duplicate_handle(uv_loop_t* loop, HANDLE handle, HANDLE* dup) {
>>>>>>> 6ce14710
  HANDLE current_process;

  if (fd == UV_STDIN_FD || fd == UV_STDOUT_FD || fd == UV_STDERR_FD)
    fd = GetStdHandle((DWORD)(uintptr_t) fd);

  /* _get_osfhandle will sometimes return -2 in case of an error. This seems to
   * happen when fd <= 2 and the process' corresponding stdio handle is set to
   * NULL. Unfortunately DuplicateHandle will happily duplicate (HANDLE) -2, so
   * this situation goes unnoticed until someone tries to use the duplicate.
   * Therefore we filter out known-invalid handles here. */
  if (fd == INVALID_HANDLE_VALUE ||
      fd == NULL ||
      fd == (HANDLE) -2) {
    *dupfd = INVALID_HANDLE_VALUE;
    return ERROR_INVALID_HANDLE;
  }

  current_process = GetCurrentProcess();

  if (!DuplicateHandle(current_process,
                       fd,
                       current_process,
                       dupfd,
                       0,
                       TRUE,
                       DUPLICATE_SAME_ACCESS)) {
    *dupfd = INVALID_HANDLE_VALUE;
    return GetLastError();
  }

  return 0;
}


int uv__create_nul_handle(HANDLE* handle_ptr,
    DWORD access) {
  HANDLE handle;
  SECURITY_ATTRIBUTES sa;

  sa.nLength = sizeof sa;
  sa.lpSecurityDescriptor = NULL;
  sa.bInheritHandle = TRUE;

  handle = CreateFileW(L"NUL",
                       access,
                       FILE_SHARE_READ | FILE_SHARE_WRITE,
                       &sa,
                       OPEN_EXISTING,
                       0,
                       NULL);
  if (handle == INVALID_HANDLE_VALUE) {
    return GetLastError();
  }

  *handle_ptr = handle;
  return 0;
}


int uv__stdio_create(uv_loop_t* loop,
                     const uv_process_options_t* options,
                     BYTE** buffer_ptr) {
  BYTE* buffer;
  int count, i;
  int err;

  count = options->stdio_count;

  if (count < 0 || count > 255) {
    /* Only support FDs 0-255 */
    return ERROR_NOT_SUPPORTED;
  } else if (count < 3) {
    /* There should always be at least 3 stdio handles. */
    count = 3;
  }

  /* Allocate the child stdio buffer */
  buffer = (BYTE*) uv__malloc(CHILD_STDIO_SIZE(count));
  if (buffer == NULL) {
    return ERROR_OUTOFMEMORY;
  }

  /* Prepopulate the buffer with INVALID_HANDLE_VALUE handles so we can clean
   * up on failure. */
  CHILD_STDIO_COUNT(buffer) = count;
  for (i = 0; i < count; i++) {
    CHILD_STDIO_CRT_FLAGS(buffer, i) = 0;
    CHILD_STDIO_HANDLE(buffer, i) = INVALID_HANDLE_VALUE;
  }

  for (i = 0; i < count; i++) {
    uv_stdio_container_t fdopt;
    if (i < options->stdio_count) {
      fdopt = options->stdio[i];
    } else {
      fdopt.flags = UV_IGNORE;
    }

    switch (fdopt.flags & (UV_IGNORE | UV_CREATE_PIPE | UV_INHERIT_FD |
            UV_INHERIT_STREAM)) {
      case UV_IGNORE:
        /* Starting a process with no stdin/stout/stderr can confuse it. So no
         * matter what the user specified, we make sure the first three FDs are
         * always open in their typical modes, e. g. stdin be readable and
         * stdout/err should be writable. For FDs > 2, don't do anything - all
         * handles in the stdio buffer are initialized with.
         * INVALID_HANDLE_VALUE, which should be okay. */
        if (i <= 2) {
          DWORD access = (i == 0) ? FILE_GENERIC_READ :
                                    FILE_GENERIC_WRITE | FILE_READ_ATTRIBUTES;

          err = uv__create_nul_handle(&CHILD_STDIO_HANDLE(buffer, i),
                                      access);
          if (err)
            goto error;

          CHILD_STDIO_CRT_FLAGS(buffer, i) = FOPEN | FDEV;
        }
        break;

      case UV_CREATE_PIPE: {
        /* Create a pair of two connected pipe ends; one end is turned into an
         * uv_pipe_t for use by the parent. The other one is given to the
         * child. */
        uv_pipe_t* parent_pipe = (uv_pipe_t*) fdopt.data.stream;
        HANDLE child_pipe = INVALID_HANDLE_VALUE;

        /* Create a new, connected pipe pair. stdio[i]. stream should point to
         * an uninitialized, but not connected pipe handle. */
        assert(fdopt.data.stream->type == UV_NAMED_PIPE);
        assert(!(fdopt.data.stream->flags & UV_HANDLE_CONNECTION));
        assert(!(fdopt.data.stream->flags & UV_HANDLE_PIPESERVER));

        err = uv__create_stdio_pipe_pair(loop,
                                         parent_pipe,
                                         &child_pipe,
                                         fdopt.flags);
        if (err)
          goto error;

        CHILD_STDIO_HANDLE(buffer, i) = child_pipe;
        CHILD_STDIO_CRT_FLAGS(buffer, i) = FOPEN | FPIPE;
        break;
      }

      case UV_INHERIT_FD: {
        /* Inherit a raw FD. */
        HANDLE child_handle;

        /* Make an inheritable duplicate of the handle. */
        err = uv__dup(fdopt.data.file, &child_handle);
        if (err) {
          /* If fdopt.data.file is pointing at one of the pseudo stdio handles,
           * but it is not valid ignore the error. */
          if ((fdopt.data.file == UV_STDIN_FD ||
               fdopt.data.file == UV_STDOUT_FD ||
               fdopt.data.file == UV_STDERR_FD) &&
              err == ERROR_INVALID_HANDLE) {
            CHILD_STDIO_CRT_FLAGS(buffer, i) = 0;
            CHILD_STDIO_HANDLE(buffer, i) = INVALID_HANDLE_VALUE;
            break;
          }
          goto error;
        }

        /* Figure out what the type is. */
        switch (GetFileType(child_handle)) {
          case FILE_TYPE_DISK:
            CHILD_STDIO_CRT_FLAGS(buffer, i) = FOPEN;
            break;

          case FILE_TYPE_PIPE:
            CHILD_STDIO_CRT_FLAGS(buffer, i) = FOPEN | FPIPE;
            break;

          case FILE_TYPE_CHAR:
          case FILE_TYPE_REMOTE:
            CHILD_STDIO_CRT_FLAGS(buffer, i) = FOPEN | FDEV;
            break;

          case FILE_TYPE_UNKNOWN:
            if (GetLastError() != 0) {
              err = GetLastError();
              CloseHandle(child_handle);
              goto error;
            }
            CHILD_STDIO_CRT_FLAGS(buffer, i) = FOPEN | FDEV;
            break;

          default:
            assert(0);
            return -1;
        }

        CHILD_STDIO_HANDLE(buffer, i) = child_handle;
        break;
      }

      case UV_INHERIT_STREAM: {
        /* Use an existing stream as the stdio handle for the child. */
        HANDLE stream_handle, child_handle;
        unsigned char crt_flags;
        uv_stream_t* stream = fdopt.data.stream;

        /* Leech the handle out of the stream. */
        if (stream->type == UV_TTY) {
          stream_handle = ((uv_tty_t*) stream)->handle;
          crt_flags = FOPEN | FDEV;
        } else if (stream->type == UV_NAMED_PIPE &&
                   stream->flags & UV_HANDLE_CONNECTION) {
          stream_handle = ((uv_pipe_t*) stream)->handle;
          crt_flags = FOPEN | FPIPE;
        } else {
          stream_handle = INVALID_HANDLE_VALUE;
          crt_flags = 0;
        }

        if (stream_handle == NULL ||
            stream_handle == INVALID_HANDLE_VALUE) {
          /* The handle is already closed, or not yet created, or the stream
           * type is not supported. */
          err = ERROR_NOT_SUPPORTED;
          goto error;
        }

        /* Make an inheritable copy of the handle. */
        err = uv__dup(stream_handle, &child_handle);
        if (err)
          goto error;

        CHILD_STDIO_HANDLE(buffer, i) = child_handle;
        CHILD_STDIO_CRT_FLAGS(buffer, i) = crt_flags;
        break;
      }

      default:
        assert(0);
        return -1;
    }
  }

  *buffer_ptr  = buffer;
  return 0;

 error:
  uv__stdio_destroy(buffer);
  return err;
}


void uv__stdio_destroy(BYTE* buffer) {
  int i, count;

  count = CHILD_STDIO_COUNT(buffer);
  for (i = 0; i < count; i++) {
    HANDLE handle = CHILD_STDIO_HANDLE(buffer, i);
    if (handle != INVALID_HANDLE_VALUE) {
      CloseHandle(handle);
    }
  }

  uv__free(buffer);
}


void uv__stdio_noinherit(BYTE* buffer) {
  int i, count;

  count = CHILD_STDIO_COUNT(buffer);
  for (i = 0; i < count; i++) {
    HANDLE handle = CHILD_STDIO_HANDLE(buffer, i);
    if (handle != INVALID_HANDLE_VALUE) {
      SetHandleInformation(handle, HANDLE_FLAG_INHERIT, 0);
    }
  }
}


int uv__stdio_verify(BYTE* buffer, WORD size) {
  unsigned int count;

  /* Check the buffer pointer. */
  if (buffer == NULL)
    return 0;

  /* Verify that the buffer is at least big enough to hold the count. */
  if (size < CHILD_STDIO_SIZE(0))
    return 0;

  /* Verify if the count is within range. */
  count = CHILD_STDIO_COUNT(buffer);
  if (count > 256)
    return 0;

  /* Verify that the buffer size is big enough to hold info for N FDs. */
  if (size < CHILD_STDIO_SIZE(count))
    return 0;

  return 1;
}


WORD uv__stdio_size(BYTE* buffer) {
  return (WORD) CHILD_STDIO_SIZE(CHILD_STDIO_COUNT((buffer)));
}


HANDLE uv__stdio_handle(BYTE* buffer, int fd) {
  return CHILD_STDIO_HANDLE(buffer, fd);
}<|MERGE_RESOLUTION|>--- conflicted
+++ resolved
@@ -93,107 +93,7 @@
 }
 
 
-<<<<<<< HEAD
-static int uv__create_stdio_pipe_pair(uv_loop_t* loop,
-    uv_pipe_t* server_pipe, HANDLE* child_pipe_ptr, unsigned int flags) {
-  char pipe_name[64];
-  SECURITY_ATTRIBUTES sa;
-  DWORD server_access = 0;
-  DWORD client_access = 0;
-  HANDLE child_pipe = INVALID_HANDLE_VALUE;
-  int err;
-  int overlap;
-
-  if (flags & UV_READABLE_PIPE) {
-    /* The server needs inbound access too, otherwise CreateNamedPipe() won't
-     * give us the FILE_READ_ATTRIBUTES permission. We need that to probe the
-     * state of the write buffer when we're trying to shutdown the pipe. */
-    server_access |= PIPE_ACCESS_OUTBOUND | PIPE_ACCESS_INBOUND;
-    client_access |= GENERIC_READ | FILE_WRITE_ATTRIBUTES;
-  }
-  if (flags & UV_WRITABLE_PIPE) {
-    server_access |= PIPE_ACCESS_INBOUND;
-    client_access |= GENERIC_WRITE | FILE_READ_ATTRIBUTES;
-  }
-
-  /* Create server pipe handle. */
-  err = uv_stdio_pipe_server(loop,
-                             server_pipe,
-                             server_access,
-                             pipe_name,
-                             sizeof(pipe_name));
-  if (err)
-    goto error;
-
-  /* Create child pipe handle. */
-  sa.nLength = sizeof sa;
-  sa.lpSecurityDescriptor = NULL;
-  sa.bInheritHandle = TRUE;
-
-  overlap = server_pipe->ipc || (flags & UV_OVERLAPPED_PIPE);
-  child_pipe = CreateFileA(pipe_name,
-                           client_access,
-                           0,
-                           &sa,
-                           OPEN_EXISTING,
-                           overlap ? FILE_FLAG_OVERLAPPED : 0,
-                           NULL);
-  if (child_pipe == INVALID_HANDLE_VALUE) {
-    err = GetLastError();
-    goto error;
-  }
-
-#ifndef NDEBUG
-  /* Validate that the pipe was opened in the right mode. */
-  {
-    DWORD mode;
-    BOOL r = GetNamedPipeHandleState(child_pipe,
-                                     &mode,
-                                     NULL,
-                                     NULL,
-                                     NULL,
-                                     NULL,
-                                     0);
-    assert(r == TRUE);
-    assert(mode == (PIPE_READMODE_BYTE | PIPE_WAIT));
-  }
-#endif
-
-  /* Do a blocking ConnectNamedPipe. This should not block because we have both
-   * ends of the pipe created. */
-  if (!ConnectNamedPipe(server_pipe->handle, NULL)) {
-    if (GetLastError() != ERROR_PIPE_CONNECTED) {
-      err = GetLastError();
-      goto error;
-    }
-  }
-
-  /* The server end is now readable and/or writable. */
-  if (flags & UV_READABLE_PIPE)
-    server_pipe->flags |= UV_HANDLE_WRITABLE;
-  if (flags & UV_WRITABLE_PIPE)
-    server_pipe->flags |= UV_HANDLE_READABLE;
-
-  *child_pipe_ptr = child_pipe;
-  return 0;
-
- error:
-  if (server_pipe->handle != INVALID_HANDLE_VALUE) {
-    uv_pipe_cleanup(loop, server_pipe);
-  }
-
-  if (child_pipe != INVALID_HANDLE_VALUE) {
-    CloseHandle(child_pipe);
-  }
-
-  return err;
-}
-
-
 int uv__dup(uv_os_fd_t fd, uv_os_fd_t* dupfd) {
-=======
-static int uv__duplicate_handle(uv_loop_t* loop, HANDLE handle, HANDLE* dup) {
->>>>>>> 6ce14710
   HANDLE current_process;
 
   if (fd == UV_STDIN_FD || fd == UV_STDOUT_FD || fd == UV_STDERR_FD)
