--- conflicted
+++ resolved
@@ -195,27 +195,15 @@
   if (fd == UV_STDIN_FD || fd == UV_STDOUT_FD || fd == UV_STDERR_FD)
     fd = GetStdHandle((DWORD)(uintptr_t) fd);
 
-<<<<<<< HEAD
-  /* _get_osfhandle will sometimes return -2 in case of an error. This seems */
-  /* to happen when fd <= 2 and the process' corresponding stdio handle is */
-  /* set to NULL. Unfortunately DuplicateHandle will happily duplicate */
-  /* (HANDLE) -2, so this situation goes unnoticed until someone tries to */
-  /* use the duplicate. Therefore we filter out known-invalid handles here. */
-  if (fd == INVALID_HANDLE_VALUE ||
-      fd == NULL ||
-      fd == (HANDLE) -2) {
-    *dupfd = INVALID_HANDLE_VALUE;
-=======
   /* _get_osfhandle will sometimes return -2 in case of an error. This seems to
    * happen when fd <= 2 and the process' corresponding stdio handle is set to
    * NULL. Unfortunately DuplicateHandle will happily duplicate (HANDLE) -2, so
    * this situation goes unnoticed until someone tries to use the duplicate.
    * Therefore we filter out known-invalid handles here. */
-  if (handle == INVALID_HANDLE_VALUE ||
-      handle == NULL ||
-      handle == (HANDLE) -2) {
-    *dup = INVALID_HANDLE_VALUE;
->>>>>>> 7ebb2622
+  if (fd == INVALID_HANDLE_VALUE ||
+      fd == NULL ||
+      fd == (HANDLE) -2) {
+    *dupfd = INVALID_HANDLE_VALUE;
     return ERROR_INVALID_HANDLE;
   }
 
@@ -354,18 +342,12 @@
         /* Make an inheritable duplicate of the handle. */
         err = uv__dup(fdopt.data.file, &child_handle);
         if (err) {
-<<<<<<< HEAD
           /* If fdopt.data.file is pointing at one of the pseudo stdio handles,
            * but it is not valid ignore the error. */
           if ((fdopt.data.file == UV_STDIN_FD ||
                fdopt.data.file == UV_STDOUT_FD ||
                fdopt.data.file == UV_STDERR_FD) &&
               err == ERROR_INVALID_HANDLE) {
-=======
-          /* If fdopt. data. fd is not valid and fd <= 2, then ignore the
-           * error. */
-          if (fdopt.data.fd <= 2 && err == ERROR_INVALID_HANDLE) {
->>>>>>> 7ebb2622
             CHILD_STDIO_CRT_FLAGS(buffer, i) = 0;
             CHILD_STDIO_HANDLE(buffer, i) = INVALID_HANDLE_VALUE;
             break;
