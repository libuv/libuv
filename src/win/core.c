--- conflicted
+++ resolved
@@ -284,100 +284,6 @@
 }
 
 
-<<<<<<< HEAD
-static void uv__poll_wine(uv_loop_t* loop, DWORD timeout) {
-  uv__loop_internal_fields_t* lfields;
-  DWORD bytes;
-  ULONG_PTR key;
-  OVERLAPPED* overlapped;
-  uv_req_t* req;
-  int repeat;
-  uint64_t timeout_time;
-  uint64_t user_timeout;
-  int reset_timeout;
-
-  lfields = uv__get_internal_fields(loop);
-  timeout_time = loop->time + timeout;
-
-  if (lfields->flags & UV_METRICS_IDLE_TIME) {
-    reset_timeout = 1;
-    user_timeout = timeout;
-    timeout = 0;
-  } else {
-    reset_timeout = 0;
-  }
-
-  for (repeat = 0; ; repeat++) {
-    /* Only need to set the provider_entry_time if timeout != 0. The function
-     * will return early if the loop isn't configured with UV_METRICS_IDLE_TIME.
-     */
-    if (timeout != 0)
-      uv__metrics_set_provider_entry_time(loop);
-
-    /* Store the current timeout in a location that's globally accessible so
-     * other locations like uv__work_done() can determine whether the queue
-     * of events in the callback were waiting when poll was called.
-     */
-    lfields->current_timeout = timeout;
-
-    GetQueuedCompletionStatus(loop->iocp,
-                              &bytes,
-                              &key,
-                              &overlapped,
-                              timeout);
-
-    if (reset_timeout != 0) {
-      if (overlapped && timeout == 0)
-        uv__metrics_inc_events_waiting(loop, 1);
-      timeout = user_timeout;
-      reset_timeout = 0;
-    }
-
-    /* Placed here because on success the loop will break whether there is an
-     * empty package or not, or if GetQueuedCompletionStatus returned early then
-     * the timeout will be updated and the loop will run again. In either case
-     * the idle time will need to be updated.
-     */
-    uv__metrics_update_idle_time(loop);
-
-    if (overlapped) {
-      uv__metrics_inc_events(loop, 1);
-
-      /* Package was dequeued */
-      req = container_of(overlapped, uv_req_t, u.io.overlapped);
-      uv__insert_pending_req(loop, req);
-
-      /* Some time might have passed waiting for I/O,
-       * so update the loop time here.
-       */
-      uv_update_time(loop);
-    } else if (GetLastError() != WAIT_TIMEOUT) {
-      /* Serious error */
-      uv_fatal_error(GetLastError(), "GetQueuedCompletionStatus");
-    } else if (timeout > 0) {
-      /* GetQueuedCompletionStatus can occasionally return a little early.
-       * Make sure that the desired timeout target time is reached.
-       */
-      uv_update_time(loop);
-      if (timeout_time > loop->time) {
-        timeout = (DWORD)(timeout_time - loop->time);
-        /* The first call to GetQueuedCompletionStatus should return very
-         * close to the target time and the second should reach it, but
-         * this is not stated in the documentation. To make sure a busy
-         * loop cannot happen, the timeout is increased exponentially
-         * starting on the third round.
-         */
-        timeout += repeat ? (1 << (repeat - 1)) : 0;
-        continue;
-      }
-    }
-    break;
-  }
-}
-
-
-=======
->>>>>>> 8fb9cb91
 static void uv__poll(uv_loop_t* loop, DWORD timeout) {
   uv__loop_internal_fields_t* lfields;
   BOOL success;
@@ -513,14 +419,7 @@
 
     uv__metrics_inc_loop_count(loop);
 
-<<<<<<< HEAD
-    if (pGetQueuedCompletionStatusEx)
-      uv__poll(loop, timeout == -1 ? INFINITE : (DWORD) timeout);
-    else
-      uv__poll_wine(loop, timeout == -1 ? INFINITE : (DWORD) timeout);
-=======
-    uv__poll(loop, timeout);
->>>>>>> 8fb9cb91
+    uv__poll(loop, timeout == -1 ? INFINITE : (DWORD) timeout);
 
     /* Process immediate callbacks (e.g. write_cb) a small fixed number of
      * times to avoid loop starvation.*/
