--- conflicted
+++ resolved
@@ -44,8 +44,6 @@
 }
 
 static void uv__loops_add(uv_loop_t* loop) {
-  uv_loop_t** new_loops;
-
   uv_mutex_lock(&uv__loops_lock);
   QUEUE_INSERT_TAIL(&uv__loops, &loop->loops_queue);
   uv_mutex_unlock(&uv__loops_lock);
@@ -477,17 +475,11 @@
     uv_update_time(loop);
     uv__run_timers(loop);
 
-<<<<<<< HEAD
-    ran_pending = uv__process_reqs(loop);
+    can_sleep = loop->pending_reqs_tail == NULL && QUEUE_EMPTY(&loop->idle_handles);
+
+    uv__process_reqs(loop);
     uv__run_idle(loop);
     uv__run_prepare(loop);
-=======
-    can_sleep = loop->pending_reqs_tail == NULL && loop->idle_handles == NULL;
-
-    uv__process_reqs(loop);
-    uv__idle_invoke(loop);
-    uv__prepare_invoke(loop);
->>>>>>> 0c1fa696
 
     timeout = 0;
     if ((mode == UV_RUN_ONCE && can_sleep) || mode == UV_RUN_DEFAULT)
