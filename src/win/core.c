--- conflicted
+++ resolved
@@ -450,19 +450,11 @@
 
   for (repeat = 0; ; repeat++) {
     success = pGetQueuedCompletionStatusEx(loop->iocp,
-<<<<<<< HEAD
-                                          overlappeds,
-                                          ARRAY_SIZE(overlappeds),
-                                          &count,
-                                          timeout,
-                                          FALSE);
-=======
                                            overlappeds,
                                            ARRAY_SIZE(overlappeds),
                                            &count,
                                            timeout,
                                            FALSE);
->>>>>>> c70ce9b9
 
     if (success) {
       for (i = 0; i < count; i++) {
