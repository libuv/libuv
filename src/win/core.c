/* Copyright Joyent, Inc. and other Node contributors. All rights reserved.
 *
 * Permission is hereby granted, free of charge, to any person obtaining a copy
 * of this software and associated documentation files (the "Software"), to
 * deal in the Software without restriction, including without limitation the
 * rights to use, copy, modify, merge, publish, distribute, sublicense, and/or
 * sell copies of the Software, and to permit persons to whom the Software is
 * furnished to do so, subject to the following conditions:
 *
 * The above copyright notice and this permission notice shall be included in
 * all copies or substantial portions of the Software.
 *
 * THE SOFTWARE IS PROVIDED "AS IS", WITHOUT WARRANTY OF ANY KIND, EXPRESS OR
 * IMPLIED, INCLUDING BUT NOT LIMITED TO THE WARRANTIES OF MERCHANTABILITY,
 * FITNESS FOR A PARTICULAR PURPOSE AND NONINFRINGEMENT. IN NO EVENT SHALL THE
 * AUTHORS OR COPYRIGHT HOLDERS BE LIABLE FOR ANY CLAIM, DAMAGES OR OTHER
 * LIABILITY, WHETHER IN AN ACTION OF CONTRACT, TORT OR OTHERWISE, ARISING
 * FROM, OUT OF OR IN CONNECTION WITH THE SOFTWARE OR THE USE OR OTHER DEALINGS
 * IN THE SOFTWARE.
 */

#include <assert.h>
#include <limits.h>
#include <stdlib.h>

#include "uv.h"
#include "internal.h"
#include "queue.h"
#include "handle-inl.h"
#include "heap-inl.h"
#include "req-inl.h"
#include "heap-inl.h"

/* uv_once initialization guards */
static uv_once_t uv_init_guard_ = UV_ONCE_INIT;

static void* uv__loops[2];
static uv_mutex_t uv__loops_lock;


static void uv__loops_init(void) {
  uv_mutex_init(&uv__loops_lock);
  QUEUE_INIT(&uv__loops);
}

<<<<<<< HEAD
static void uv__loops_add(uv_loop_t* loop) {
=======

static int uv__loops_add(uv_loop_t* loop) {
  uv_loop_t** new_loops;
  int new_capacity, i;

>>>>>>> e8b7eb69
  uv_mutex_lock(&uv__loops_lock);
  QUEUE_INSERT_TAIL(&uv__loops, &loop->loops_queue);
  uv_mutex_unlock(&uv__loops_lock);
}


static void uv__loops_remove(uv_loop_t* loop) {
  uv_mutex_lock(&uv__loops_lock);
  QUEUE_REMOVE(&loop->loops_queue);
  uv_mutex_unlock(&uv__loops_lock);
}

void uv__wake_all_loops() {
  QUEUE* q;

  uv_mutex_lock(&uv__loops_lock);
  QUEUE_FOREACH(q, &uv__loops) {
    uv_loop_t* loop = QUEUE_DATA(q, uv_loop_t, loops_queue);
    if (loop->iocp != INVALID_HANDLE_VALUE)
      PostQueuedCompletionStatus(loop->iocp, 0, 0, NULL);
  }
  uv_mutex_unlock(&uv__loops_lock);
}

static void uv__init(void) {
  /* Tell Windows that we will handle critical errors. */
  SetErrorMode(SEM_FAILCRITICALERRORS | SEM_NOGPFAULTERRORBOX |
               SEM_NOOPENFILEERRORBOX);

  /* Initialize tracking of all uv loops */
  uv__loops_init();

  /* Fetch winapi function pointers. This must be done first because other
   * initialization code might need these function pointers to be loaded.
   */
  uv__winapi_init();

  /* Initialize winsock */
  uv__winsock_init();

  /* Initialize FS */
  uv__fs_init();

  /* Initialize signal stuff */
  uv__signals_init();

  /* Initialize console */
  uv__console_init();

  /* Initialize utilities */
  uv__util_init();

  /* Initialize system wakeup detection */
  uv__init_detect_system_wakeup();
}


/* The number of milliseconds in one second. */
#define UV__MILLISEC 1000


void uv_update_time(uv_loop_t* loop) {
  uint64_t new_time = uv__hrtime(UV__MILLISEC);
  assert(new_time >= loop->time);
  loop->time = new_time;
}


int uv_loop_init(uv_loop_t* loop) {
  uv__loop_internal_fields_t* lfields;
  int err;

  /* Initialize libuv itself first */
  uv__once_init();

  /* Create an I/O completion port */
  loop->iocp = CreateIoCompletionPort(INVALID_HANDLE_VALUE, NULL, 0, 1);
  if (loop->iocp == NULL)
    return uv_translate_sys_error(GetLastError());

  lfields = (uv__loop_internal_fields_t*) uv__calloc(1, sizeof(*lfields));
  if (lfields == NULL)
    return UV_ENOMEM;
  loop->internal_fields = lfields;

  err = uv_mutex_init(&lfields->loop_metrics.lock);
  if (err)
    goto fail_metrics_mutex_init;

  /* To prevent uninitialized memory access, loop->time must be initialized
   * to zero before calling uv_update_time for the first time.
   */
  loop->time = 0;
  uv_update_time(loop);

  QUEUE_INIT(&loop->wq);
  QUEUE_INIT(&loop->handle_queue);
  loop->active_reqs.count = 0;
  loop->active_handles = 0;

  loop->pending_reqs_tail = NULL;

  loop->endgame_handles = NULL;

  heap_init((struct heap*) &loop->timer_heap);
  loop->timer_counter = 0;

  QUEUE_INIT(&loop->check_handles);
  QUEUE_INIT(&loop->prepare_handles);
  QUEUE_INIT(&loop->idle_handles);

  QUEUE_INIT(&loop->async_handles);
  UV_REQ_INIT(loop, &loop->async_req, UV_WAKEUP);

  memset(&loop->poll_peer_sockets, 0, sizeof loop->poll_peer_sockets);

  loop->stop_flag = 0;

  err = uv_mutex_init(&loop->wq_mutex);
  if (err)
    goto fail_mutex_init;

  err = uv_async_init(loop, &loop->wq_async, uv__work_done);
  if (err)
    goto fail_async_init;

  uv__handle_unref(&loop->wq_async);
  loop->wq_async.flags |= UV_HANDLE_INTERNAL;

  QUEUE_INIT(&loop->loops_queue);
  uv__loops_add(loop);

  return 0;

fail_async_init:
  uv_mutex_destroy(&loop->wq_mutex);

fail_mutex_init:
  uv_mutex_destroy(&lfields->loop_metrics.lock);

fail_metrics_mutex_init:
  uv__free(lfields);
  loop->internal_fields = NULL;
  CloseHandle(loop->iocp);
  loop->iocp = INVALID_HANDLE_VALUE;

  return err;
}


void uv__once_init(void) {
  uv_once(&uv_init_guard_, uv__init);
}


void uv__loop_close(uv_loop_t* loop) {
  uv__loop_internal_fields_t* lfields;
  size_t i;

  uv__loops_remove(loop);

  /* Close the async handle without needing an extra loop iteration.
   * We might have a pending message, but we're just going to destroy the IOCP
   * soon, so we can just discard it now without the usual risk of a getting
   * another notification from GetQueuedCompletionStatusEx after calling the
   * close_cb (which we also skip defining). We'll assert later that queue was
   * actually empty and all reqs handled. */
  loop->wq_async.async_sent = 0;
  loop->wq_async.close_cb = NULL;
  uv__handle_closing(&loop->wq_async);
  uv__handle_close(&loop->wq_async);

  for (i = 0; i < ARRAY_SIZE(loop->poll_peer_sockets); i++) {
    SOCKET sock = loop->poll_peer_sockets[i];
    if (sock != 0 && sock != INVALID_SOCKET)
      closesocket(sock);
  }

  uv_mutex_lock(&loop->wq_mutex);
  assert(QUEUE_EMPTY(&loop->wq) && "thread pool work queue not empty!");
  assert(!uv__has_active_reqs(loop));
  uv_mutex_unlock(&loop->wq_mutex);
  uv_mutex_destroy(&loop->wq_mutex);

  lfields = uv__get_internal_fields(loop);
  uv_mutex_destroy(&lfields->loop_metrics.lock);
  uv__free(lfields);
  loop->internal_fields = NULL;

  CloseHandle(loop->iocp);
}


int uv__loop_configure(uv_loop_t* loop, uv_loop_option option, va_list ap) {
  uv__loop_internal_fields_t* lfields;

  lfields = uv__get_internal_fields(loop);
  if (option == UV_METRICS_IDLE_TIME) {
    lfields->flags |= UV_METRICS_IDLE_TIME;
    return 0;
  }

  return UV_ENOSYS;
}


uv_os_fd_t uv_backend_fd(const uv_loop_t* loop) {
  return loop->iocp;
}


int uv_loop_fork(uv_loop_t* loop) {
  return UV_ENOSYS;
}


static int uv__loop_alive(const uv_loop_t* loop) {
  return uv__has_active_handles(loop) ||
         uv__has_active_reqs(loop) ||
         loop->pending_reqs_tail != NULL ||
         loop->endgame_handles != NULL;
}


int uv_loop_alive(const uv_loop_t* loop) {
  return uv__loop_alive(loop);
}

<<<<<<< HEAD
  if (!QUEUE_EMPTY(&loop->idle_handles))
    return 0;
=======
>>>>>>> e8b7eb69

int uv_backend_timeout(const uv_loop_t* loop) {
  if (loop->stop_flag == 0 &&
      /* uv__loop_alive(loop) && */
      (uv__has_active_handles(loop) || uv__has_active_reqs(loop)) &&
      loop->pending_reqs_tail == NULL &&
      loop->idle_handles == NULL &&
      loop->endgame_handles == NULL)
    return uv__next_timeout(loop);
  return 0;
}


static void uv__poll_wine(uv_loop_t* loop, int timeout) {
  DWORD bytes;
  ULONG_PTR key;
  OVERLAPPED* overlapped;
  uv_req_t* req;
  int repeat;
  uint64_t timeout_time;
  uint64_t user_timeout;
  int reset_timeout;

  timeout_time = loop->time + timeout;

  if (uv__get_internal_fields(loop)->flags & UV_METRICS_IDLE_TIME) {
    reset_timeout = 1;
    user_timeout = timeout;
    timeout = 0;
  } else {
    reset_timeout = 0;
  }

  for (repeat = 0; ; repeat++) {
    /* Only need to set the provider_entry_time if timeout != 0. The function
     * will return early if the loop isn't configured with UV_METRICS_IDLE_TIME.
     */
    if (timeout != 0)
      uv__metrics_set_provider_entry_time(loop);

    GetQueuedCompletionStatus(loop->iocp,
                              &bytes,
                              &key,
                              &overlapped,
                              timeout);

    if (reset_timeout != 0) {
      timeout = user_timeout;
      reset_timeout = 0;
    }

    /* Placed here because on success the loop will break whether there is an
     * empty package or not, or if GetQueuedCompletionStatus returned early then
     * the timeout will be updated and the loop will run again. In either case
     * the idle time will need to be updated.
     */
    uv__metrics_update_idle_time(loop);

    if (overlapped) {
      /* Package was dequeued */
<<<<<<< HEAD
      req = container_of(overlapped, uv_req_t, u.io.overlapped);
      uv_insert_pending_req(loop, req);
=======
      req = uv__overlapped_to_req(overlapped);
      uv__insert_pending_req(loop, req);
>>>>>>> e8b7eb69

      /* Some time might have passed waiting for I/O,
       * so update the loop time here.
       */
      uv_update_time(loop);
    } else if (GetLastError() != WAIT_TIMEOUT) {
      /* Serious error */
      uv_fatal_error(GetLastError(), "GetQueuedCompletionStatus");
    } else if (timeout > 0) {
      /* GetQueuedCompletionStatus can occasionally return a little early.
       * Make sure that the desired timeout target time is reached.
       */
      uv_update_time(loop);
      if (timeout_time > loop->time) {
        timeout = (DWORD)(timeout_time - loop->time);
        /* The first call to GetQueuedCompletionStatus should return very
         * close to the target time and the second should reach it, but
         * this is not stated in the documentation. To make sure a busy
         * loop cannot happen, the timeout is increased exponentially
         * starting on the third round.
         */
        timeout += repeat ? (1 << (repeat - 1)) : 0;
        continue;
      }
    }
    break;
  }
}


static void uv__poll(uv_loop_t* loop, int timeout) {
  BOOL success;
  uv_req_t* req;
  OVERLAPPED_ENTRY overlappeds[128];
  ULONG count;
  ULONG i;
  int repeat;
  uint64_t timeout_time;
  BOOL gotwakeup = FALSE;
  uint64_t user_timeout;
  int reset_timeout;

  timeout_time = loop->time + timeout;

  if (uv__get_internal_fields(loop)->flags & UV_METRICS_IDLE_TIME) {
    reset_timeout = 1;
    user_timeout = timeout;
    timeout = 0;
  } else {
    reset_timeout = 0;
  }

  for (repeat = 0; ; repeat++) {
    /* Only need to set the provider_entry_time if timeout != 0. The function
     * will return early if the loop isn't configured with UV_METRICS_IDLE_TIME.
     */
    if (timeout != 0)
      uv__metrics_set_provider_entry_time(loop);

    success = pGetQueuedCompletionStatusEx(loop->iocp,
                                           overlappeds,
                                           ARRAY_SIZE(overlappeds),
                                           &count,
                                           timeout,
                                           FALSE);

    if (reset_timeout != 0) {
      timeout = user_timeout;
      reset_timeout = 0;
    }

    /* Placed here because on success the loop will break whether there is an
     * empty package or not, or if GetQueuedCompletionStatus returned early then
     * the timeout will be updated and the loop will run again. In either case
     * the idle time will need to be updated.
     */
    uv__metrics_update_idle_time(loop);

    if (success) {
      for (i = 0; i < count; i++) {
        /* Package was dequeued, but see if it is not a empty package
         * meant only to wake us up.
         */
        if (overlappeds[i].lpOverlapped) {
<<<<<<< HEAD
          req = container_of(overlappeds[i].lpOverlapped, uv_req_t, u.io.overlapped);
          /* If multiple async handles were triggered we might end up with
           * multiple UV_WAKEUP requests (IOCP completion events). They all
           * share the same req however, so we need to be careful to only make
           * it pending once.
           */
          if (req->type == UV_WAKEUP) {
            if (gotwakeup)
              continue;
            gotwakeup = TRUE;
          }
          uv_insert_pending_req(loop, req);
=======
          req = uv__overlapped_to_req(overlappeds[i].lpOverlapped);
          uv__insert_pending_req(loop, req);
>>>>>>> e8b7eb69
        }
      }

      /* Some time might have passed waiting for I/O,
       * so update the loop time here.
       */
      uv_update_time(loop);
    } else if (GetLastError() != WAIT_TIMEOUT) {
      /* Serious error */
      uv_fatal_error(GetLastError(), "GetQueuedCompletionStatusEx");
    } else if (timeout > 0) {
      /* GetQueuedCompletionStatus can occasionally return a little early.
       * Make sure that the desired timeout target time is reached.
       */
      uv_update_time(loop);
      if (timeout_time > loop->time) {
        timeout = (DWORD)(timeout_time - loop->time);
        /* The first call to GetQueuedCompletionStatus should return very
         * close to the target time and the second should reach it, but
         * this is not stated in the documentation. To make sure a busy
         * loop cannot happen, the timeout is increased exponentially
         * starting on the third round.
         */
        timeout += repeat ? (1 << (repeat - 1)) : 0;
        continue;
      }
    }
    break;
  }
}


int uv_run(uv_loop_t *loop, uv_run_mode mode) {
  int timeout;
  int r;
  int ran_pending;

  r = uv__loop_alive(loop);
  if (!r)
    uv_update_time(loop);

  while (r != 0 && loop->stop_flag == 0) {
    uv_update_time(loop);
    uv__run_timers(loop);

<<<<<<< HEAD
    ran_pending = uv_process_reqs(loop);
    uv__run_idle(loop);
    uv__run_prepare(loop);
=======
    ran_pending = uv__process_reqs(loop);
    uv__idle_invoke(loop);
    uv__prepare_invoke(loop);
>>>>>>> e8b7eb69

    timeout = 0;
    if ((mode == UV_RUN_ONCE && !ran_pending) || mode == UV_RUN_DEFAULT)
      timeout = uv_backend_timeout(loop);

    if (timeout == -1)
        timeout = INFINITE;
    if (pGetQueuedCompletionStatusEx)
      uv__poll(loop, timeout);
    else
      uv__poll_wine(loop, timeout);

    /* Run one final update on the provider_idle_time in case uv__poll*
     * returned because the timeout expired, but no events were received. This
     * call will be ignored if the provider_entry_time was either never set (if
     * the timeout == 0) or was already updated b/c an event was received.
     */
    uv__metrics_update_idle_time(loop);

<<<<<<< HEAD
    uv__run_check(loop);
    uv_process_endgames(loop);
=======
    uv__check_invoke(loop);
    uv__process_endgames(loop);
>>>>>>> e8b7eb69

    if (mode == UV_RUN_ONCE) {
      /* UV_RUN_ONCE implies forward progress: at least one callback must have
       * been invoked when it returns. uv__io_poll() can return without doing
       * I/O (meaning: no callbacks) when its timeout expires - which means we
       * have pending timers that satisfy the forward progress constraint.
       *
       * UV_RUN_NOWAIT makes no guarantees about progress so it's omitted from
       * the check.
       */
      uv_update_time(loop);
      uv__run_timers(loop);
    }

    r = uv__loop_alive(loop);
    if (mode == UV_RUN_ONCE || mode == UV_RUN_NOWAIT)
      break;
  }

  /* The if statement lets the compiler compile it to a conditional store.
   * Avoids dirtying a cache line.
   */
  if (loop->stop_flag != 0)
    loop->stop_flag = 0;

  return r;
}


int uv_fileno(const uv_handle_t* handle, uv_os_fd_t* fd) {
  uv_os_fd_t fd_out;

  switch (handle->type) {
  case UV_TCP:
    fd_out = (uv_os_fd_t)((uv_tcp_t*) handle)->socket;
    break;

  case UV_NAMED_PIPE:
    fd_out = ((uv_pipe_t*) handle)->handle;
    break;

  case UV_TTY:
    fd_out = ((uv_tty_t*) handle)->handle;
    break;

  case UV_UDP:
    fd_out = (uv_os_fd_t)((uv_udp_t*) handle)->socket;
    break;

  case UV_POLL:
    fd_out = (uv_os_fd_t)((uv_poll_t*) handle)->socket;
    break;

  default:
    return UV_EINVAL;
  }

  if (uv_is_closing(handle) || fd_out == INVALID_HANDLE_VALUE)
    return UV_EBADF;

  *fd = fd_out;
  return 0;
}


int uv__socket_sockopt(uv_handle_t* handle, int optname, int* value) {
  int r;
  int len;
  SOCKET socket;

  if (handle == NULL || value == NULL)
    return UV_EINVAL;

  if (handle->type == UV_TCP)
    socket = ((uv_tcp_t*) handle)->socket;
  else if (handle->type == UV_UDP)
    socket = ((uv_udp_t*) handle)->socket;
  else
    return UV_ENOTSUP;

  len = sizeof(*value);

  if (*value == 0)
    r = getsockopt(socket, SOL_SOCKET, optname, (char*) value, &len);
  else
    r = setsockopt(socket, SOL_SOCKET, optname, (const char*) value, len);

  if (r == SOCKET_ERROR)
    return uv_translate_sys_error(WSAGetLastError());

  return 0;
}


int uv_cpumask_size(void) {
  return (int)(sizeof(DWORD_PTR) * 8);
}


int uv__getsockpeername(const uv_handle_t* handle,
                        uv__peersockfunc func,
                        struct sockaddr* name,
                        int* namelen,
                        int delayed_error) {

  int result;
  uv_os_fd_t fd;

  result = uv_fileno(handle, &fd);
  if (result != 0)
    return result;

  if (delayed_error)
    return uv_translate_sys_error(delayed_error);

  result = func((SOCKET) fd, name, namelen);
  if (result != 0)
    return uv_translate_sys_error(WSAGetLastError());

  return 0;
}<|MERGE_RESOLUTION|>--- conflicted
+++ resolved
@@ -43,15 +43,9 @@
   QUEUE_INIT(&uv__loops);
 }
 
-<<<<<<< HEAD
 static void uv__loops_add(uv_loop_t* loop) {
-=======
-
-static int uv__loops_add(uv_loop_t* loop) {
   uv_loop_t** new_loops;
-  int new_capacity, i;
-
->>>>>>> e8b7eb69
+
   uv_mutex_lock(&uv__loops_lock);
   QUEUE_INSERT_TAIL(&uv__loops, &loop->loops_queue);
   uv_mutex_unlock(&uv__loops_lock);
@@ -280,19 +274,14 @@
   return uv__loop_alive(loop);
 }
 
-<<<<<<< HEAD
-  if (!QUEUE_EMPTY(&loop->idle_handles))
-    return 0;
-=======
->>>>>>> e8b7eb69
 
 int uv_backend_timeout(const uv_loop_t* loop) {
   if (loop->stop_flag == 0 &&
       /* uv__loop_alive(loop) && */
       (uv__has_active_handles(loop) || uv__has_active_reqs(loop)) &&
       loop->pending_reqs_tail == NULL &&
-      loop->idle_handles == NULL &&
-      loop->endgame_handles == NULL)
+      loop->endgame_handles == NULL &&
+      QUEUE_EMPTY(&loop->idle_handles))
     return uv__next_timeout(loop);
   return 0;
 }
@@ -345,13 +334,8 @@
 
     if (overlapped) {
       /* Package was dequeued */
-<<<<<<< HEAD
       req = container_of(overlapped, uv_req_t, u.io.overlapped);
-      uv_insert_pending_req(loop, req);
-=======
-      req = uv__overlapped_to_req(overlapped);
       uv__insert_pending_req(loop, req);
->>>>>>> e8b7eb69
 
       /* Some time might have passed waiting for I/O,
        * so update the loop time here.
@@ -436,7 +420,6 @@
          * meant only to wake us up.
          */
         if (overlappeds[i].lpOverlapped) {
-<<<<<<< HEAD
           req = container_of(overlappeds[i].lpOverlapped, uv_req_t, u.io.overlapped);
           /* If multiple async handles were triggered we might end up with
            * multiple UV_WAKEUP requests (IOCP completion events). They all
@@ -448,11 +431,7 @@
               continue;
             gotwakeup = TRUE;
           }
-          uv_insert_pending_req(loop, req);
-=======
-          req = uv__overlapped_to_req(overlappeds[i].lpOverlapped);
           uv__insert_pending_req(loop, req);
->>>>>>> e8b7eb69
         }
       }
 
@@ -498,15 +477,9 @@
     uv_update_time(loop);
     uv__run_timers(loop);
 
-<<<<<<< HEAD
-    ran_pending = uv_process_reqs(loop);
+    ran_pending = uv__process_reqs(loop);
     uv__run_idle(loop);
     uv__run_prepare(loop);
-=======
-    ran_pending = uv__process_reqs(loop);
-    uv__idle_invoke(loop);
-    uv__prepare_invoke(loop);
->>>>>>> e8b7eb69
 
     timeout = 0;
     if ((mode == UV_RUN_ONCE && !ran_pending) || mode == UV_RUN_DEFAULT)
@@ -526,13 +499,8 @@
      */
     uv__metrics_update_idle_time(loop);
 
-<<<<<<< HEAD
     uv__run_check(loop);
-    uv_process_endgames(loop);
-=======
-    uv__check_invoke(loop);
     uv__process_endgames(loop);
->>>>>>> e8b7eb69
 
     if (mode == UV_RUN_ONCE) {
       /* UV_RUN_ONCE implies forward progress: at least one callback must have
