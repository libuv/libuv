--- conflicted
+++ resolved
@@ -49,38 +49,9 @@
 }
 
 
-<<<<<<< HEAD
-/* Adjust size value to be multiple of 4. Use to keep pointer aligned.
- * Do we need different versions of this for different architectures? */
-#define ALIGNED_SIZE(X)     ((((X) + 3) >> 2) << 2)
-=======
-/*
- * MinGW is missing this
- */
-#if !defined(_MSC_VER) && !defined(__MINGW64_VERSION_MAJOR)
-  typedef struct addrinfoW {
-    int ai_flags;
-    int ai_family;
-    int ai_socktype;
-    int ai_protocol;
-    size_t ai_addrlen;
-    WCHAR* ai_canonname;
-    struct sockaddr* ai_addr;
-    struct addrinfoW* ai_next;
-  } ADDRINFOW, *PADDRINFOW;
-
-  DECLSPEC_IMPORT int WSAAPI GetAddrInfoW(const WCHAR* node,
-                                          const WCHAR* service,
-                                          const ADDRINFOW* hints,
-                                          PADDRINFOW* result);
-
-  DECLSPEC_IMPORT void WSAAPI FreeAddrInfoW(PADDRINFOW pAddrInfo);
-#endif
-
 static size_t align_offset(size_t off, size_t alignment) {
   return ((off + alignment - 1) / alignment) * alignment;
 }
->>>>>>> 8fb9cb91
 
 #ifndef NDIS_IF_MAX_STRING_SIZE
 #define NDIS_IF_MAX_STRING_SIZE IF_MAX_STRING_SIZE
