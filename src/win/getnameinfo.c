--- conflicted
+++ resolved
@@ -122,13 +122,8 @@
     return UV_EINVAL;
   }
 
-<<<<<<< HEAD
   UV_REQ_INIT(loop, req, UV_GETNAMEINFO);
-  uv__req_register(loop, req);
-=======
-  UV_REQ_INIT(req, UV_GETNAMEINFO);
   uv__req_register(loop);
->>>>>>> 8fb9cb91
 
   req->getnameinfo_cb = getnameinfo_cb;
   req->flags = flags;
