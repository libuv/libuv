/* Copyright Joyent, Inc. and other Node contributors. All rights reserved.
 *
 * Permission is hereby granted, free of charge, to any person obtaining a copy
 * of this software and associated documentation files (the "Software"), to
 * deal in the Software without restriction, including without limitation the
 * rights to use, copy, modify, merge, publish, distribute, sublicense, and/or
 * sell copies of the Software, and to permit persons to whom the Software is
 * furnished to do so, subject to the following conditions:
 *
 * The above copyright notice and this permission notice shall be included in
 * all copies or substantial portions of the Software.
 *
 * THE SOFTWARE IS PROVIDED "AS IS", WITHOUT WARRANTY OF ANY KIND, EXPRESS OR
 * IMPLIED, INCLUDING BUT NOT LIMITED TO THE WARRANTIES OF MERCHANTABILITY,
 * FITNESS FOR A PARTICULAR PURPOSE AND NONINFRINGEMENT. IN NO EVENT SHALL THE
 * AUTHORS OR COPYRIGHT HOLDERS BE LIABLE FOR ANY CLAIM, DAMAGES OR OTHER
 * LIABILITY, WHETHER IN AN ACTION OF CONTRACT, TORT OR OTHERWISE, ARISING
 * FROM, OUT OF OR IN CONNECTION WITH THE SOFTWARE OR THE USE OR OTHER DEALINGS
 * IN THE SOFTWARE.
 */

#include <assert.h>
#include <stdlib.h>

#include "uv.h"
#include "internal.h"
#include "handle-inl.h"
#include "stream-inl.h"
#include "req-inl.h"


/*
 * Number of simultaneous pending AcceptEx calls.
 */
const unsigned int uv_simultaneous_server_accepts = 32;


static int uv__tcp_nodelay(uv_tcp_t* handle, SOCKET socket, int enable) {
  if (setsockopt(socket,
                 IPPROTO_TCP,
                 TCP_NODELAY,
                 (const char*)&enable,
                 sizeof enable) == -1) {
    return WSAGetLastError();
  }
  return 0;
}


static int uv__tcp_keepalive(uv_tcp_t* handle, SOCKET socket, int enable, unsigned int delay) {
  if (setsockopt(socket,
                 SOL_SOCKET,
                 SO_KEEPALIVE,
                 (const char*)&enable,
                 sizeof enable) == -1) {
    return WSAGetLastError();
  }

  if (enable && setsockopt(socket,
                           IPPROTO_TCP,
                           TCP_KEEPALIVE,
                           (const char*)&delay,
                           sizeof delay) == -1) {
    return WSAGetLastError();
  }

  return 0;
}


static int uv__tcp_set_socket(uv_loop_t* loop,
                              uv_tcp_t* handle,
                              SOCKET socket,
                              int family,
                              int imported) {
  DWORD yes = 1;
  int non_ifs_lsp;
  int err;

  if (handle->socket != INVALID_SOCKET)
    return UV_EBUSY;

  /* Set the socket to nonblocking mode */
  if (ioctlsocket(socket, FIONBIO, &yes) == SOCKET_ERROR) {
    return WSAGetLastError();
  }

  /* Make the socket non-inheritable */
  if (!SetHandleInformation((HANDLE) socket, HANDLE_FLAG_INHERIT, 0))
    return GetLastError();

  /* Associate it with the I/O completion port. Use uv_handle_t pointer as
   * completion key. */
  if (CreateIoCompletionPort((HANDLE)socket,
                             loop->iocp,
                             (ULONG_PTR)socket,
                             0) == NULL) {
    if (imported) {
      handle->flags |= UV_HANDLE_EMULATE_IOCP;
    } else {
      return GetLastError();
    }
  }

  if (family == AF_INET6) {
    non_ifs_lsp = uv_tcp_non_ifs_lsp_ipv6;
  } else {
    non_ifs_lsp = uv_tcp_non_ifs_lsp_ipv4;
  }

  if (!(handle->flags & UV_HANDLE_EMULATE_IOCP) && !non_ifs_lsp) {
    UCHAR sfcnm_flags =
        FILE_SKIP_SET_EVENT_ON_HANDLE | FILE_SKIP_COMPLETION_PORT_ON_SUCCESS;
    if (!SetFileCompletionNotificationModes((HANDLE) socket, sfcnm_flags))
      return GetLastError();
    handle->flags |= UV_HANDLE_SYNC_BYPASS_IOCP;
  }

  if (handle->flags & UV_HANDLE_TCP_NODELAY) {
    err = uv__tcp_nodelay(handle, socket, 1);
    if (err)
      return err;
  }

  /* TODO: Use stored delay. */
  if (handle->flags & UV_HANDLE_TCP_KEEPALIVE) {
    err = uv__tcp_keepalive(handle, socket, 1, 60);
    if (err)
      return err;
  }

  handle->socket = socket;

  if (family == AF_INET6) {
    handle->flags |= UV_HANDLE_IPV6;
  } else {
    assert(!(handle->flags & UV_HANDLE_IPV6));
  }

  return 0;
}


int uv_tcp_init_ex(uv_loop_t* loop, uv_tcp_t* handle, unsigned int flags) {
  int domain;

  /* Use the lower 8 bits for the domain */
  domain = flags & 0xFF;
  if (domain != AF_INET && domain != AF_INET6 && domain != AF_UNSPEC)
    return UV_EINVAL;

  if (flags & ~0xFF)
    return UV_EINVAL;

  uv__stream_init(loop, (uv_stream_t*) handle, UV_TCP);
  handle->tcp.serv.accept_reqs = NULL;
  handle->tcp.serv.pending_accepts = NULL;
  handle->socket = INVALID_SOCKET;
  handle->reqs_pending = 0;
  handle->tcp.serv.func_acceptex = NULL;
  handle->tcp.conn.func_connectex = NULL;
  handle->tcp.serv.processed_accepts = 0;
  handle->delayed_error = 0;

  /* If anything fails beyond this point we need to remove the handle from
   * the handle queue, since it was added by uv__handle_init in uv__stream_init.
   */

  if (domain != AF_UNSPEC) {
    SOCKET sock;
    DWORD err;

    sock = socket(domain, SOCK_STREAM, 0);
    if (sock == INVALID_SOCKET) {
      err = WSAGetLastError();
      QUEUE_REMOVE(&handle->handle_queue);
      return uv_translate_sys_error(err);
    }

    err = uv__tcp_set_socket(handle->loop, handle, sock, domain, 0);
    if (err) {
      closesocket(sock);
      QUEUE_REMOVE(&handle->handle_queue);
      return uv_translate_sys_error(err);
    }

  }

  return 0;
}


int uv_tcp_init(uv_loop_t* loop, uv_tcp_t* handle) {
  return uv_tcp_init_ex(loop, handle, AF_UNSPEC);
}


void uv__process_tcp_shutdown_req(uv_loop_t* loop, uv_tcp_t* stream, uv_shutdown_t *req) {
  int err;

  assert(req);
  assert(stream->stream.conn.write_reqs_pending == 0);
  assert(!(stream->flags & UV_HANDLE_SHUT));
  assert(stream->flags & UV_HANDLE_CONNECTION);

  stream->stream.conn.shutdown_req = NULL;
  stream->flags &= ~UV_HANDLE_SHUTTING;
  UNREGISTER_HANDLE_REQ(loop, stream, req);

  err = 0;
  if (stream->flags & UV_HANDLE_CLOSING)
   /* The user destroyed the stream before we got to do the shutdown. */
    err = UV_ECANCELED;
  else if (shutdown(stream->socket, SD_SEND) == SOCKET_ERROR)
    err = uv_translate_sys_error(WSAGetLastError());
  else /* Success. */
    stream->flags |= UV_HANDLE_SHUT;

  if (req->cb)
    req->cb(req, err);

  DECREASE_PENDING_REQ_COUNT(stream);
}


void uv__tcp_endgame(uv_loop_t* loop, uv_tcp_t* handle) {
  unsigned int i;
  uv_tcp_accept_t* req;

  assert(handle->flags & UV_HANDLE_CLOSING);
  assert(handle->reqs_pending == 0);
  assert(!(handle->flags & UV_HANDLE_CLOSED));
  assert(handle->socket == INVALID_SOCKET);

  if (!(handle->flags & UV_HANDLE_CONNECTION) && handle->tcp.serv.accept_reqs) {
    if (handle->flags & UV_HANDLE_EMULATE_IOCP) {
      for (i = 0; i < uv_simultaneous_server_accepts; i++) {
        req = &handle->tcp.serv.accept_reqs[i];
        if (req->wait_handle != INVALID_HANDLE_VALUE) {
          UnregisterWait(req->wait_handle);
          req->wait_handle = INVALID_HANDLE_VALUE;
        }
        if (req->event_handle != NULL) {
          CloseHandle(req->event_handle);
          req->event_handle = NULL;
        }
      }
    }

    uv__free(handle->tcp.serv.accept_reqs);
    handle->tcp.serv.accept_reqs = NULL;
  }

<<<<<<< HEAD
    uv__handle_close(handle);
=======
  if (handle->flags & UV_HANDLE_CONNECTION &&
      handle->flags & UV_HANDLE_EMULATE_IOCP) {
    if (handle->read_req.wait_handle != INVALID_HANDLE_VALUE) {
      UnregisterWait(handle->read_req.wait_handle);
      handle->read_req.wait_handle = INVALID_HANDLE_VALUE;
    }
    if (handle->read_req.event_handle != NULL) {
      CloseHandle(handle->read_req.event_handle);
      handle->read_req.event_handle = NULL;
    }
>>>>>>> 0c1fa696
  }

  uv__handle_close(handle);
  loop->active_tcp_streams--;
}


/* Unlike on Unix, here we don't set SO_REUSEADDR, because it doesn't just
 * allow binding to addresses that are in use by sockets in TIME_WAIT, it
 * effectively allows 'stealing' a port which is in use by another application.
 *
 * SO_EXCLUSIVEADDRUSE is also not good here because it does check all sockets,
 * regardless of state, so we'd get an error even if the port is in use by a
 * socket in TIME_WAIT state.
 *
 * See issue #1360.
 *
 */
static int uv__tcp_try_bind(uv_tcp_t* handle,
                            const struct sockaddr* addr,
                            unsigned int addrlen,
                            unsigned int flags) {
  DWORD err;
  int r;

  if (handle->socket == INVALID_SOCKET) {
    SOCKET sock;

    /* Cannot set IPv6-only mode on non-IPv6 socket. */
    if ((flags & UV_TCP_IPV6ONLY) && addr->sa_family != AF_INET6)
      return ERROR_INVALID_PARAMETER;

    sock = socket(addr->sa_family, SOCK_STREAM, 0);
    if (sock == INVALID_SOCKET) {
      return WSAGetLastError();
    }

    err = uv__tcp_set_socket(handle->loop, handle, sock, addr->sa_family, 0);
    if (err) {
      closesocket(sock);
      return err;
    }
  }

#ifdef IPV6_V6ONLY
  if (addr->sa_family == AF_INET6) {
    int on;

    on = (flags & UV_TCP_IPV6ONLY) != 0;

    /* TODO: how to handle errors? This may fail if there is no ipv4 stack
     * available. For now we're silently ignoring the error. */
    setsockopt(handle->socket,
               IPPROTO_IPV6,
               IPV6_V6ONLY,
               (const char*)&on,
               sizeof on);
  }
#endif

  r = bind(handle->socket, addr, addrlen);

  if (r == SOCKET_ERROR) {
    err = WSAGetLastError();
    if (err == WSAEADDRINUSE) {
      /* Some errors are not to be reported until connect() or listen() */
      handle->delayed_error = err;
    } else {
      return err;
    }
  }

  handle->flags |= UV_HANDLE_BOUND;

  return 0;
}


static void CALLBACK post_completion(void* context, BOOLEAN timed_out) {
  uv_req_t* req;
  uv_tcp_t* handle;

  req = (uv_req_t*) context;
  assert(req != NULL);
  handle = (uv_tcp_t*)req->data;
  assert(handle != NULL);
  assert(!timed_out);

  if (!PostQueuedCompletionStatus(handle->loop->iocp,
                                  req->u.io.overlapped.InternalHigh,
                                  0,
                                  &req->u.io.overlapped)) {
    uv_fatal_error(GetLastError(), "PostQueuedCompletionStatus");
  }
}


static void CALLBACK post_write_completion(void* context, BOOLEAN timed_out) {
  uv_write_t* req;
  uv_tcp_t* handle;

  req = (uv_write_t*) context;
  assert(req != NULL);
  handle = (uv_tcp_t*)req->handle;
  assert(handle != NULL);
  assert(!timed_out);

  if (!PostQueuedCompletionStatus(handle->loop->iocp,
                                  req->u.io.overlapped.InternalHigh,
                                  0,
                                  &req->u.io.overlapped)) {
    uv_fatal_error(GetLastError(), "PostQueuedCompletionStatus");
  }
}


static void uv__tcp_queue_accept(uv_tcp_t* handle, uv_tcp_accept_t* req) {
  uv_loop_t* loop = handle->loop;
  BOOL success;
  DWORD bytes;
  SOCKET accept_socket;
  short family;

  assert(handle->flags & UV_HANDLE_LISTENING);
  assert(req->accept_socket == INVALID_SOCKET);

  /* choose family and extension function */
  if (handle->flags & UV_HANDLE_IPV6) {
    family = AF_INET6;
  } else {
    family = AF_INET;
  }

  /* Open a socket for the accepted connection. */
  accept_socket = socket(family, SOCK_STREAM, 0);
  if (accept_socket == INVALID_SOCKET) {
    SET_REQ_ERROR(req, WSAGetLastError());
    uv__insert_pending_req(loop, (uv_req_t*)req);
    handle->reqs_pending++;
    return;
  }

  /* Make the socket non-inheritable */
  if (!SetHandleInformation((HANDLE) accept_socket, HANDLE_FLAG_INHERIT, 0)) {
    SET_REQ_ERROR(req, GetLastError());
    uv__insert_pending_req(loop, (uv_req_t*)req);
    handle->reqs_pending++;
    closesocket(accept_socket);
    return;
  }

  /* Prepare the overlapped structure. */
  memset(&(req->u.io.overlapped), 0, sizeof(req->u.io.overlapped));
  if (handle->flags & UV_HANDLE_EMULATE_IOCP) {
    assert(req->event_handle != NULL);
    req->u.io.overlapped.hEvent = (HANDLE) ((ULONG_PTR) req->event_handle | 1);
  }

  success = handle->tcp.serv.func_acceptex(handle->socket,
                                          accept_socket,
                                          (void*)req->accept_buffer,
                                          0,
                                          sizeof(struct sockaddr_storage),
                                          sizeof(struct sockaddr_storage),
                                          &bytes,
                                          &req->u.io.overlapped);

  if (UV_SUCCEEDED_WITHOUT_IOCP(success)) {
    /* Process the req without IOCP. */
    req->accept_socket = accept_socket;
    handle->reqs_pending++;
    uv__insert_pending_req(loop, (uv_req_t*)req);
  } else if (UV_SUCCEEDED_WITH_IOCP(success)) {
    /* The req will be processed with IOCP. */
    req->accept_socket = accept_socket;
    handle->reqs_pending++;
    if (handle->flags & UV_HANDLE_EMULATE_IOCP &&
        req->wait_handle == INVALID_HANDLE_VALUE &&
        !RegisterWaitForSingleObject(&req->wait_handle,
          req->event_handle, post_completion, (void*) req,
          INFINITE, WT_EXECUTEINWAITTHREAD)) {
      SET_REQ_ERROR(req, GetLastError());
      uv__insert_pending_req(loop, (uv_req_t*)req);
    }
  } else {
    /* Make this req pending reporting an error. */
    SET_REQ_ERROR(req, WSAGetLastError());
    uv__insert_pending_req(loop, (uv_req_t*)req);
    handle->reqs_pending++;
    /* Destroy the preallocated client socket. */
    closesocket(accept_socket);
    /* Destroy the event handle */
    if (handle->flags & UV_HANDLE_EMULATE_IOCP) {
      CloseHandle(req->event_handle);
      req->event_handle = NULL;
    }
  }
}


static void uv__tcp_queue_read(uv_loop_t* loop, uv_tcp_t* handle) {
  uv_read_t* req;
  uv_buf_t buf;
  int result;
  DWORD bytes, flags;

  assert(handle->flags & UV_HANDLE_READING);
  assert(!(handle->flags & UV_HANDLE_READ_PENDING));

  req = &handle->read_req;
  memset(&req->u.io.overlapped, 0, sizeof(req->u.io.overlapped));
  buf.base = "";
  buf.len = 0;

  /* Prepare the overlapped structure. */
  memset(&(req->u.io.overlapped), 0, sizeof(req->u.io.overlapped));
  if (handle->flags & UV_HANDLE_EMULATE_IOCP) {
    assert(req->event_handle != NULL);
    req->u.io.overlapped.hEvent = (HANDLE) ((ULONG_PTR) req->event_handle | 1);
  }

  flags = 0;
  result = WSARecv(handle->socket,
                   (WSABUF*)&buf,
                   1,
                   &bytes,
                   &flags,
                   &req->u.io.overlapped,
                   NULL);

  handle->flags |= UV_HANDLE_READ_PENDING;
  handle->reqs_pending++;

  if (UV_SUCCEEDED_WITHOUT_IOCP(result == 0)) {
    /* Process the req without IOCP. */
    req->u.io.overlapped.InternalHigh = bytes;
    uv__insert_pending_req(loop, (uv_req_t*)req);
  } else if (UV_SUCCEEDED_WITH_IOCP(result == 0)) {
    /* The req will be processed with IOCP. */
    if (handle->flags & UV_HANDLE_EMULATE_IOCP &&
        req->wait_handle == INVALID_HANDLE_VALUE &&
        !RegisterWaitForSingleObject(&req->wait_handle,
          req->event_handle, post_completion, (void*) req,
          INFINITE, WT_EXECUTEINWAITTHREAD)) {
      SET_REQ_ERROR(req, GetLastError());
      uv__insert_pending_req(loop, (uv_req_t*)req);
    }
  } else {
    /* Make this req pending reporting an error. */
    SET_REQ_ERROR(req, WSAGetLastError());
    uv__insert_pending_req(loop, (uv_req_t*)req);
  }
}


int uv_tcp_close_reset(uv_tcp_t* handle, uv_close_cb close_cb) {
  struct linger l = { 1, 0 };

  /* Disallow setting SO_LINGER to zero due to some platform inconsistencies */
  if (handle->flags & UV_HANDLE_SHUTTING)
    return UV_EINVAL;

  if (0 != setsockopt(handle->socket, SOL_SOCKET, SO_LINGER, (const char*)&l, sizeof(l)))
    return uv_translate_sys_error(WSAGetLastError());

  uv_close((uv_handle_t*) handle, close_cb);
  return 0;
}


int uv__tcp_listen(uv_tcp_t* handle, int backlog, uv_connection_cb cb) {
  unsigned int i, simultaneous_accepts;
  uv_tcp_accept_t* req;
  int err;

  assert(backlog > 0);

  if (handle->flags & UV_HANDLE_LISTENING) {
    handle->stream.serv.connection_cb = cb;
  }

  if (handle->flags & UV_HANDLE_READING) {
    return WSAEISCONN;
  }

  if (handle->delayed_error) {
    return handle->delayed_error;
  }

  if (!(handle->flags & UV_HANDLE_BOUND)) {
    err = uv__tcp_try_bind(handle,
                           (const struct sockaddr*) &uv_addr_ip4_any_,
                           sizeof(uv_addr_ip4_any_),
                           0);
    if (err)
      return err;
    if (handle->delayed_error)
      return handle->delayed_error;
  }

  if (!handle->tcp.serv.func_acceptex) {
    if (!uv__get_acceptex_function(handle->socket, &handle->tcp.serv.func_acceptex)) {
      return WSAEAFNOSUPPORT;
    }
  }

  /* If this flag is set, we already made this listen call in xfer. */
  if (!(handle->flags & UV_HANDLE_SHARED_TCP_SOCKET) &&
      listen(handle->socket, backlog) == SOCKET_ERROR) {
    return WSAGetLastError();
  }

  handle->flags |= UV_HANDLE_LISTENING;
  handle->stream.serv.connection_cb = cb;
  INCREASE_ACTIVE_COUNT(loop, handle);

  simultaneous_accepts = handle->flags & UV_HANDLE_TCP_SINGLE_ACCEPT ? 1
    : uv_simultaneous_server_accepts;

  if (handle->tcp.serv.accept_reqs == NULL) {
    handle->tcp.serv.accept_reqs =
      uv__malloc(uv_simultaneous_server_accepts * sizeof(uv_tcp_accept_t));
    if (!handle->tcp.serv.accept_reqs) {
      uv_fatal_error(ERROR_OUTOFMEMORY, "uv__malloc");
    }

    for (i = 0; i < simultaneous_accepts; i++) {
      req = &handle->tcp.serv.accept_reqs[i];
      UV_REQ_INIT(handle->loop, req, UV_ACCEPT);
      req->accept_socket = INVALID_SOCKET;
      req->data = handle;

      req->wait_handle = INVALID_HANDLE_VALUE;
      if (handle->flags & UV_HANDLE_EMULATE_IOCP) {
        req->event_handle = CreateEvent(NULL, 0, 0, NULL);
        if (req->event_handle == NULL) {
          uv_fatal_error(GetLastError(), "CreateEvent");
        }
      } else {
        req->event_handle = NULL;
      }

      uv__tcp_queue_accept(handle, req);
    }

    /* Initialize other unused requests too, because uv_tcp_endgame doesn't
     * know how many requests were initialized, so it will try to clean up
     * {uv_simultaneous_server_accepts} requests. */
    for (i = simultaneous_accepts; i < uv_simultaneous_server_accepts; i++) {
      req = &handle->tcp.serv.accept_reqs[i];
      UV_REQ_INIT(handle->loop, req, UV_ACCEPT);
      req->accept_socket = INVALID_SOCKET;
      req->data = handle;
      req->wait_handle = INVALID_HANDLE_VALUE;
      req->event_handle = NULL;
    }
  }

  return 0;
}


int uv__tcp_accept(uv_tcp_t* server, uv_tcp_t* client) {
  int err = 0;
  int family;

  uv_tcp_accept_t* req = server->tcp.serv.pending_accepts;

  if (!req) {
    /* No valid connections found, so we error out. */
    return WSAEWOULDBLOCK;
  }

  if (req->accept_socket == INVALID_SOCKET) {
    return WSAENOTCONN;
  }

  if (server->flags & UV_HANDLE_IPV6) {
    family = AF_INET6;
  } else {
    family = AF_INET;
  }

  err = uv__tcp_set_socket(client->loop,
                           client,
                           req->accept_socket,
                           family,
                           0);
  if (err) {
    closesocket(req->accept_socket);
  } else {
    uv__connection_init((uv_stream_t*) client);
    /* AcceptEx() implicitly binds the accepted socket. */
    client->flags |= UV_HANDLE_BOUND | UV_HANDLE_READABLE | UV_HANDLE_WRITABLE;
  }

  /* Prepare the req to pick up a new connection */
  server->tcp.serv.pending_accepts = req->next_pending;
  req->next_pending = NULL;
  req->accept_socket = INVALID_SOCKET;

  if (!(server->flags & UV_HANDLE_CLOSING)) {
    /* Check if we're in a middle of changing the number of pending accepts. */
    if (!(server->flags & UV_HANDLE_TCP_ACCEPT_STATE_CHANGING)) {
      uv__tcp_queue_accept(server, req);
    } else {
      /* We better be switching to a single pending accept. */
      assert(server->flags & UV_HANDLE_TCP_SINGLE_ACCEPT);

      server->tcp.serv.processed_accepts++;

      if (server->tcp.serv.processed_accepts >= uv_simultaneous_server_accepts) {
        server->tcp.serv.processed_accepts = 0;
        /*
         * All previously queued accept requests are now processed.
         * We now switch to queueing just a single accept.
         */
        uv__tcp_queue_accept(server, &server->tcp.serv.accept_reqs[0]);
        server->flags &= ~UV_HANDLE_TCP_ACCEPT_STATE_CHANGING;
        server->flags |= UV_HANDLE_TCP_SINGLE_ACCEPT;
      }
    }
  }

  return err;
}


int uv__tcp_read_start(uv_tcp_t* handle, uv_alloc_cb alloc_cb,
    uv_read_cb read_cb) {
  uv_loop_t* loop = handle->loop;

  handle->flags |= UV_HANDLE_READING;
  handle->read_cb = read_cb;
  handle->alloc_cb = alloc_cb;
  INCREASE_ACTIVE_COUNT(loop, handle);

  /* If reading was stopped and then started again, there could still be a read
   * request pending. */
  if (!(handle->flags & UV_HANDLE_READ_PENDING)) {
    if (handle->flags & UV_HANDLE_EMULATE_IOCP &&
        handle->read_req.event_handle == NULL) {
      handle->read_req.event_handle = CreateEvent(NULL, 0, 0, NULL);
      if (handle->read_req.event_handle == NULL) {
        uv_fatal_error(GetLastError(), "CreateEvent");
      }
    }
    uv__tcp_queue_read(loop, handle);
  }

  return 0;
}

static int uv__is_loopback(const struct sockaddr_storage* storage) {
  const struct sockaddr_in* in4;
  const struct sockaddr_in6* in6;
  int i;

  if (storage->ss_family == AF_INET) {
    in4 = (const struct sockaddr_in*) storage;
    return in4->sin_addr.S_un.S_un_b.s_b1 == 127;
  }
  if (storage->ss_family == AF_INET6) {
    in6 = (const struct sockaddr_in6*) storage;
    for (i = 0; i < 7; ++i) {
      if (in6->sin6_addr.u.Word[i] != 0)
        return 0;
    }
    return in6->sin6_addr.u.Word[7] == htons(1);
  }
  return 0;
}

// Check if Windows version is 10.0.16299 or later
static int uv__is_fast_loopback_fail_supported(void) {
  OSVERSIONINFOW os_info;
  if (!pRtlGetVersion)
    return 0;
  pRtlGetVersion(&os_info);
  if (os_info.dwMajorVersion < 10)
    return 0;
  if (os_info.dwMajorVersion > 10)
    return 1;
  if (os_info.dwMinorVersion > 0)
    return 1;
  return os_info.dwBuildNumber >= 16299;
}

static int uv__tcp_try_connect(uv_connect_t* req,
                              uv_tcp_t* handle,
                              const struct sockaddr* addr,
                              unsigned int addrlen,
                              uv_connect_cb cb) {
  uv_loop_t* loop = handle->loop;
  TCP_INITIAL_RTO_PARAMETERS retransmit_ioctl;
  const struct sockaddr* bind_addr;
  struct sockaddr_storage converted;
  BOOL success;
  DWORD bytes;
  int err;

  err = uv__convert_to_localhost_if_unspecified(addr, &converted);
  if (err)
    return err;

  if (handle->delayed_error != 0)
    goto out;

  if (!(handle->flags & UV_HANDLE_BOUND)) {
    if (addrlen == sizeof(uv_addr_ip4_any_)) {
      bind_addr = (const struct sockaddr*) &uv_addr_ip4_any_;
    } else if (addrlen == sizeof(uv_addr_ip6_any_)) {
      bind_addr = (const struct sockaddr*) &uv_addr_ip6_any_;
    } else {
      abort();
    }
    err = uv__tcp_try_bind(handle, bind_addr, addrlen, 0);
    if (err)
      return err;
    if (handle->delayed_error != 0)
      goto out;
  }

  if (!handle->tcp.conn.func_connectex) {
    if (!uv__get_connectex_function(handle->socket, &handle->tcp.conn.func_connectex)) {
      return WSAEAFNOSUPPORT;
    }
  }

  /* This makes connect() fail instantly if the target port on the localhost
   * is not reachable, instead of waiting for 2s. We do not care if this fails.
   * This only works on Windows version 10.0.16299 and later.
   */
  if (uv__is_fast_loopback_fail_supported() && uv__is_loopback(&converted)) {
    memset(&retransmit_ioctl, 0, sizeof(retransmit_ioctl));
    retransmit_ioctl.Rtt = TCP_INITIAL_RTO_NO_SYN_RETRANSMISSIONS;
    retransmit_ioctl.MaxSynRetransmissions = TCP_INITIAL_RTO_NO_SYN_RETRANSMISSIONS;
    WSAIoctl(handle->socket,
             SIO_TCP_INITIAL_RTO,
             &retransmit_ioctl,
             sizeof(retransmit_ioctl),
             NULL,
             0,
             &bytes,
             NULL,
             NULL);
  }

out:

  UV_REQ_INIT(loop, req, UV_CONNECT);
  req->handle = (uv_stream_t*) handle;
  req->cb = cb;
  memset(&req->u.io.overlapped, 0, sizeof(req->u.io.overlapped));

  if (handle->delayed_error != 0) {
    /* Process the req without IOCP. */
    handle->reqs_pending++;
    REGISTER_HANDLE_REQ(loop, handle, req);
    uv__insert_pending_req(loop, (uv_req_t*)req);
    return 0;
  }

  success = handle->tcp.conn.func_connectex(handle->socket,
                                            (const struct sockaddr*) &converted,
                                            addrlen,
                                            NULL,
                                            0,
                                            &bytes,
                                            &req->u.io.overlapped);

  if (UV_SUCCEEDED_WITHOUT_IOCP(success)) {
    /* Process the req without IOCP. */
    handle->reqs_pending++;
    REGISTER_HANDLE_REQ(loop, handle, req);
    uv__insert_pending_req(loop, (uv_req_t*)req);
  } else if (UV_SUCCEEDED_WITH_IOCP(success)) {
    /* The req will be processed with IOCP. */
    handle->reqs_pending++;
    REGISTER_HANDLE_REQ(loop, handle, req);
  } else {
    return WSAGetLastError();
  }

  return 0;
}


int uv_tcp_getsockname(const uv_tcp_t* handle,
                       struct sockaddr* name,
                       int* namelen) {

  return uv__getsockpeername((const uv_handle_t*) handle,
                             getsockname,
                             name,
                             namelen,
                             handle->delayed_error);
}


int uv_tcp_getpeername(const uv_tcp_t* handle,
                       struct sockaddr* name,
                       int* namelen) {

  return uv__getsockpeername((const uv_handle_t*) handle,
                             getpeername,
                             name,
                             namelen,
                             handle->delayed_error);
}


int uv__tcp_write(uv_loop_t* loop,
                 uv_write_t* req,
                 uv_tcp_t* handle,
                 const uv_buf_t bufs[],
                 unsigned int nbufs,
                 uv_write_cb cb) {
  int result;
  DWORD bytes;

  UV_REQ_INIT(loop, req, UV_WRITE);
  req->handle = (uv_stream_t*) handle;
  req->cb = cb;

  /* Prepare the overlapped structure. */
  memset(&(req->u.io.overlapped), 0, sizeof(req->u.io.overlapped));
  if (handle->flags & UV_HANDLE_EMULATE_IOCP) {
    req->event_handle = CreateEvent(NULL, 0, 0, NULL);
    if (req->event_handle == NULL) {
      uv_fatal_error(GetLastError(), "CreateEvent");
    }
    req->u.io.overlapped.hEvent = (HANDLE) ((ULONG_PTR) req->event_handle | 1);
    req->wait_handle = INVALID_HANDLE_VALUE;
  }

  result = WSASend(handle->socket,
                   (WSABUF*) bufs,
                   nbufs,
                   &bytes,
                   0,
                   &req->u.io.overlapped,
                   NULL);

  if (UV_SUCCEEDED_WITHOUT_IOCP(result == 0)) {
    /* Request completed immediately. */
    req->u.io.queued_bytes = 0;
    handle->reqs_pending++;
    handle->stream.conn.write_reqs_pending++;
    REGISTER_HANDLE_REQ(loop, handle, req);
    uv__insert_pending_req(loop, (uv_req_t*) req);
  } else if (UV_SUCCEEDED_WITH_IOCP(result == 0)) {
    /* Request queued by the kernel. */
    req->u.io.queued_bytes = uv__count_bufs(bufs, nbufs);
    handle->reqs_pending++;
    handle->stream.conn.write_reqs_pending++;
    REGISTER_HANDLE_REQ(loop, handle, req);
    handle->write_queue_size += req->u.io.queued_bytes;
    if (handle->flags & UV_HANDLE_EMULATE_IOCP &&
        !RegisterWaitForSingleObject(&req->wait_handle,
          req->event_handle, post_write_completion, (void*) req,
          INFINITE, WT_EXECUTEINWAITTHREAD | WT_EXECUTEONLYONCE)) {
      SET_REQ_ERROR(req, GetLastError());
      uv__insert_pending_req(loop, (uv_req_t*)req);
    }
  } else {
    /* Send failed due to an error, report it later */
    req->u.io.queued_bytes = 0;
    handle->reqs_pending++;
    handle->stream.conn.write_reqs_pending++;
    REGISTER_HANDLE_REQ(loop, handle, req);
    SET_REQ_ERROR(req, WSAGetLastError());
    uv__insert_pending_req(loop, (uv_req_t*) req);
  }

  return 0;
}


int uv__tcp_try_write(uv_tcp_t* handle,
                     const uv_buf_t bufs[],
                     unsigned int nbufs) {
  int result;
  DWORD bytes;

  if (handle->stream.conn.write_reqs_pending > 0)
    return UV_EAGAIN;

  result = WSASend(handle->socket,
                   (WSABUF*) bufs,
                   nbufs,
                   &bytes,
                   0,
                   NULL,
                   NULL);

  if (result == SOCKET_ERROR)
    return uv_translate_sys_error(WSAGetLastError());
  else
    return bytes;
}


void uv__process_tcp_read_req(uv_loop_t* loop, uv_tcp_t* handle,
    uv_req_t* req) {
  DWORD bytes, flags, err;
  uv_buf_t buf;
  int count;

  assert(handle->type == UV_TCP);

  handle->flags &= ~UV_HANDLE_READ_PENDING;

  if (!REQ_SUCCESS(req)) {
    /* An error occurred doing the read. */
    if ((handle->flags & UV_HANDLE_READING) != 0) {
      handle->flags &= ~UV_HANDLE_READING;
      DECREASE_ACTIVE_COUNT(loop, handle);
      buf = uv_buf_init(NULL, 0);

      err = GET_REQ_SOCK_ERROR(req);

      if (err == WSAECONNABORTED) {
        /* Turn WSAECONNABORTED into UV_ECONNRESET to be consistent with Unix.
         */
        err = WSAECONNRESET;
      }
      handle->flags &= ~(UV_HANDLE_READABLE | UV_HANDLE_WRITABLE);

      handle->read_cb((uv_stream_t*)handle,
                      uv_translate_sys_error(err),
                      &buf);
    }
  } else {
    /* Do nonblocking reads until the buffer is empty */
    count = 32;
    while ((handle->flags & UV_HANDLE_READING) && (count-- > 0)) {
      buf = uv_buf_init(NULL, 0);
      handle->alloc_cb((uv_handle_t*) handle, 65536, &buf);
      if (buf.base == NULL || buf.len == 0) {
        handle->read_cb((uv_stream_t*) handle, UV_ENOBUFS, &buf);
        break;
      }
      assert(buf.base != NULL);

      flags = 0;
      if (WSARecv(handle->socket,
                  (WSABUF*)&buf,
                  1,
                  &bytes,
                  &flags,
                  NULL,
                  NULL) != SOCKET_ERROR) {
        if (bytes > 0) {
          /* Successful read */
          handle->read_cb((uv_stream_t*)handle, bytes, &buf);
          /* Read again only if bytes == buf.len */
          if (bytes < buf.len) {
            break;
          }
        } else {
          /* Connection closed */
          handle->flags &= ~UV_HANDLE_READING;
          DECREASE_ACTIVE_COUNT(loop, handle);

          handle->read_cb((uv_stream_t*)handle, UV_EOF, &buf);
          break;
        }
      } else {
        err = WSAGetLastError();
        if (err == WSAEWOULDBLOCK) {
          /* Read buffer was completely empty, report a 0-byte read. */
          handle->read_cb((uv_stream_t*)handle, 0, &buf);
        } else {
          /* Ouch! serious error. */
          handle->flags &= ~UV_HANDLE_READING;
          DECREASE_ACTIVE_COUNT(loop, handle);

          if (err == WSAECONNABORTED) {
            /* Turn WSAECONNABORTED into UV_ECONNRESET to be consistent with
             * Unix. */
            err = WSAECONNRESET;
          }
          handle->flags &= ~(UV_HANDLE_READABLE | UV_HANDLE_WRITABLE);

          handle->read_cb((uv_stream_t*)handle,
                          uv_translate_sys_error(err),
                          &buf);
        }
        break;
      }
    }

    /* Post another read if still reading and not closing. */
    if ((handle->flags & UV_HANDLE_READING) &&
        !(handle->flags & UV_HANDLE_READ_PENDING)) {
      uv__tcp_queue_read(loop, handle);
    }
  }

  DECREASE_PENDING_REQ_COUNT(handle);
}


void uv__process_tcp_write_req(uv_loop_t* loop, uv_tcp_t* handle,
    uv_write_t* req) {
  int err;

  assert(handle->type == UV_TCP);

  assert(handle->write_queue_size >= req->u.io.queued_bytes);
  handle->write_queue_size -= req->u.io.queued_bytes;

  UNREGISTER_HANDLE_REQ(loop, handle, req);

  if (handle->flags & UV_HANDLE_EMULATE_IOCP) {
    if (req->wait_handle != INVALID_HANDLE_VALUE) {
      UnregisterWait(req->wait_handle);
      req->wait_handle = INVALID_HANDLE_VALUE;
    }
    if (req->event_handle != NULL) {
      CloseHandle(req->event_handle);
      req->event_handle = NULL;
    }
  }

  if (req->cb) {
    err = uv_translate_sys_error(GET_REQ_SOCK_ERROR(req));
    if (err == UV_ECONNABORTED) {
      /* use UV_ECANCELED for consistency with Unix */
      err = UV_ECANCELED;
    }
    req->cb(req, err);
  }

  handle->stream.conn.write_reqs_pending--;
  if (handle->stream.conn.write_reqs_pending == 0) {
    if (handle->flags & UV_HANDLE_CLOSING) {
      closesocket(handle->socket);
      handle->socket = INVALID_SOCKET;
    }
    if (handle->flags & UV_HANDLE_SHUTTING)
      uv__process_tcp_shutdown_req(loop,
                                   handle,
                                   handle->stream.conn.shutdown_req);
  }

  DECREASE_PENDING_REQ_COUNT(handle);
}


void uv__process_tcp_accept_req(uv_loop_t* loop, uv_tcp_t* handle,
    uv_req_t* raw_req) {
  uv_tcp_accept_t* req = (uv_tcp_accept_t*) raw_req;
  int err;

  assert(handle->type == UV_TCP);

  /* If handle->accepted_socket is not a valid socket, then uv_queue_accept
   * must have failed. This is a serious error. We stop accepting connections
   * and report this error to the connection callback. */
  if (req->accept_socket == INVALID_SOCKET) {
    if (handle->flags & UV_HANDLE_LISTENING) {
      handle->flags &= ~UV_HANDLE_LISTENING;
      DECREASE_ACTIVE_COUNT(loop, handle);
      if (handle->stream.serv.connection_cb) {
        err = GET_REQ_SOCK_ERROR(req);
        handle->stream.serv.connection_cb((uv_stream_t*)handle,
                                      uv_translate_sys_error(err));
      }
    }
  } else if (REQ_SUCCESS(req) &&
      setsockopt(req->accept_socket,
                  SOL_SOCKET,
                  SO_UPDATE_ACCEPT_CONTEXT,
                  (char*)&handle->socket,
                  sizeof(handle->socket)) == 0) {
    req->next_pending = handle->tcp.serv.pending_accepts;
    handle->tcp.serv.pending_accepts = req;

    /* Accept and SO_UPDATE_ACCEPT_CONTEXT were successful. */
    if (handle->stream.serv.connection_cb) {
      handle->stream.serv.connection_cb((uv_stream_t*)handle, 0);
    }
  } else {
    /* Error related to accepted socket is ignored because the server socket
     * may still be healthy. If the server socket is broken uv_queue_accept
     * will detect it. */
    closesocket(req->accept_socket);
    req->accept_socket = INVALID_SOCKET;
    if (handle->flags & UV_HANDLE_LISTENING) {
      uv__tcp_queue_accept(handle, req);
    }
  }

  DECREASE_PENDING_REQ_COUNT(handle);
}


void uv__process_tcp_connect_req(uv_loop_t* loop, uv_tcp_t* handle,
    uv_connect_t* req) {
  int err;

  assert(handle->type == UV_TCP);

  UNREGISTER_HANDLE_REQ(loop, handle, req);

  err = 0;
  if (handle->delayed_error) {
    /* To smooth over the differences between unixes errors that
     * were reported synchronously on the first connect can be delayed
     * until the next tick--which is now.
     */
    err = handle->delayed_error;
    handle->delayed_error = 0;
  } else if (REQ_SUCCESS(req)) {
    if (handle->flags & UV_HANDLE_CLOSING) {
      /* use UV_ECANCELED for consistency with Unix */
      err = ERROR_OPERATION_ABORTED;
    } else if (setsockopt(handle->socket,
                          SOL_SOCKET,
                          SO_UPDATE_CONNECT_CONTEXT,
                          NULL,
                          0) == 0) {
      uv__connection_init((uv_stream_t*)handle);
      handle->flags |= UV_HANDLE_READABLE | UV_HANDLE_WRITABLE;
    } else {
      err = WSAGetLastError();
    }
  } else {
    err = GET_REQ_SOCK_ERROR(req);
  }
  req->cb(req, uv_translate_sys_error(err));

  DECREASE_PENDING_REQ_COUNT(handle);
}


int uv__tcp_xfer_export(uv_tcp_t* handle,
                        int target_pid,
                        uv__ipc_socket_xfer_type_t* xfer_type,
                        uv__ipc_socket_xfer_info_t* xfer_info) {
  if (handle->flags & UV_HANDLE_CONNECTION) {
    *xfer_type = UV__IPC_SOCKET_XFER_TCP_CONNECTION;
  } else {
    *xfer_type = UV__IPC_SOCKET_XFER_TCP_SERVER;
    /* We're about to share the socket with another process. Because this is a
     * listening socket, we assume that the other process will be accepting
     * connections on it. Thus, before sharing the socket with another process,
     * we call listen here in the parent process. */
    if (!(handle->flags & UV_HANDLE_LISTENING)) {
      if (!(handle->flags & UV_HANDLE_BOUND)) {
        return ERROR_NOT_SUPPORTED;
      }
      if (handle->delayed_error == 0 &&
          listen(handle->socket, SOMAXCONN) == SOCKET_ERROR) {
        handle->delayed_error = WSAGetLastError();
      }
    }
  }

  if (WSADuplicateSocketW(handle->socket, target_pid, &xfer_info->socket_info))
    return WSAGetLastError();
  xfer_info->delayed_error = handle->delayed_error;

  /* Mark the local copy of the handle as 'shared' so we behave in a way that's
   * friendly to the process(es) that we share the socket with. */
  handle->flags |= UV_HANDLE_SHARED_TCP_SOCKET;

  return 0;
}


int uv__tcp_xfer_import(uv_tcp_t* tcp,
                        uv__ipc_socket_xfer_type_t xfer_type,
                        uv__ipc_socket_xfer_info_t* xfer_info) {
  int err;
  SOCKET socket;

  assert(xfer_type == UV__IPC_SOCKET_XFER_TCP_SERVER ||
         xfer_type == UV__IPC_SOCKET_XFER_TCP_CONNECTION);

  socket = WSASocketW(FROM_PROTOCOL_INFO,
                      FROM_PROTOCOL_INFO,
                      FROM_PROTOCOL_INFO,
                      &xfer_info->socket_info,
                      0,
                      WSA_FLAG_OVERLAPPED);

  if (socket == INVALID_SOCKET) {
    return WSAGetLastError();
  }

  err = uv__tcp_set_socket(
      tcp->loop, tcp, socket, xfer_info->socket_info.iAddressFamily, 1);
  if (err) {
    closesocket(socket);
    return err;
  }

  tcp->delayed_error = xfer_info->delayed_error;
  tcp->flags |= UV_HANDLE_BOUND | UV_HANDLE_SHARED_TCP_SOCKET;

  if (xfer_type == UV__IPC_SOCKET_XFER_TCP_CONNECTION) {
    uv__connection_init((uv_stream_t*)tcp);
    tcp->flags |= UV_HANDLE_READABLE | UV_HANDLE_WRITABLE;
  }

  return 0;
}


int uv_tcp_nodelay(uv_tcp_t* handle, int enable) {
  int err;

  if (handle->socket != INVALID_SOCKET) {
    err = uv__tcp_nodelay(handle, handle->socket, enable);
    if (err)
      return uv_translate_sys_error(err);
  }

  if (enable) {
    handle->flags |= UV_HANDLE_TCP_NODELAY;
  } else {
    handle->flags &= ~UV_HANDLE_TCP_NODELAY;
  }

  return 0;
}


int uv_tcp_keepalive(uv_tcp_t* handle, int enable, unsigned int delay) {
  int err;

  if (handle->socket != INVALID_SOCKET) {
    err = uv__tcp_keepalive(handle, handle->socket, enable, delay);
    if (err)
      return uv_translate_sys_error(err);
  }

  if (enable) {
    handle->flags |= UV_HANDLE_TCP_KEEPALIVE;
  } else {
    handle->flags &= ~UV_HANDLE_TCP_KEEPALIVE;
  }

  /* TODO: Store delay if handle->socket isn't created yet. */

  return 0;
}


int uv_tcp_simultaneous_accepts(uv_tcp_t* handle, int enable) {
  if (handle->flags & UV_HANDLE_CONNECTION) {
    return UV_EINVAL;
  }

  /* Check if we're already in the desired mode. */
  if ((enable && !(handle->flags & UV_HANDLE_TCP_SINGLE_ACCEPT)) ||
      (!enable && handle->flags & UV_HANDLE_TCP_SINGLE_ACCEPT)) {
    return 0;
  }

  /* Don't allow switching from single pending accept to many. */
  if (enable) {
    return UV_ENOTSUP;
  }

  /* Check if we're in a middle of changing the number of pending accepts. */
  if (handle->flags & UV_HANDLE_TCP_ACCEPT_STATE_CHANGING) {
    return 0;
  }

  handle->flags |= UV_HANDLE_TCP_SINGLE_ACCEPT;

  /* Flip the changing flag if we have already queued multiple accepts. */
  if (handle->flags & UV_HANDLE_LISTENING) {
    handle->flags |= UV_HANDLE_TCP_ACCEPT_STATE_CHANGING;
  }

  return 0;
}


static void uv__tcp_try_cancel_reqs(uv_tcp_t* tcp) {
  SOCKET socket;
  int non_ifs_lsp;
  int reading;
  int writing;

  socket = tcp->socket;
  reading = tcp->flags & UV_HANDLE_READ_PENDING;
  writing = tcp->stream.conn.write_reqs_pending > 0;
  if (!reading && !writing)
    return;

  /* TODO: in libuv v2, keep explicit track of write_reqs, so we can cancel
   * them each explicitly with CancelIoEx (like unix). */
  if (reading)
    CancelIoEx((HANDLE) socket, &tcp->read_req.u.io.overlapped);
  if (writing)
    CancelIo((HANDLE) socket);

  /* Check if we have any non-IFS LSPs stacked on top of TCP */
  non_ifs_lsp = (tcp->flags & UV_HANDLE_IPV6) ? uv_tcp_non_ifs_lsp_ipv6 :
                                                uv_tcp_non_ifs_lsp_ipv4;

  /* If there are non-ifs LSPs then try to obtain a base handle for the
   * socket. */
  if (non_ifs_lsp) {
    DWORD bytes;
    if (WSAIoctl(socket,
                 SIO_BASE_HANDLE,
                 NULL,
                 0,
                 &socket,
                 sizeof socket,
                 &bytes,
                 NULL,
                 NULL) != 0) {
      /* Failed. We can't do CancelIo. */
      return;
    }
  }

  assert(socket != 0 && socket != INVALID_SOCKET);

  if (socket != tcp->socket) {
    if (reading)
      CancelIoEx((HANDLE) socket, &tcp->read_req.u.io.overlapped);
    if (writing)
      CancelIo((HANDLE) socket);
  }
}


void uv__tcp_close(uv_loop_t* loop, uv_tcp_t* tcp) {
  if (tcp->flags & UV_HANDLE_CONNECTION) {
    if (tcp->flags & UV_HANDLE_READING) {
      uv_read_stop((uv_stream_t*) tcp);
    }
    uv__tcp_try_cancel_reqs(tcp);
  } else {
    if (tcp->tcp.serv.accept_reqs != NULL) {
      /* First close the incoming sockets to cancel the accept operations before
       * we free their resources. */
      unsigned int i;
      for (i = 0; i < uv_simultaneous_server_accepts; i++) {
        uv_tcp_accept_t* req = &tcp->tcp.serv.accept_reqs[i];
        if (req->accept_socket != INVALID_SOCKET) {
          closesocket(req->accept_socket);
          req->accept_socket = INVALID_SOCKET;
        }
      }
    }
    assert(!(tcp->flags & UV_HANDLE_READING));
  }

  if (tcp->flags & UV_HANDLE_LISTENING) {
    tcp->flags &= ~UV_HANDLE_LISTENING;
    DECREASE_ACTIVE_COUNT(loop, tcp);
  }

  tcp->flags &= ~(UV_HANDLE_READABLE | UV_HANDLE_WRITABLE);
  uv__handle_closing(tcp);

  /* If any overlapped req failed to cancel, calling `closesocket` now would
   * cause Win32 to send an RST packet. Try to avoid that for writes, if
   * possibly applicable, by waiting to process the completion notifications
   * first (which typically should be cancellations). There's not much we can
   * do about canceled reads, which also will generate an RST packet. */
  if (!(tcp->flags & UV_HANDLE_CONNECTION) ||
      tcp->stream.conn.write_reqs_pending == 0) {
    closesocket(tcp->socket);
    tcp->socket = INVALID_SOCKET;
  }

  if (tcp->reqs_pending == 0)
    uv__want_endgame(loop, (uv_handle_t*) tcp);
}


int uv_tcp_open(uv_tcp_t* handle, uv_os_sock_t sock) {
  WSAPROTOCOL_INFOW protocol_info;
  int opt_len;
  int err;
  struct sockaddr_storage saddr;
  int saddr_len;

  /* Detect the address family of the socket. */
  opt_len = (int) sizeof protocol_info;
  if (getsockopt(sock,
                 SOL_SOCKET,
                 SO_PROTOCOL_INFOW,
                 (char*) &protocol_info,
                 &opt_len) == SOCKET_ERROR) {
    return uv_translate_sys_error(GetLastError());
  }

  err = uv__tcp_set_socket(handle->loop,
                          handle,
                          sock,
                          protocol_info.iAddressFamily,
                          1);
  if (err) {
    return uv_translate_sys_error(err);
  }

  /* Support already active socket. */
  saddr_len = sizeof(saddr);
  if (!uv_tcp_getsockname(handle, (struct sockaddr*) &saddr, &saddr_len)) {
    /* Socket is already bound. */
    handle->flags |= UV_HANDLE_BOUND;
    saddr_len = sizeof(saddr);
    if (!uv_tcp_getpeername(handle, (struct sockaddr*) &saddr, &saddr_len)) {
      /* Socket is already connected. */
      uv__connection_init((uv_stream_t*) handle);
      handle->flags |= UV_HANDLE_READABLE | UV_HANDLE_WRITABLE;
    }
  }

  return 0;
}


/* This function is an egress point, i.e. it returns libuv errors rather than
 * system errors.
 */
int uv__tcp_bind(uv_tcp_t* handle,
                 const struct sockaddr* addr,
                 unsigned int addrlen,
                 unsigned int flags) {
  int err;

  err = uv__tcp_try_bind(handle, addr, addrlen, flags);
  if (err)
    return uv_translate_sys_error(err);

  return 0;
}


/* This function is an egress point, i.e. it returns libuv errors rather than
 * system errors.
 */
int uv__tcp_connect(uv_connect_t* req,
                    uv_tcp_t* handle,
                    const struct sockaddr* addr,
                    unsigned int addrlen,
                    uv_connect_cb cb) {
  int err;

  err = uv__tcp_try_connect(req, handle, addr, addrlen, cb);
  if (err)
    return uv_translate_sys_error(err);

  return 0;
}

#ifndef WSA_FLAG_NO_HANDLE_INHERIT
/* Added in Windows 7 SP1. Specify this to avoid race conditions, */
/* but also manually clear the inherit flag in case this failed. */
#define WSA_FLAG_NO_HANDLE_INHERIT 0x80
#endif

int uv_socketpair(int type, int protocol, uv_os_sock_t fds[2], int flags0, int flags1) {
  SOCKET server = INVALID_SOCKET;
  SOCKET client0 = INVALID_SOCKET;
  SOCKET client1 = INVALID_SOCKET;
  SOCKADDR_IN name;
  LPFN_ACCEPTEX func_acceptex;
  WSAOVERLAPPED overlap;
  char accept_buffer[sizeof(struct sockaddr_storage) * 2 + 32];
  int namelen;
  int err;
  DWORD bytes;
  DWORD flags;
  DWORD client0_flags = WSA_FLAG_NO_HANDLE_INHERIT;
  DWORD client1_flags = WSA_FLAG_NO_HANDLE_INHERIT;

  if (flags0 & UV_NONBLOCK_PIPE)
      client0_flags |= WSA_FLAG_OVERLAPPED;
  if (flags1 & UV_NONBLOCK_PIPE)
      client1_flags |= WSA_FLAG_OVERLAPPED;

  server = WSASocketW(AF_INET, type, protocol, NULL, 0,
                      WSA_FLAG_OVERLAPPED | WSA_FLAG_NO_HANDLE_INHERIT);
  if (server == INVALID_SOCKET)
    goto wsaerror;
  if (!SetHandleInformation((HANDLE) server, HANDLE_FLAG_INHERIT, 0))
    goto error;
  name.sin_family = AF_INET;
  name.sin_addr.s_addr = htonl(INADDR_LOOPBACK);
  name.sin_port = 0;
  if (bind(server, (SOCKADDR*) &name, sizeof(name)) != 0)
    goto wsaerror;
  if (listen(server, 1) != 0)
    goto wsaerror;
  namelen = sizeof(name);
  if (getsockname(server, (SOCKADDR*) &name, &namelen) != 0)
    goto wsaerror;
  client0 = WSASocketW(AF_INET, type, protocol, NULL, 0, client0_flags);
  if (client0 == INVALID_SOCKET)
    goto wsaerror;
  if (!SetHandleInformation((HANDLE) client0, HANDLE_FLAG_INHERIT, 0))
    goto error;
  if (connect(client0, (SOCKADDR*) &name, sizeof(name)) != 0)
    goto wsaerror;
  client1 = WSASocketW(AF_INET, type, protocol, NULL, 0, client1_flags);
  if (client1 == INVALID_SOCKET)
    goto wsaerror;
  if (!SetHandleInformation((HANDLE) client1, HANDLE_FLAG_INHERIT, 0))
    goto error;
  if (!uv__get_acceptex_function(server, &func_acceptex)) {
    err = WSAEAFNOSUPPORT;
    goto cleanup;
  }
  memset(&overlap, 0, sizeof(overlap));
  if (!func_acceptex(server,
                     client1,
                     accept_buffer,
                     0,
                     sizeof(struct sockaddr_storage),
                     sizeof(struct sockaddr_storage),
                     &bytes,
                     &overlap)) {
    err = WSAGetLastError();
    if (err == ERROR_IO_PENDING) {
      /* Result should complete immediately, since we already called connect,
       * but empirically, we sometimes have to poll the kernel a couple times
       * until it notices that. */
      while (!WSAGetOverlappedResult(client1, &overlap, &bytes, FALSE, &flags)) {
        err = WSAGetLastError();
        if (err != WSA_IO_INCOMPLETE)
          goto cleanup;
        SwitchToThread();
      }
    }
    else {
      goto cleanup;
    }
  }
  if (setsockopt(client1, SOL_SOCKET, SO_UPDATE_ACCEPT_CONTEXT,
                  (char*) &server, sizeof(server)) != 0) {
    goto wsaerror;
  }

  closesocket(server);

  fds[0] = client0;
  fds[1] = client1;

  return 0;

 wsaerror:
    err = WSAGetLastError();
    goto cleanup;

 error:
    err = GetLastError();
    goto cleanup;

 cleanup:
    if (server != INVALID_SOCKET)
      closesocket(server);
    if (client0 != INVALID_SOCKET)
      closesocket(client0);
    if (client1 != INVALID_SOCKET)
      closesocket(client1);

    assert(err);
    return uv_translate_sys_error(err);
}<|MERGE_RESOLUTION|>--- conflicted
+++ resolved
@@ -251,9 +251,6 @@
     handle->tcp.serv.accept_reqs = NULL;
   }
 
-<<<<<<< HEAD
-    uv__handle_close(handle);
-=======
   if (handle->flags & UV_HANDLE_CONNECTION &&
       handle->flags & UV_HANDLE_EMULATE_IOCP) {
     if (handle->read_req.wait_handle != INVALID_HANDLE_VALUE) {
@@ -264,11 +261,9 @@
       CloseHandle(handle->read_req.event_handle);
       handle->read_req.event_handle = NULL;
     }
->>>>>>> 0c1fa696
   }
 
   uv__handle_close(handle);
-  loop->active_tcp_streams--;
 }
 
 
