/* Copyright Joyent, Inc. and other Node contributors. All rights reserved.
 *
 * Permission is hereby granted, free of charge, to any person obtaining a copy
 * of this software and associated documentation files (the "Software"), to
 * deal in the Software without restriction, including without limitation the
 * rights to use, copy, modify, merge, publish, distribute, sublicense, and/or
 * sell copies of the Software, and to permit persons to whom the Software is
 * furnished to do so, subject to the following conditions:
 *
 * The above copyright notice and this permission notice shall be included in
 * all copies or substantial portions of the Software.
 *
 * THE SOFTWARE IS PROVIDED "AS IS", WITHOUT WARRANTY OF ANY KIND, EXPRESS OR
 * IMPLIED, INCLUDING BUT NOT LIMITED TO THE WARRANTIES OF MERCHANTABILITY,
 * FITNESS FOR A PARTICULAR PURPOSE AND NONINFRINGEMENT. IN NO EVENT SHALL THE
 * AUTHORS OR COPYRIGHT HOLDERS BE LIABLE FOR ANY CLAIM, DAMAGES OR OTHER
 * LIABILITY, WHETHER IN AN ACTION OF CONTRACT, TORT OR OTHERWISE, ARISING
 * FROM, OUT OF OR IN CONNECTION WITH THE SOFTWARE OR THE USE OR OTHER DEALINGS
 * IN THE SOFTWARE.
 */

#include <assert.h>
#include <stdlib.h>

#include "uv.h"
#include "internal.h"
#include "handle-inl.h"
#include "stream-inl.h"
#include "req-inl.h"


/*
 * Number of simultaneous pending AcceptEx calls.
 */
const unsigned int uv_simultaneous_server_accepts = 32;


static int uv__tcp_nodelay(uv_tcp_t* handle, SOCKET socket, int enable) {
  if (setsockopt(socket,
                 IPPROTO_TCP,
                 TCP_NODELAY,
                 (const char*)&enable,
                 sizeof enable) == -1) {
    return WSAGetLastError();
  }
  return 0;
}


static int uv__tcp_keepalive(uv_tcp_t* handle, SOCKET socket, int enable, unsigned int delay) {
  if (setsockopt(socket,
                 SOL_SOCKET,
                 SO_KEEPALIVE,
                 (const char*)&enable,
                 sizeof enable) == -1) {
    return WSAGetLastError();
  }

  if (enable && setsockopt(socket,
                           IPPROTO_TCP,
                           TCP_KEEPALIVE,
                           (const char*)&delay,
                           sizeof delay) == -1) {
    return WSAGetLastError();
  }

  return 0;
}


static int uv__tcp_set_socket(uv_loop_t* loop,
                              uv_tcp_t* handle,
                              SOCKET socket,
                              int family,
                              int imported) {
  DWORD yes = 1;
  int non_ifs_lsp;
  int err;

  if (handle->socket != INVALID_SOCKET)
    return UV_EBUSY;

  /* Set the socket to nonblocking mode */
  if (ioctlsocket(socket, FIONBIO, &yes) == SOCKET_ERROR) {
    return WSAGetLastError();
  }

  /* Make the socket non-inheritable */
  if (!SetHandleInformation((HANDLE) socket, HANDLE_FLAG_INHERIT, 0))
    return GetLastError();

  /* Associate it with the I/O completion port. Use uv_handle_t pointer as
   * completion key. */
  if (CreateIoCompletionPort((HANDLE)socket,
                             loop->iocp,
                             (ULONG_PTR)socket,
                             0) == NULL) {
    if (imported) {
      handle->flags |= UV_HANDLE_EMULATE_IOCP;
    } else {
      return GetLastError();
    }
  }

  if (family == AF_INET6) {
    non_ifs_lsp = uv_tcp_non_ifs_lsp_ipv6;
  } else {
    non_ifs_lsp = uv_tcp_non_ifs_lsp_ipv4;
  }

  if (!(handle->flags & UV_HANDLE_EMULATE_IOCP) && !non_ifs_lsp) {
    UCHAR sfcnm_flags =
        FILE_SKIP_SET_EVENT_ON_HANDLE | FILE_SKIP_COMPLETION_PORT_ON_SUCCESS;
    if (!SetFileCompletionNotificationModes((HANDLE) socket, sfcnm_flags))
      return GetLastError();
    handle->flags |= UV_HANDLE_SYNC_BYPASS_IOCP;
  }

  if (handle->flags & UV_HANDLE_TCP_NODELAY) {
    err = uv__tcp_nodelay(handle, socket, 1);
    if (err)
      return err;
  }

  /* TODO: Use stored delay. */
  if (handle->flags & UV_HANDLE_TCP_KEEPALIVE) {
    err = uv__tcp_keepalive(handle, socket, 1, 60);
    if (err)
      return err;
  }

  handle->socket = socket;

  if (family == AF_INET6) {
    handle->flags |= UV_HANDLE_IPV6;
  } else {
    assert(!(handle->flags & UV_HANDLE_IPV6));
  }

  return 0;
}


int uv_tcp_init_ex(uv_loop_t* loop, uv_tcp_t* handle, unsigned int flags) {
  int domain;

  /* Use the lower 8 bits for the domain */
  domain = flags & 0xFF;
  if (domain != AF_INET && domain != AF_INET6 && domain != AF_UNSPEC)
    return UV_EINVAL;

  if (flags & ~0xFF)
    return UV_EINVAL;

  uv__stream_init(loop, (uv_stream_t*) handle, UV_TCP);
  handle->tcp.serv.accept_reqs = NULL;
  handle->tcp.serv.pending_accepts = NULL;
  handle->socket = INVALID_SOCKET;
  handle->reqs_pending = 0;
  handle->tcp.serv.func_acceptex = NULL;
  handle->tcp.conn.func_connectex = NULL;
  handle->tcp.serv.processed_accepts = 0;
  handle->delayed_error = 0;

  /* If anything fails beyond this point we need to remove the handle from
   * the handle queue, since it was added by uv__handle_init in uv__stream_init.
   */

  if (domain != AF_UNSPEC) {
    SOCKET sock;
    DWORD err;

    sock = socket(domain, SOCK_STREAM, 0);
    if (sock == INVALID_SOCKET) {
      err = WSAGetLastError();
      QUEUE_REMOVE(&handle->handle_queue);
      return uv_translate_sys_error(err);
    }

    err = uv__tcp_set_socket(handle->loop, handle, sock, domain, 0);
    if (err) {
      closesocket(sock);
      QUEUE_REMOVE(&handle->handle_queue);
      return uv_translate_sys_error(err);
    }

  }

  return 0;
}


int uv_tcp_init(uv_loop_t* loop, uv_tcp_t* handle) {
  return uv_tcp_init_ex(loop, handle, AF_UNSPEC);
}


void uv__process_tcp_shutdown_req(uv_loop_t* loop, uv_tcp_t* stream, uv_shutdown_t *req) {
  int err;

  assert(req);
  assert(stream->stream.conn.write_reqs_pending == 0);
  assert(!(stream->flags & UV_HANDLE_SHUT));
  assert(stream->flags & UV_HANDLE_CONNECTION);

  stream->stream.conn.shutdown_req = NULL;
  UNREGISTER_HANDLE_REQ(loop, stream, req);

  err = 0;
  if (stream->flags & UV_HANDLE_CLOSING)
   /* The user destroyed the stream before we got to do the shutdown. */
    err = UV_ECANCELED;
  else if (shutdown(stream->socket, SD_SEND) == SOCKET_ERROR)
    err = uv_translate_sys_error(WSAGetLastError());
  else /* Success. */
    stream->flags |= UV_HANDLE_SHUT;

  if (req->cb)
    req->cb(req, err);

  DECREASE_PENDING_REQ_COUNT(stream);
}


void uv__tcp_endgame(uv_loop_t* loop, uv_tcp_t* handle) {
  unsigned int i;
  uv_tcp_accept_t* req;

  assert(handle->flags & UV_HANDLE_CLOSING);
  assert(handle->reqs_pending == 0);
  assert(!(handle->flags & UV_HANDLE_CLOSED));
  assert(handle->socket == INVALID_SOCKET);

  if (!(handle->flags & UV_HANDLE_CONNECTION) && handle->tcp.serv.accept_reqs) {
    if (handle->flags & UV_HANDLE_EMULATE_IOCP) {
      for (i = 0; i < uv_simultaneous_server_accepts; i++) {
        req = &handle->tcp.serv.accept_reqs[i];
        if (req->wait_handle != INVALID_HANDLE_VALUE) {
          UnregisterWait(req->wait_handle);
          req->wait_handle = INVALID_HANDLE_VALUE;
        }
        if (req->event_handle != NULL) {
          CloseHandle(req->event_handle);
          req->event_handle = NULL;
        }
      }
    }

    uv__free(handle->tcp.serv.accept_reqs);
    handle->tcp.serv.accept_reqs = NULL;
  }

  if (handle->flags & UV_HANDLE_CONNECTION &&
      handle->flags & UV_HANDLE_EMULATE_IOCP) {
    if (handle->read_req.wait_handle != INVALID_HANDLE_VALUE) {
      UnregisterWait(handle->read_req.wait_handle);
      handle->read_req.wait_handle = INVALID_HANDLE_VALUE;
    }
    if (handle->read_req.event_handle != NULL) {
      CloseHandle(handle->read_req.event_handle);
      handle->read_req.event_handle = NULL;
    }
  }

  uv__handle_close(handle);
}


/* Unlike on Unix, here we don't set SO_REUSEADDR, because it doesn't just
 * allow binding to addresses that are in use by sockets in TIME_WAIT, it
 * effectively allows 'stealing' a port which is in use by another application.
 *
 * SO_EXCLUSIVEADDRUSE is also not good here because it does check all sockets,
 * regardless of state, so we'd get an error even if the port is in use by a
 * socket in TIME_WAIT state.
 *
 * See issue #1360.
 *
 */
static int uv__tcp_try_bind(uv_tcp_t* handle,
                            const struct sockaddr* addr,
                            unsigned int addrlen,
                            unsigned int flags) {
  DWORD err;
  int r;

  if (handle->socket == INVALID_SOCKET) {
    SOCKET sock;

    /* Cannot set IPv6-only mode on non-IPv6 socket. */
    if ((flags & UV_TCP_IPV6ONLY) && addr->sa_family != AF_INET6)
      return ERROR_INVALID_PARAMETER;

    sock = socket(addr->sa_family, SOCK_STREAM, 0);
    if (sock == INVALID_SOCKET) {
      return WSAGetLastError();
    }

    err = uv__tcp_set_socket(handle->loop, handle, sock, addr->sa_family, 0);
    if (err) {
      closesocket(sock);
      return err;
    }
  }

#ifdef IPV6_V6ONLY
  if (addr->sa_family == AF_INET6) {
    int on;

    on = (flags & UV_TCP_IPV6ONLY) != 0;

    /* TODO: how to handle errors? This may fail if there is no ipv4 stack
     * available. For now we're silently ignoring the error. */
    setsockopt(handle->socket,
               IPPROTO_IPV6,
               IPV6_V6ONLY,
               (const char*)&on,
               sizeof on);
  }
#endif

  r = bind(handle->socket, addr, addrlen);

  if (r == SOCKET_ERROR) {
    err = WSAGetLastError();
    if (err == WSAEADDRINUSE) {
      /* Some errors are not to be reported until connect() or listen() */
      handle->delayed_error = err;
    } else {
      return err;
    }
  }

  handle->flags |= UV_HANDLE_BOUND;

  return 0;
}


static void CALLBACK post_completion(void* context, BOOLEAN timed_out) {
  uv_req_t* req;
  uv_tcp_t* handle;

  req = (uv_req_t*) context;
  assert(req != NULL);
  handle = (uv_tcp_t*)req->data;
  assert(handle != NULL);
  assert(!timed_out);

  if (!PostQueuedCompletionStatus(handle->loop->iocp,
                                  req->u.io.overlapped.InternalHigh,
                                  0,
                                  &req->u.io.overlapped)) {
    uv_fatal_error(GetLastError(), "PostQueuedCompletionStatus");
  }
}


static void CALLBACK post_write_completion(void* context, BOOLEAN timed_out) {
  uv_write_t* req;
  uv_tcp_t* handle;

  req = (uv_write_t*) context;
  assert(req != NULL);
  handle = (uv_tcp_t*)req->handle;
  assert(handle != NULL);
  assert(!timed_out);

  if (!PostQueuedCompletionStatus(handle->loop->iocp,
                                  req->u.io.overlapped.InternalHigh,
                                  0,
                                  &req->u.io.overlapped)) {
    uv_fatal_error(GetLastError(), "PostQueuedCompletionStatus");
  }
}


static void uv__tcp_queue_accept(uv_tcp_t* handle, uv_tcp_accept_t* req) {
  uv_loop_t* loop = handle->loop;
  BOOL success;
  DWORD bytes;
  SOCKET accept_socket;
  short family;

  assert(handle->flags & UV_HANDLE_LISTENING);
  assert(req->accept_socket == INVALID_SOCKET);

  /* choose family and extension function */
  if (handle->flags & UV_HANDLE_IPV6) {
    family = AF_INET6;
  } else {
    family = AF_INET;
  }

  /* Open a socket for the accepted connection. */
  accept_socket = socket(family, SOCK_STREAM, 0);
  if (accept_socket == INVALID_SOCKET) {
    SET_REQ_ERROR(req, WSAGetLastError());
    uv__insert_pending_req(loop, (uv_req_t*)req);
    handle->reqs_pending++;
    return;
  }

  /* Make the socket non-inheritable */
  if (!SetHandleInformation((HANDLE) accept_socket, HANDLE_FLAG_INHERIT, 0)) {
    SET_REQ_ERROR(req, GetLastError());
    uv__insert_pending_req(loop, (uv_req_t*)req);
    handle->reqs_pending++;
    closesocket(accept_socket);
    return;
  }

  /* Prepare the overlapped structure. */
  memset(&(req->u.io.overlapped), 0, sizeof(req->u.io.overlapped));
  if (handle->flags & UV_HANDLE_EMULATE_IOCP) {
    assert(req->event_handle != NULL);
    req->u.io.overlapped.hEvent = (HANDLE) ((ULONG_PTR) req->event_handle | 1);
  }

  success = handle->tcp.serv.func_acceptex(handle->socket,
                                          accept_socket,
                                          (void*)req->accept_buffer,
                                          0,
                                          sizeof(struct sockaddr_storage),
                                          sizeof(struct sockaddr_storage),
                                          &bytes,
                                          &req->u.io.overlapped);

  if (UV_SUCCEEDED_WITHOUT_IOCP(success)) {
    /* Process the req without IOCP. */
    req->accept_socket = accept_socket;
    handle->reqs_pending++;
    uv__insert_pending_req(loop, (uv_req_t*)req);
  } else if (UV_SUCCEEDED_WITH_IOCP(success)) {
    /* The req will be processed with IOCP. */
    req->accept_socket = accept_socket;
    handle->reqs_pending++;
    if (handle->flags & UV_HANDLE_EMULATE_IOCP &&
        req->wait_handle == INVALID_HANDLE_VALUE &&
        !RegisterWaitForSingleObject(&req->wait_handle,
          req->event_handle, post_completion, (void*) req,
          INFINITE, WT_EXECUTEINWAITTHREAD)) {
      SET_REQ_ERROR(req, GetLastError());
      uv__insert_pending_req(loop, (uv_req_t*)req);
    }
  } else {
    /* Make this req pending reporting an error. */
    SET_REQ_ERROR(req, WSAGetLastError());
    uv__insert_pending_req(loop, (uv_req_t*)req);
    handle->reqs_pending++;
    /* Destroy the preallocated client socket. */
    closesocket(accept_socket);
    /* Destroy the event handle */
    if (handle->flags & UV_HANDLE_EMULATE_IOCP) {
      CloseHandle(req->event_handle);
      req->event_handle = NULL;
    }
  }
}


static void uv__tcp_queue_read(uv_loop_t* loop, uv_tcp_t* handle) {
  uv_read_t* req;
  uv_buf_t buf;
  int result;
  DWORD bytes, flags;

  assert(handle->flags & UV_HANDLE_READING);
  assert(!(handle->flags & UV_HANDLE_READ_PENDING));

  req = &handle->read_req;
  memset(&req->u.io.overlapped, 0, sizeof(req->u.io.overlapped));
<<<<<<< HEAD
  buf.base = "";
=======

  handle->flags |= UV_HANDLE_ZERO_READ;
  buf.base = (char*) &uv_zero_;
>>>>>>> 96e05543
  buf.len = 0;

  /* Prepare the overlapped structure. */
  memset(&(req->u.io.overlapped), 0, sizeof(req->u.io.overlapped));
  if (handle->flags & UV_HANDLE_EMULATE_IOCP) {
    assert(req->event_handle != NULL);
    req->u.io.overlapped.hEvent = (HANDLE) ((ULONG_PTR) req->event_handle | 1);
  }

  flags = 0;
  result = WSARecv(handle->socket,
                   (WSABUF*)&buf,
                   1,
                   &bytes,
                   &flags,
                   &req->u.io.overlapped,
                   NULL);

  handle->flags |= UV_HANDLE_READ_PENDING;
  handle->reqs_pending++;

  if (UV_SUCCEEDED_WITHOUT_IOCP(result == 0)) {
    /* Process the req without IOCP. */
    req->u.io.overlapped.InternalHigh = bytes;
    uv__insert_pending_req(loop, (uv_req_t*)req);
  } else if (UV_SUCCEEDED_WITH_IOCP(result == 0)) {
    /* The req will be processed with IOCP. */
    if (handle->flags & UV_HANDLE_EMULATE_IOCP &&
        req->wait_handle == INVALID_HANDLE_VALUE &&
        !RegisterWaitForSingleObject(&req->wait_handle,
          req->event_handle, post_completion, (void*) req,
          INFINITE, WT_EXECUTEINWAITTHREAD)) {
      SET_REQ_ERROR(req, GetLastError());
      uv__insert_pending_req(loop, (uv_req_t*)req);
    }
  } else {
    /* Make this req pending reporting an error. */
    SET_REQ_ERROR(req, WSAGetLastError());
    uv__insert_pending_req(loop, (uv_req_t*)req);
  }
}


int uv_tcp_close_reset(uv_tcp_t* handle, uv_close_cb close_cb) {
  struct linger l = { 1, 0 };

  /* Disallow setting SO_LINGER to zero due to some platform inconsistencies */
  if (uv__is_stream_shutting(handle))
    return UV_EINVAL;

  if (0 != setsockopt(handle->socket, SOL_SOCKET, SO_LINGER, (const char*)&l, sizeof(l)))
    return uv_translate_sys_error(WSAGetLastError());

  uv_close((uv_handle_t*) handle, close_cb);
  return 0;
}


int uv__tcp_listen(uv_tcp_t* handle, int backlog, uv_connection_cb cb) {
  unsigned int i, simultaneous_accepts;
  uv_tcp_accept_t* req;
  int err;

  assert(backlog > 0);

  if (handle->flags & UV_HANDLE_LISTENING) {
    handle->stream.serv.connection_cb = cb;
  }

  if (handle->flags & UV_HANDLE_READING) {
    return WSAEISCONN;
  }

  if (handle->delayed_error) {
    return handle->delayed_error;
  }

  if (!(handle->flags & UV_HANDLE_BOUND)) {
    err = uv__tcp_try_bind(handle,
                           (const struct sockaddr*) &uv_addr_ip4_any_,
                           sizeof(uv_addr_ip4_any_),
                           0);
    if (err)
      return err;
    if (handle->delayed_error)
      return handle->delayed_error;
  }

  if (!handle->tcp.serv.func_acceptex) {
    if (!uv__get_acceptex_function(handle->socket, &handle->tcp.serv.func_acceptex)) {
      return WSAEAFNOSUPPORT;
    }
  }

  /* If this flag is set, we already made this listen call in xfer. */
  if (!(handle->flags & UV_HANDLE_SHARED_TCP_SOCKET) &&
      listen(handle->socket, backlog) == SOCKET_ERROR) {
    return WSAGetLastError();
  }

  handle->flags |= UV_HANDLE_LISTENING;
  handle->stream.serv.connection_cb = cb;
  INCREASE_ACTIVE_COUNT(loop, handle);

  simultaneous_accepts = handle->flags & UV_HANDLE_TCP_SINGLE_ACCEPT ? 1
    : uv_simultaneous_server_accepts;

  if (handle->tcp.serv.accept_reqs == NULL) {
    handle->tcp.serv.accept_reqs =
      uv__malloc(uv_simultaneous_server_accepts * sizeof(uv_tcp_accept_t));
    if (!handle->tcp.serv.accept_reqs) {
      uv_fatal_error(ERROR_OUTOFMEMORY, "uv__malloc");
    }

    for (i = 0; i < simultaneous_accepts; i++) {
      req = &handle->tcp.serv.accept_reqs[i];
      UV_REQ_INIT(handle->loop, req, UV_ACCEPT);
      req->accept_socket = INVALID_SOCKET;
      req->data = handle;

      req->wait_handle = INVALID_HANDLE_VALUE;
      if (handle->flags & UV_HANDLE_EMULATE_IOCP) {
        req->event_handle = CreateEvent(NULL, 0, 0, NULL);
        if (req->event_handle == NULL) {
          uv_fatal_error(GetLastError(), "CreateEvent");
        }
      } else {
        req->event_handle = NULL;
      }

      uv__tcp_queue_accept(handle, req);
    }

    /* Initialize other unused requests too, because uv_tcp_endgame doesn't
     * know how many requests were initialized, so it will try to clean up
     * {uv_simultaneous_server_accepts} requests. */
    for (i = simultaneous_accepts; i < uv_simultaneous_server_accepts; i++) {
      req = &handle->tcp.serv.accept_reqs[i];
      UV_REQ_INIT(handle->loop, req, UV_ACCEPT);
      req->accept_socket = INVALID_SOCKET;
      req->data = handle;
      req->wait_handle = INVALID_HANDLE_VALUE;
      req->event_handle = NULL;
    }
  }

  return 0;
}


int uv__tcp_accept(uv_tcp_t* server, uv_tcp_t* client) {
  int err = 0;
  int family;

  uv_tcp_accept_t* req = server->tcp.serv.pending_accepts;

  if (!req) {
    /* No valid connections found, so we error out. */
    return WSAEWOULDBLOCK;
  }

  if (req->accept_socket == INVALID_SOCKET) {
    return WSAENOTCONN;
  }

  if (server->flags & UV_HANDLE_IPV6) {
    family = AF_INET6;
  } else {
    family = AF_INET;
  }

  err = uv__tcp_set_socket(client->loop,
                           client,
                           req->accept_socket,
                           family,
                           0);
  if (err) {
    closesocket(req->accept_socket);
  } else {
    uv__connection_init((uv_stream_t*) client);
    /* AcceptEx() implicitly binds the accepted socket. */
    client->flags |= UV_HANDLE_BOUND | UV_HANDLE_READABLE | UV_HANDLE_WRITABLE;
  }

  /* Prepare the req to pick up a new connection */
  server->tcp.serv.pending_accepts = req->next_pending;
  req->next_pending = NULL;
  req->accept_socket = INVALID_SOCKET;

  if (!(server->flags & UV_HANDLE_CLOSING)) {
    /* Check if we're in a middle of changing the number of pending accepts. */
    if (!(server->flags & UV_HANDLE_TCP_ACCEPT_STATE_CHANGING)) {
      uv__tcp_queue_accept(server, req);
    } else {
      /* We better be switching to a single pending accept. */
      assert(server->flags & UV_HANDLE_TCP_SINGLE_ACCEPT);

      server->tcp.serv.processed_accepts++;

      if (server->tcp.serv.processed_accepts >= uv_simultaneous_server_accepts) {
        server->tcp.serv.processed_accepts = 0;
        /*
         * All previously queued accept requests are now processed.
         * We now switch to queueing just a single accept.
         */
        uv__tcp_queue_accept(server, &server->tcp.serv.accept_reqs[0]);
        server->flags &= ~UV_HANDLE_TCP_ACCEPT_STATE_CHANGING;
        server->flags |= UV_HANDLE_TCP_SINGLE_ACCEPT;
      }
    }
  }

  return err;
}


int uv__tcp_read_start(uv_tcp_t* handle, uv_alloc_cb alloc_cb,
    uv_read_cb read_cb) {
  uv_loop_t* loop = handle->loop;

  handle->flags |= UV_HANDLE_READING;
  handle->read_cb = read_cb;
  handle->alloc_cb = alloc_cb;
  INCREASE_ACTIVE_COUNT(loop, handle);

  /* If reading was stopped and then started again, there could still be a read
   * request pending. */
  if (!(handle->flags & UV_HANDLE_READ_PENDING)) {
    if (handle->flags & UV_HANDLE_EMULATE_IOCP &&
        handle->read_req.event_handle == NULL) {
      handle->read_req.event_handle = CreateEvent(NULL, 0, 0, NULL);
      if (handle->read_req.event_handle == NULL) {
        uv_fatal_error(GetLastError(), "CreateEvent");
      }
    }
    uv__tcp_queue_read(loop, handle);
  }

  return 0;
}

static int uv__is_loopback(const struct sockaddr_storage* storage) {
  const struct sockaddr_in* in4;
  const struct sockaddr_in6* in6;
  int i;

  if (storage->ss_family == AF_INET) {
    in4 = (const struct sockaddr_in*) storage;
    return in4->sin_addr.S_un.S_un_b.s_b1 == 127;
  }
  if (storage->ss_family == AF_INET6) {
    in6 = (const struct sockaddr_in6*) storage;
    for (i = 0; i < 7; ++i) {
      if (in6->sin6_addr.u.Word[i] != 0)
        return 0;
    }
    return in6->sin6_addr.u.Word[7] == htons(1);
  }
  return 0;
}

// Check if Windows version is 10.0.16299 or later
static int uv__is_fast_loopback_fail_supported(void) {
  OSVERSIONINFOW os_info;
  if (!pRtlGetVersion)
    return 0;
  pRtlGetVersion(&os_info);
  if (os_info.dwMajorVersion < 10)
    return 0;
  if (os_info.dwMajorVersion > 10)
    return 1;
  if (os_info.dwMinorVersion > 0)
    return 1;
  return os_info.dwBuildNumber >= 16299;
}

static int uv__tcp_try_connect(uv_connect_t* req,
                              uv_tcp_t* handle,
                              const struct sockaddr* addr,
                              unsigned int addrlen,
                              uv_connect_cb cb) {
  uv_loop_t* loop = handle->loop;
  TCP_INITIAL_RTO_PARAMETERS retransmit_ioctl;
  const struct sockaddr* bind_addr;
  struct sockaddr_storage converted;
  BOOL success;
  DWORD bytes;
  int err;

  err = uv__convert_to_localhost_if_unspecified(addr, &converted);
  if (err)
    return err;

  if (handle->delayed_error != 0)
    goto out;

  if (!(handle->flags & UV_HANDLE_BOUND)) {
    if (addrlen == sizeof(uv_addr_ip4_any_)) {
      bind_addr = (const struct sockaddr*) &uv_addr_ip4_any_;
    } else if (addrlen == sizeof(uv_addr_ip6_any_)) {
      bind_addr = (const struct sockaddr*) &uv_addr_ip6_any_;
    } else {
      abort();
    }
    err = uv__tcp_try_bind(handle, bind_addr, addrlen, 0);
    if (err)
      return err;
    if (handle->delayed_error != 0)
      goto out;
  }

  if (!handle->tcp.conn.func_connectex) {
    if (!uv__get_connectex_function(handle->socket, &handle->tcp.conn.func_connectex)) {
      return WSAEAFNOSUPPORT;
    }
  }

  /* This makes connect() fail instantly if the target port on the localhost
   * is not reachable, instead of waiting for 2s. We do not care if this fails.
   * This only works on Windows version 10.0.16299 and later.
   */
  if (uv__is_fast_loopback_fail_supported() && uv__is_loopback(&converted)) {
    memset(&retransmit_ioctl, 0, sizeof(retransmit_ioctl));
    retransmit_ioctl.Rtt = TCP_INITIAL_RTO_NO_SYN_RETRANSMISSIONS;
    retransmit_ioctl.MaxSynRetransmissions = TCP_INITIAL_RTO_NO_SYN_RETRANSMISSIONS;
    WSAIoctl(handle->socket,
             SIO_TCP_INITIAL_RTO,
             &retransmit_ioctl,
             sizeof(retransmit_ioctl),
             NULL,
             0,
             &bytes,
             NULL,
             NULL);
  }

out:

  UV_REQ_INIT(loop, req, UV_CONNECT);
  req->handle = (uv_stream_t*) handle;
  req->cb = cb;
  memset(&req->u.io.overlapped, 0, sizeof(req->u.io.overlapped));

  if (handle->delayed_error != 0) {
    /* Process the req without IOCP. */
    handle->reqs_pending++;
    REGISTER_HANDLE_REQ(loop, handle, req);
    uv__insert_pending_req(loop, (uv_req_t*)req);
    return 0;
  }

  success = handle->tcp.conn.func_connectex(handle->socket,
                                            (const struct sockaddr*) &converted,
                                            addrlen,
                                            NULL,
                                            0,
                                            &bytes,
                                            &req->u.io.overlapped);

  if (UV_SUCCEEDED_WITHOUT_IOCP(success)) {
    /* Process the req without IOCP. */
    handle->reqs_pending++;
    REGISTER_HANDLE_REQ(loop, handle, req);
    uv__insert_pending_req(loop, (uv_req_t*)req);
  } else if (UV_SUCCEEDED_WITH_IOCP(success)) {
    /* The req will be processed with IOCP. */
    handle->reqs_pending++;
    REGISTER_HANDLE_REQ(loop, handle, req);
  } else {
    return WSAGetLastError();
  }

  return 0;
}


int uv_tcp_getsockname(const uv_tcp_t* handle,
                       struct sockaddr* name,
                       int* namelen) {

  return uv__getsockpeername((const uv_handle_t*) handle,
                             getsockname,
                             name,
                             namelen,
                             handle->delayed_error);
}


int uv_tcp_getpeername(const uv_tcp_t* handle,
                       struct sockaddr* name,
                       int* namelen) {

  return uv__getsockpeername((const uv_handle_t*) handle,
                             getpeername,
                             name,
                             namelen,
                             handle->delayed_error);
}


int uv__tcp_write(uv_loop_t* loop,
                 uv_write_t* req,
                 uv_tcp_t* handle,
                 const uv_buf_t bufs[],
                 unsigned int nbufs,
                 uv_write_cb cb) {
  int result;
  DWORD bytes;

  UV_REQ_INIT(loop, req, UV_WRITE);
  req->handle = (uv_stream_t*) handle;
  req->cb = cb;

  /* Prepare the overlapped structure. */
  memset(&(req->u.io.overlapped), 0, sizeof(req->u.io.overlapped));
  if (handle->flags & UV_HANDLE_EMULATE_IOCP) {
    req->event_handle = CreateEvent(NULL, 0, 0, NULL);
    if (req->event_handle == NULL) {
      uv_fatal_error(GetLastError(), "CreateEvent");
    }
    req->u.io.overlapped.hEvent = (HANDLE) ((ULONG_PTR) req->event_handle | 1);
    req->wait_handle = INVALID_HANDLE_VALUE;
  }

  result = WSASend(handle->socket,
                   (WSABUF*) bufs,
                   nbufs,
                   &bytes,
                   0,
                   &req->u.io.overlapped,
                   NULL);

  if (UV_SUCCEEDED_WITHOUT_IOCP(result == 0)) {
    /* Request completed immediately. */
    req->u.io.queued_bytes = 0;
    handle->reqs_pending++;
    handle->stream.conn.write_reqs_pending++;
    REGISTER_HANDLE_REQ(loop, handle, req);
    uv__insert_pending_req(loop, (uv_req_t*) req);
  } else if (UV_SUCCEEDED_WITH_IOCP(result == 0)) {
    /* Request queued by the kernel. */
    req->u.io.queued_bytes = uv__count_bufs(bufs, nbufs);
    handle->reqs_pending++;
    handle->stream.conn.write_reqs_pending++;
    REGISTER_HANDLE_REQ(loop, handle, req);
    handle->write_queue_size += req->u.io.queued_bytes;
    if (handle->flags & UV_HANDLE_EMULATE_IOCP &&
        !RegisterWaitForSingleObject(&req->wait_handle,
          req->event_handle, post_write_completion, (void*) req,
          INFINITE, WT_EXECUTEINWAITTHREAD | WT_EXECUTEONLYONCE)) {
      SET_REQ_ERROR(req, GetLastError());
      uv__insert_pending_req(loop, (uv_req_t*)req);
    }
  } else {
    /* Send failed due to an error, report it later */
    req->u.io.queued_bytes = 0;
    handle->reqs_pending++;
    handle->stream.conn.write_reqs_pending++;
    REGISTER_HANDLE_REQ(loop, handle, req);
    SET_REQ_ERROR(req, WSAGetLastError());
    uv__insert_pending_req(loop, (uv_req_t*) req);
  }

  return 0;
}


int uv__tcp_try_write(uv_tcp_t* handle,
                     const uv_buf_t bufs[],
                     unsigned int nbufs) {
  int result;
  DWORD bytes;

  if (handle->stream.conn.write_reqs_pending > 0)
    return UV_EAGAIN;

  result = WSASend(handle->socket,
                   (WSABUF*) bufs,
                   nbufs,
                   &bytes,
                   0,
                   NULL,
                   NULL);

  if (result == SOCKET_ERROR)
    return uv_translate_sys_error(WSAGetLastError());
  else
    return bytes;
}


void uv__process_tcp_read_req(uv_loop_t* loop, uv_tcp_t* handle,
    uv_req_t* req) {
  DWORD bytes, flags, err;
  uv_buf_t buf;
  int count;

  assert(handle->type == UV_TCP);

  handle->flags &= ~UV_HANDLE_READ_PENDING;

  if (!REQ_SUCCESS(req)) {
    /* An error occurred doing the read. */
    if ((handle->flags & UV_HANDLE_READING) != 0) {
      handle->flags &= ~UV_HANDLE_READING;
      DECREASE_ACTIVE_COUNT(loop, handle);
      buf = uv_buf_init(NULL, 0);

      err = GET_REQ_SOCK_ERROR(req);

      if (err == WSAECONNABORTED) {
        /* Turn WSAECONNABORTED into UV_ECONNRESET to be consistent with Unix.
         */
        err = WSAECONNRESET;
      }
      handle->flags &= ~(UV_HANDLE_READABLE | UV_HANDLE_WRITABLE);

      handle->read_cb((uv_stream_t*)handle,
                      uv_translate_sys_error(err),
                      &buf);
    }
  } else {
    /* Do nonblocking reads until the buffer is empty */
    count = 32;
    while ((handle->flags & UV_HANDLE_READING) && (count-- > 0)) {
      buf = uv_buf_init(NULL, 0);
      handle->alloc_cb((uv_handle_t*) handle, 65536, &buf);
      if (buf.base == NULL || buf.len == 0) {
        handle->read_cb((uv_stream_t*) handle, UV_ENOBUFS, &buf);
        break;
      }
      assert(buf.base != NULL);

      flags = 0;
      if (WSARecv(handle->socket,
                  (WSABUF*)&buf,
                  1,
                  &bytes,
                  &flags,
                  NULL,
                  NULL) != SOCKET_ERROR) {
        if (bytes > 0) {
          /* Successful read */
          handle->read_cb((uv_stream_t*)handle, bytes, &buf);
          /* Read again only if bytes == buf.len */
          if (bytes < buf.len) {
            break;
          }
        } else {
          /* Connection closed */
          handle->flags &= ~UV_HANDLE_READING;
          DECREASE_ACTIVE_COUNT(loop, handle);

          handle->read_cb((uv_stream_t*)handle, UV_EOF, &buf);
          break;
        }
      } else {
        err = WSAGetLastError();
        if (err == WSAEWOULDBLOCK) {
          /* Read buffer was completely empty, report a 0-byte read. */
          handle->read_cb((uv_stream_t*)handle, 0, &buf);
        } else {
          /* Ouch! serious error. */
          handle->flags &= ~UV_HANDLE_READING;
          DECREASE_ACTIVE_COUNT(loop, handle);

          if (err == WSAECONNABORTED) {
            /* Turn WSAECONNABORTED into UV_ECONNRESET to be consistent with
             * Unix. */
            err = WSAECONNRESET;
          }
          handle->flags &= ~(UV_HANDLE_READABLE | UV_HANDLE_WRITABLE);

          handle->read_cb((uv_stream_t*)handle,
                          uv_translate_sys_error(err),
                          &buf);
        }
        break;
      }
    }

    /* Post another read if still reading and not closing. */
    if ((handle->flags & UV_HANDLE_READING) &&
        !(handle->flags & UV_HANDLE_READ_PENDING)) {
      uv__tcp_queue_read(loop, handle);
    }
  }

  DECREASE_PENDING_REQ_COUNT(handle);
}


void uv__process_tcp_write_req(uv_loop_t* loop, uv_tcp_t* handle,
    uv_write_t* req) {
  int err;

  assert(handle->type == UV_TCP);

  assert(handle->write_queue_size >= req->u.io.queued_bytes);
  handle->write_queue_size -= req->u.io.queued_bytes;

  UNREGISTER_HANDLE_REQ(loop, handle, req);

  if (handle->flags & UV_HANDLE_EMULATE_IOCP) {
    if (req->wait_handle != INVALID_HANDLE_VALUE) {
      UnregisterWait(req->wait_handle);
      req->wait_handle = INVALID_HANDLE_VALUE;
    }
    if (req->event_handle != NULL) {
      CloseHandle(req->event_handle);
      req->event_handle = NULL;
    }
  }

  if (req->cb) {
    err = uv_translate_sys_error(GET_REQ_SOCK_ERROR(req));
    if (err == UV_ECONNABORTED) {
      /* use UV_ECANCELED for consistency with Unix */
      err = UV_ECANCELED;
    }
    req->cb(req, err);
  }

  handle->stream.conn.write_reqs_pending--;
  if (handle->stream.conn.write_reqs_pending == 0) {
    if (handle->flags & UV_HANDLE_CLOSING) {
      closesocket(handle->socket);
      handle->socket = INVALID_SOCKET;
    }
    if (uv__is_stream_shutting(handle))
      uv__process_tcp_shutdown_req(loop,
                                   handle,
                                   handle->stream.conn.shutdown_req);
  }

  DECREASE_PENDING_REQ_COUNT(handle);
}


void uv__process_tcp_accept_req(uv_loop_t* loop, uv_tcp_t* handle,
    uv_req_t* raw_req) {
  uv_tcp_accept_t* req = (uv_tcp_accept_t*) raw_req;
  int err;

  assert(handle->type == UV_TCP);

  /* If handle->accepted_socket is not a valid socket, then uv_queue_accept
   * must have failed. This is a serious error. We stop accepting connections
   * and report this error to the connection callback. */
  if (req->accept_socket == INVALID_SOCKET) {
    if (handle->flags & UV_HANDLE_LISTENING) {
      handle->flags &= ~UV_HANDLE_LISTENING;
      DECREASE_ACTIVE_COUNT(loop, handle);
      if (handle->stream.serv.connection_cb) {
        err = GET_REQ_SOCK_ERROR(req);
        handle->stream.serv.connection_cb((uv_stream_t*)handle,
                                      uv_translate_sys_error(err));
      }
    }
  } else if (REQ_SUCCESS(req) &&
      setsockopt(req->accept_socket,
                  SOL_SOCKET,
                  SO_UPDATE_ACCEPT_CONTEXT,
                  (char*)&handle->socket,
                  sizeof(handle->socket)) == 0) {
    req->next_pending = handle->tcp.serv.pending_accepts;
    handle->tcp.serv.pending_accepts = req;

    /* Accept and SO_UPDATE_ACCEPT_CONTEXT were successful. */
    if (handle->stream.serv.connection_cb) {
      handle->stream.serv.connection_cb((uv_stream_t*)handle, 0);
    }
  } else {
    /* Error related to accepted socket is ignored because the server socket
     * may still be healthy. If the server socket is broken uv_queue_accept
     * will detect it. */
    closesocket(req->accept_socket);
    req->accept_socket = INVALID_SOCKET;
    if (handle->flags & UV_HANDLE_LISTENING) {
      uv__tcp_queue_accept(handle, req);
    }
  }

  DECREASE_PENDING_REQ_COUNT(handle);
}


void uv__process_tcp_connect_req(uv_loop_t* loop, uv_tcp_t* handle,
    uv_connect_t* req) {
  int err;

  assert(handle->type == UV_TCP);

  UNREGISTER_HANDLE_REQ(loop, handle, req);

  err = 0;
  if (handle->delayed_error) {
    /* To smooth over the differences between unixes errors that
     * were reported synchronously on the first connect can be delayed
     * until the next tick--which is now.
     */
    err = handle->delayed_error;
    handle->delayed_error = 0;
  } else if (REQ_SUCCESS(req)) {
    if (handle->flags & UV_HANDLE_CLOSING) {
      /* use UV_ECANCELED for consistency with Unix */
      err = ERROR_OPERATION_ABORTED;
    } else if (setsockopt(handle->socket,
                          SOL_SOCKET,
                          SO_UPDATE_CONNECT_CONTEXT,
                          NULL,
                          0) == 0) {
      uv__connection_init((uv_stream_t*)handle);
      handle->flags |= UV_HANDLE_READABLE | UV_HANDLE_WRITABLE;
    } else {
      err = WSAGetLastError();
    }
  } else {
    err = GET_REQ_SOCK_ERROR(req);
  }
  req->cb(req, uv_translate_sys_error(err));

  DECREASE_PENDING_REQ_COUNT(handle);
}


int uv__tcp_xfer_export(uv_tcp_t* handle,
                        int target_pid,
                        uv__ipc_socket_xfer_type_t* xfer_type,
                        uv__ipc_socket_xfer_info_t* xfer_info) {
  if (handle->flags & UV_HANDLE_CONNECTION) {
    *xfer_type = UV__IPC_SOCKET_XFER_TCP_CONNECTION;
  } else {
    *xfer_type = UV__IPC_SOCKET_XFER_TCP_SERVER;
    /* We're about to share the socket with another process. Because this is a
     * listening socket, we assume that the other process will be accepting
     * connections on it. Thus, before sharing the socket with another process,
     * we call listen here in the parent process. */
    if (!(handle->flags & UV_HANDLE_LISTENING)) {
      if (!(handle->flags & UV_HANDLE_BOUND)) {
        return ERROR_NOT_SUPPORTED;
      }
      if (handle->delayed_error == 0 &&
          listen(handle->socket, SOMAXCONN) == SOCKET_ERROR) {
        handle->delayed_error = WSAGetLastError();
      }
    }
  }

  if (WSADuplicateSocketW(handle->socket, target_pid, &xfer_info->socket_info))
    return WSAGetLastError();
  xfer_info->delayed_error = handle->delayed_error;

  /* Mark the local copy of the handle as 'shared' so we behave in a way that's
   * friendly to the process(es) that we share the socket with. */
  handle->flags |= UV_HANDLE_SHARED_TCP_SOCKET;

  return 0;
}


int uv__tcp_xfer_import(uv_tcp_t* tcp,
                        uv__ipc_socket_xfer_type_t xfer_type,
                        uv__ipc_socket_xfer_info_t* xfer_info) {
  int err;
  SOCKET socket;

  assert(xfer_type == UV__IPC_SOCKET_XFER_TCP_SERVER ||
         xfer_type == UV__IPC_SOCKET_XFER_TCP_CONNECTION);

  socket = WSASocketW(FROM_PROTOCOL_INFO,
                      FROM_PROTOCOL_INFO,
                      FROM_PROTOCOL_INFO,
                      &xfer_info->socket_info,
                      0,
                      WSA_FLAG_OVERLAPPED);

  if (socket == INVALID_SOCKET) {
    return WSAGetLastError();
  }

  err = uv__tcp_set_socket(
      tcp->loop, tcp, socket, xfer_info->socket_info.iAddressFamily, 1);
  if (err) {
    closesocket(socket);
    return err;
  }

  tcp->delayed_error = xfer_info->delayed_error;
  tcp->flags |= UV_HANDLE_BOUND | UV_HANDLE_SHARED_TCP_SOCKET;

  if (xfer_type == UV__IPC_SOCKET_XFER_TCP_CONNECTION) {
    uv__connection_init((uv_stream_t*)tcp);
    tcp->flags |= UV_HANDLE_READABLE | UV_HANDLE_WRITABLE;
  }

  return 0;
}


int uv_tcp_nodelay(uv_tcp_t* handle, int enable) {
  int err;

  if (handle->socket != INVALID_SOCKET) {
    err = uv__tcp_nodelay(handle, handle->socket, enable);
    if (err)
      return uv_translate_sys_error(err);
  }

  if (enable) {
    handle->flags |= UV_HANDLE_TCP_NODELAY;
  } else {
    handle->flags &= ~UV_HANDLE_TCP_NODELAY;
  }

  return 0;
}


int uv_tcp_keepalive(uv_tcp_t* handle, int enable, unsigned int delay) {
  int err;

  if (handle->socket != INVALID_SOCKET) {
    err = uv__tcp_keepalive(handle, handle->socket, enable, delay);
    if (err)
      return uv_translate_sys_error(err);
  }

  if (enable) {
    handle->flags |= UV_HANDLE_TCP_KEEPALIVE;
  } else {
    handle->flags &= ~UV_HANDLE_TCP_KEEPALIVE;
  }

  /* TODO: Store delay if handle->socket isn't created yet. */

  return 0;
}


int uv_tcp_simultaneous_accepts(uv_tcp_t* handle, int enable) {
  if (handle->flags & UV_HANDLE_CONNECTION) {
    return UV_EINVAL;
  }

  /* Check if we're already in the desired mode. */
  if ((enable && !(handle->flags & UV_HANDLE_TCP_SINGLE_ACCEPT)) ||
      (!enable && handle->flags & UV_HANDLE_TCP_SINGLE_ACCEPT)) {
    return 0;
  }

  /* Don't allow switching from single pending accept to many. */
  if (enable) {
    return UV_ENOTSUP;
  }

  /* Check if we're in a middle of changing the number of pending accepts. */
  if (handle->flags & UV_HANDLE_TCP_ACCEPT_STATE_CHANGING) {
    return 0;
  }

  handle->flags |= UV_HANDLE_TCP_SINGLE_ACCEPT;

  /* Flip the changing flag if we have already queued multiple accepts. */
  if (handle->flags & UV_HANDLE_LISTENING) {
    handle->flags |= UV_HANDLE_TCP_ACCEPT_STATE_CHANGING;
  }

  return 0;
}


static void uv__tcp_try_cancel_reqs(uv_tcp_t* tcp) {
  SOCKET socket;
  int non_ifs_lsp;
  int reading;
  int writing;

  socket = tcp->socket;
  reading = tcp->flags & UV_HANDLE_READ_PENDING;
  writing = tcp->stream.conn.write_reqs_pending > 0;
  if (!reading && !writing)
    return;

  /* TODO: in libuv v2, keep explicit track of write_reqs, so we can cancel
   * them each explicitly with CancelIoEx (like unix). */
  if (reading)
    CancelIoEx((HANDLE) socket, &tcp->read_req.u.io.overlapped);
  if (writing)
    CancelIo((HANDLE) socket);

  /* Check if we have any non-IFS LSPs stacked on top of TCP */
  non_ifs_lsp = (tcp->flags & UV_HANDLE_IPV6) ? uv_tcp_non_ifs_lsp_ipv6 :
                                                uv_tcp_non_ifs_lsp_ipv4;

<<<<<<< HEAD
  /* If there are non-ifs LSPs then try to obtain a base handle for the
   * socket. */
=======
  /* If there are non-ifs LSPs then try to obtain a base handle for the socket.
   */
>>>>>>> 96e05543
  if (non_ifs_lsp) {
    DWORD bytes;
    if (WSAIoctl(socket,
                 SIO_BASE_HANDLE,
                 NULL,
                 0,
                 &socket,
                 sizeof socket,
                 &bytes,
                 NULL,
                 NULL) != 0) {
      /* Failed. We can't do CancelIo. */
      return;
    }
  }

  assert(socket != 0 && socket != INVALID_SOCKET);

  if (socket != tcp->socket) {
    if (reading)
      CancelIoEx((HANDLE) socket, &tcp->read_req.u.io.overlapped);
    if (writing)
      CancelIo((HANDLE) socket);
  }
}


void uv__tcp_close(uv_loop_t* loop, uv_tcp_t* tcp) {
  if (tcp->flags & UV_HANDLE_CONNECTION) {
    if (tcp->flags & UV_HANDLE_READING) {
      uv_read_stop((uv_stream_t*) tcp);
    }
    uv__tcp_try_cancel_reqs(tcp);
  } else {
    if (tcp->tcp.serv.accept_reqs != NULL) {
      /* First close the incoming sockets to cancel the accept operations before
       * we free their resources. */
      unsigned int i;
      for (i = 0; i < uv_simultaneous_server_accepts; i++) {
        uv_tcp_accept_t* req = &tcp->tcp.serv.accept_reqs[i];
        if (req->accept_socket != INVALID_SOCKET) {
          closesocket(req->accept_socket);
          req->accept_socket = INVALID_SOCKET;
        }
      }
    }
    assert(!(tcp->flags & UV_HANDLE_READING));
  }

  if (tcp->flags & UV_HANDLE_LISTENING) {
    tcp->flags &= ~UV_HANDLE_LISTENING;
    DECREASE_ACTIVE_COUNT(loop, tcp);
  }

  tcp->flags &= ~(UV_HANDLE_READABLE | UV_HANDLE_WRITABLE);
  uv__handle_closing(tcp);

  /* If any overlapped req failed to cancel, calling `closesocket` now would
   * cause Win32 to send an RST packet. Try to avoid that for writes, if
   * possibly applicable, by waiting to process the completion notifications
   * first (which typically should be cancellations). There's not much we can
   * do about canceled reads, which also will generate an RST packet. */
  if (!(tcp->flags & UV_HANDLE_CONNECTION) ||
      tcp->stream.conn.write_reqs_pending == 0) {
    closesocket(tcp->socket);
    tcp->socket = INVALID_SOCKET;
  }

  if (tcp->reqs_pending == 0)
    uv__want_endgame(loop, (uv_handle_t*) tcp);
}


int uv_tcp_open(uv_tcp_t* handle, uv_os_sock_t sock) {
  WSAPROTOCOL_INFOW protocol_info;
  int opt_len;
  int err;
  struct sockaddr_storage saddr;
  int saddr_len;

  /* Detect the address family of the socket. */
  opt_len = (int) sizeof protocol_info;
  if (getsockopt(sock,
                 SOL_SOCKET,
                 SO_PROTOCOL_INFOW,
                 (char*) &protocol_info,
                 &opt_len) == SOCKET_ERROR) {
    return uv_translate_sys_error(GetLastError());
  }

  err = uv__tcp_set_socket(handle->loop,
                          handle,
                          sock,
                          protocol_info.iAddressFamily,
                          1);
  if (err) {
    return uv_translate_sys_error(err);
  }

  /* Support already active socket. */
  saddr_len = sizeof(saddr);
  if (!uv_tcp_getsockname(handle, (struct sockaddr*) &saddr, &saddr_len)) {
    /* Socket is already bound. */
    handle->flags |= UV_HANDLE_BOUND;
    saddr_len = sizeof(saddr);
    if (!uv_tcp_getpeername(handle, (struct sockaddr*) &saddr, &saddr_len)) {
      /* Socket is already connected. */
      uv__connection_init((uv_stream_t*) handle);
      handle->flags |= UV_HANDLE_READABLE | UV_HANDLE_WRITABLE;
    }
  }

  return 0;
}


/* This function is an egress point, i.e. it returns libuv errors rather than
 * system errors.
 */
int uv__tcp_bind(uv_tcp_t* handle,
                 const struct sockaddr* addr,
                 unsigned int addrlen,
                 unsigned int flags) {
  int err;

  err = uv__tcp_try_bind(handle, addr, addrlen, flags);
  if (err)
    return uv_translate_sys_error(err);

  return 0;
}


/* This function is an egress point, i.e. it returns libuv errors rather than
 * system errors.
 */
int uv__tcp_connect(uv_connect_t* req,
                    uv_tcp_t* handle,
                    const struct sockaddr* addr,
                    unsigned int addrlen,
                    uv_connect_cb cb) {
  int err;

  err = uv__tcp_try_connect(req, handle, addr, addrlen, cb);
  if (err)
    return uv_translate_sys_error(err);

  return 0;
}

#ifndef WSA_FLAG_NO_HANDLE_INHERIT
/* Added in Windows 7 SP1. Specify this to avoid race conditions, */
/* but also manually clear the inherit flag in case this failed. */
#define WSA_FLAG_NO_HANDLE_INHERIT 0x80
#endif

int uv_socketpair(int type, int protocol, uv_os_sock_t fds[2], int flags0, int flags1) {
  SOCKET server = INVALID_SOCKET;
  SOCKET client0 = INVALID_SOCKET;
  SOCKET client1 = INVALID_SOCKET;
  SOCKADDR_IN name;
  LPFN_ACCEPTEX func_acceptex;
  WSAOVERLAPPED overlap;
  char accept_buffer[sizeof(struct sockaddr_storage) * 2 + 32];
  int namelen;
  int err;
  DWORD bytes;
  DWORD flags;
  DWORD client0_flags = WSA_FLAG_NO_HANDLE_INHERIT;
  DWORD client1_flags = WSA_FLAG_NO_HANDLE_INHERIT;

  if (flags0 & UV_NONBLOCK_PIPE)
      client0_flags |= WSA_FLAG_OVERLAPPED;
  if (flags1 & UV_NONBLOCK_PIPE)
      client1_flags |= WSA_FLAG_OVERLAPPED;

  server = WSASocketW(AF_INET, type, protocol, NULL, 0,
                      WSA_FLAG_OVERLAPPED | WSA_FLAG_NO_HANDLE_INHERIT);
  if (server == INVALID_SOCKET)
    goto wsaerror;
  if (!SetHandleInformation((HANDLE) server, HANDLE_FLAG_INHERIT, 0))
    goto error;
  name.sin_family = AF_INET;
  name.sin_addr.s_addr = htonl(INADDR_LOOPBACK);
  name.sin_port = 0;
  if (bind(server, (SOCKADDR*) &name, sizeof(name)) != 0)
    goto wsaerror;
  if (listen(server, 1) != 0)
    goto wsaerror;
  namelen = sizeof(name);
  if (getsockname(server, (SOCKADDR*) &name, &namelen) != 0)
    goto wsaerror;
  client0 = WSASocketW(AF_INET, type, protocol, NULL, 0, client0_flags);
  if (client0 == INVALID_SOCKET)
    goto wsaerror;
  if (!SetHandleInformation((HANDLE) client0, HANDLE_FLAG_INHERIT, 0))
    goto error;
  if (connect(client0, (SOCKADDR*) &name, sizeof(name)) != 0)
    goto wsaerror;
  client1 = WSASocketW(AF_INET, type, protocol, NULL, 0, client1_flags);
  if (client1 == INVALID_SOCKET)
    goto wsaerror;
  if (!SetHandleInformation((HANDLE) client1, HANDLE_FLAG_INHERIT, 0))
    goto error;
  if (!uv__get_acceptex_function(server, &func_acceptex)) {
    err = WSAEAFNOSUPPORT;
    goto cleanup;
  }
  memset(&overlap, 0, sizeof(overlap));
  if (!func_acceptex(server,
                     client1,
                     accept_buffer,
                     0,
                     sizeof(struct sockaddr_storage),
                     sizeof(struct sockaddr_storage),
                     &bytes,
                     &overlap)) {
    err = WSAGetLastError();
    if (err == ERROR_IO_PENDING) {
      /* Result should complete immediately, since we already called connect,
       * but empirically, we sometimes have to poll the kernel a couple times
       * until it notices that. */
      while (!WSAGetOverlappedResult(client1, &overlap, &bytes, FALSE, &flags)) {
        err = WSAGetLastError();
        if (err != WSA_IO_INCOMPLETE)
          goto cleanup;
        SwitchToThread();
      }
    }
    else {
      goto cleanup;
    }
  }
  if (setsockopt(client1, SOL_SOCKET, SO_UPDATE_ACCEPT_CONTEXT,
                  (char*) &server, sizeof(server)) != 0) {
    goto wsaerror;
  }

  closesocket(server);

  fds[0] = client0;
  fds[1] = client1;

  return 0;

 wsaerror:
    err = WSAGetLastError();
    goto cleanup;

 error:
    err = GetLastError();
    goto cleanup;

 cleanup:
    if (server != INVALID_SOCKET)
      closesocket(server);
    if (client0 != INVALID_SOCKET)
      closesocket(client0);
    if (client1 != INVALID_SOCKET)
      closesocket(client1);

    assert(err);
    return uv_translate_sys_error(err);
}<|MERGE_RESOLUTION|>--- conflicted
+++ resolved
@@ -470,13 +470,7 @@
 
   req = &handle->read_req;
   memset(&req->u.io.overlapped, 0, sizeof(req->u.io.overlapped));
-<<<<<<< HEAD
   buf.base = "";
-=======
-
-  handle->flags |= UV_HANDLE_ZERO_READ;
-  buf.base = (char*) &uv_zero_;
->>>>>>> 96e05543
   buf.len = 0;
 
   /* Prepare the overlapped structure. */
@@ -1372,13 +1366,8 @@
   non_ifs_lsp = (tcp->flags & UV_HANDLE_IPV6) ? uv_tcp_non_ifs_lsp_ipv6 :
                                                 uv_tcp_non_ifs_lsp_ipv4;
 
-<<<<<<< HEAD
-  /* If there are non-ifs LSPs then try to obtain a base handle for the
-   * socket. */
-=======
   /* If there are non-ifs LSPs then try to obtain a base handle for the socket.
    */
->>>>>>> 96e05543
   if (non_ifs_lsp) {
     DWORD bytes;
     if (WSAIoctl(socket,
