/* Copyright Joyent, Inc. and other Node contributors. All rights reserved.
 *
 * Permission is hereby granted, free of charge, to any person obtaining a copy
 * of this software and associated documentation files (the "Software"), to
 * deal in the Software without restriction, including without limitation the
 * rights to use, copy, modify, merge, publish, distribute, sublicense, and/or
 * sell copies of the Software, and to permit persons to whom the Software is
 * furnished to do so, subject to the following conditions:
 *
 * The above copyright notice and this permission notice shall be included in
 * all copies or substantial portions of the Software.
 *
 * THE SOFTWARE IS PROVIDED "AS IS", WITHOUT WARRANTY OF ANY KIND, EXPRESS OR
 * IMPLIED, INCLUDING BUT NOT LIMITED TO THE WARRANTIES OF MERCHANTABILITY,
 * FITNESS FOR A PARTICULAR PURPOSE AND NONINFRINGEMENT. IN NO EVENT SHALL THE
 * AUTHORS OR COPYRIGHT HOLDERS BE LIABLE FOR ANY CLAIM, DAMAGES OR OTHER
 * LIABILITY, WHETHER IN AN ACTION OF CONTRACT, TORT OR OTHERWISE, ARISING
 * FROM, OUT OF OR IN CONNECTION WITH THE SOFTWARE OR THE USE OR OTHER DEALINGS
 * IN THE SOFTWARE.
 */

#include <assert.h>
#include <stdlib.h>

#include "uv.h"
#include "internal.h"
#include "handle-inl.h"
#include "stream-inl.h"
#include "req-inl.h"


/*
 * Threshold of active tcp streams for which to preallocate tcp read buffers.
 * (Due to node slab allocator performing poorly under this pattern,
 *  the optimization is temporarily disabled (threshold=0).  This will be
 *  revisited once node allocator is improved.)
 */
const unsigned int uv_active_tcp_streams_threshold = 0;

/*
 * Number of simultaneous pending AcceptEx calls.
 */
const unsigned int uv_simultaneous_server_accepts = 32;

/* A zero-size buffer for use by uv_tcp_read */
static char uv_zero_[] = "";

static int uv__tcp_nodelay(uv_tcp_t* handle, SOCKET socket, int enable) {
  if (setsockopt(socket,
                 IPPROTO_TCP,
                 TCP_NODELAY,
                 (const char*)&enable,
                 sizeof enable) == -1) {
    return WSAGetLastError();
  }
  return 0;
}


static int uv__tcp_keepalive(uv_tcp_t* handle, SOCKET socket, int enable, unsigned int delay) {
  if (setsockopt(socket,
                 SOL_SOCKET,
                 SO_KEEPALIVE,
                 (const char*)&enable,
                 sizeof enable) == -1) {
    return WSAGetLastError();
  }

  if (enable && setsockopt(socket,
                           IPPROTO_TCP,
                           TCP_KEEPALIVE,
                           (const char*)&delay,
                           sizeof delay) == -1) {
    return WSAGetLastError();
  }

  return 0;
}


static int uv__tcp_set_socket(uv_loop_t* loop,
                              uv_tcp_t* handle,
                              SOCKET socket,
                              int family,
                              int imported) {
  DWORD yes = 1;
  int non_ifs_lsp;
  int err;

  if (handle->socket != INVALID_SOCKET)
    return UV_EBUSY;

  /* Set the socket to nonblocking mode */
  if (ioctlsocket(socket, FIONBIO, &yes) == SOCKET_ERROR) {
    return WSAGetLastError();
  }

  /* Make the socket non-inheritable */
  if (!SetHandleInformation((HANDLE) socket, HANDLE_FLAG_INHERIT, 0))
    return GetLastError();

  /* Associate it with the I/O completion port. Use uv_handle_t pointer as
   * completion key. */
  if (CreateIoCompletionPort((HANDLE)socket,
                             loop->iocp,
                             (ULONG_PTR)socket,
                             0) == NULL) {
    if (imported) {
      handle->flags |= UV_HANDLE_EMULATE_IOCP;
    } else {
      return GetLastError();
    }
  }

  if (family == AF_INET6) {
    non_ifs_lsp = uv_tcp_non_ifs_lsp_ipv6;
  } else {
    non_ifs_lsp = uv_tcp_non_ifs_lsp_ipv4;
  }

  if (!(handle->flags & UV_HANDLE_EMULATE_IOCP) && !non_ifs_lsp) {
    UCHAR sfcnm_flags =
        FILE_SKIP_SET_EVENT_ON_HANDLE | FILE_SKIP_COMPLETION_PORT_ON_SUCCESS;
    if (!SetFileCompletionNotificationModes((HANDLE) socket, sfcnm_flags))
      return GetLastError();
    handle->flags |= UV_HANDLE_SYNC_BYPASS_IOCP;
  }

  if (handle->flags & UV_HANDLE_TCP_NODELAY) {
    err = uv__tcp_nodelay(handle, socket, 1);
    if (err)
      return err;
  }

  /* TODO: Use stored delay. */
  if (handle->flags & UV_HANDLE_TCP_KEEPALIVE) {
    err = uv__tcp_keepalive(handle, socket, 1, 60);
    if (err)
      return err;
  }

  handle->socket = socket;

  if (family == AF_INET6) {
    handle->flags |= UV_HANDLE_IPV6;
  } else {
    assert(!(handle->flags & UV_HANDLE_IPV6));
  }

<<<<<<< HEAD
  if (handle->u.socket_create.cb) {
      handle->u.socket_create.cb((uv_handle_t*)handle, handle->u.socket_create.p);
=======
  if (handle->socket_created_cb) {
    handle->socket_created_cb(handle, handle->socket_created_cb_p);
>>>>>>> b28ef7b6
  }

  return 0;
}


int uv_tcp_init_ex(uv_loop_t* loop, uv_tcp_t* handle, unsigned int flags) {
  int domain;

  /* Use the lower 8 bits for the domain */
  domain = flags & 0xFF;
  if (domain != AF_INET && domain != AF_INET6 && domain != AF_UNSPEC)
    return UV_EINVAL;

  if (flags & ~0xFF)
    return UV_EINVAL;

  uv__stream_init(loop, (uv_stream_t*) handle, UV_TCP);
  handle->tcp.serv.accept_reqs = NULL;
  handle->tcp.serv.pending_accepts = NULL;
  handle->socket = INVALID_SOCKET;
  handle->reqs_pending = 0;
  handle->tcp.serv.func_acceptex = NULL;
  handle->tcp.conn.func_connectex = NULL;
  handle->tcp.serv.processed_accepts = 0;
  handle->delayed_error = 0;

<<<<<<< HEAD
  handle->u.socket_create.cb = NULL;
  handle->u.socket_create.p = NULL;
=======
  handle->socket_created_cb = NULL;
  handle->socket_created_cb_p = NULL;
>>>>>>> b28ef7b6

  /* If anything fails beyond this point we need to remove the handle from
   * the handle queue, since it was added by uv__handle_init in uv__stream_init.
   */

  if (domain != AF_UNSPEC) {
    SOCKET sock;
    DWORD err;

    sock = socket(domain, SOCK_STREAM, 0);
    if (sock == INVALID_SOCKET) {
      err = WSAGetLastError();
      QUEUE_REMOVE(&handle->handle_queue);
      return uv_translate_sys_error(err);
    }

    err = uv__tcp_set_socket(handle->loop, handle, sock, domain, 0);
    if (err) {
      closesocket(sock);
      QUEUE_REMOVE(&handle->handle_queue);
      return uv_translate_sys_error(err);
    }

  }

  return 0;
}


int uv_tcp_init(uv_loop_t* loop, uv_tcp_t* handle) {
  return uv_tcp_init_ex(loop, handle, AF_UNSPEC);
}


void uv__tcp_endgame(uv_loop_t* loop, uv_tcp_t* handle) {
  int err;
  unsigned int i;
  uv_tcp_accept_t* req;

  if (handle->flags & UV_HANDLE_CONNECTION &&
      handle->stream.conn.shutdown_req != NULL &&
      handle->stream.conn.write_reqs_pending == 0) {

    UNREGISTER_HANDLE_REQ(loop, handle, handle->stream.conn.shutdown_req);

    err = 0;
    if (handle->flags & UV_HANDLE_CLOSING) {
      err = ERROR_OPERATION_ABORTED;
    } else if (shutdown(handle->socket, SD_SEND) == SOCKET_ERROR) {
      err = WSAGetLastError();
    }

    if (handle->stream.conn.shutdown_req->cb) {
      handle->stream.conn.shutdown_req->cb(handle->stream.conn.shutdown_req,
                               uv_translate_sys_error(err));
    }

    handle->stream.conn.shutdown_req = NULL;
    DECREASE_PENDING_REQ_COUNT(handle);
    return;
  }

  if (handle->flags & UV_HANDLE_CLOSING &&
      handle->reqs_pending == 0) {
    assert(!(handle->flags & UV_HANDLE_CLOSED));
    assert(handle->socket == INVALID_SOCKET);

    if (!(handle->flags & UV_HANDLE_CONNECTION) && handle->tcp.serv.accept_reqs) {
      if (handle->flags & UV_HANDLE_EMULATE_IOCP) {
        for (i = 0; i < uv_simultaneous_server_accepts; i++) {
          req = &handle->tcp.serv.accept_reqs[i];
          if (req->wait_handle != INVALID_HANDLE_VALUE) {
            UnregisterWait(req->wait_handle);
            req->wait_handle = INVALID_HANDLE_VALUE;
          }
          if (req->event_handle != NULL) {
            CloseHandle(req->event_handle);
            req->event_handle = NULL;
          }
        }
      }

      uv__free(handle->tcp.serv.accept_reqs);
      handle->tcp.serv.accept_reqs = NULL;
    }

    if (handle->flags & UV_HANDLE_CONNECTION &&
        handle->flags & UV_HANDLE_EMULATE_IOCP) {
      if (handle->read_req.wait_handle != INVALID_HANDLE_VALUE) {
        UnregisterWait(handle->read_req.wait_handle);
        handle->read_req.wait_handle = INVALID_HANDLE_VALUE;
      }
      if (handle->read_req.event_handle != NULL) {
        CloseHandle(handle->read_req.event_handle);
        handle->read_req.event_handle = NULL;
      }
    }

    uv__handle_close(handle);
    loop->active_tcp_streams--;
  }
}


/* Unlike on Unix, here we don't set SO_REUSEADDR, because it doesn't just
 * allow binding to addresses that are in use by sockets in TIME_WAIT, it
 * effectively allows 'stealing' a port which is in use by another application.
 *
 * SO_EXCLUSIVEADDRUSE is also not good here because it does check all sockets,
 * regardless of state, so we'd get an error even if the port is in use by a
 * socket in TIME_WAIT state.
 *
 * See issue #1360.
 *
 */
static int uv__tcp_try_bind(uv_tcp_t* handle,
                            const struct sockaddr* addr,
                            unsigned int addrlen,
                            unsigned int flags) {
  DWORD err;
  int r;

  if (handle->socket == INVALID_SOCKET) {
    SOCKET sock;

    /* Cannot set IPv6-only mode on non-IPv6 socket. */
    if ((flags & UV_TCP_IPV6ONLY) && addr->sa_family != AF_INET6)
      return ERROR_INVALID_PARAMETER;

    sock = socket(addr->sa_family, SOCK_STREAM, 0);
    if (sock == INVALID_SOCKET) {
      return WSAGetLastError();
    }

    err = uv__tcp_set_socket(handle->loop, handle, sock, addr->sa_family, 0);
    if (err) {
      closesocket(sock);
      return err;
    }
  }

#ifdef IPV6_V6ONLY
  if (addr->sa_family == AF_INET6) {
    int on;

    on = (flags & UV_TCP_IPV6ONLY) != 0;

    /* TODO: how to handle errors? This may fail if there is no ipv4 stack
     * available, or when run on XP/2003 which have no support for dualstack
     * sockets. For now we're silently ignoring the error. */
    setsockopt(handle->socket,
               IPPROTO_IPV6,
               IPV6_V6ONLY,
               (const char*)&on,
               sizeof on);
  }
#endif

  r = bind(handle->socket, addr, addrlen);

  if (r == SOCKET_ERROR) {
    err = WSAGetLastError();
    if (err == WSAEADDRINUSE) {
      /* Some errors are not to be reported until connect() or listen() */
      handle->delayed_error = err;
    } else {
      return err;
    }
  }

  handle->flags |= UV_HANDLE_BOUND;

  return 0;
}


static void CALLBACK post_completion(void* context, BOOLEAN timed_out) {
  uv_req_t* req;
  uv_tcp_t* handle;

  req = (uv_req_t*) context;
  assert(req != NULL);
  handle = (uv_tcp_t*)req->data;
  assert(handle != NULL);
  assert(!timed_out);

  if (!PostQueuedCompletionStatus(handle->loop->iocp,
                                  req->u.io.overlapped.InternalHigh,
                                  0,
                                  &req->u.io.overlapped)) {
    uv_fatal_error(GetLastError(), "PostQueuedCompletionStatus");
  }
}


static void CALLBACK post_write_completion(void* context, BOOLEAN timed_out) {
  uv_write_t* req;
  uv_tcp_t* handle;

  req = (uv_write_t*) context;
  assert(req != NULL);
  handle = (uv_tcp_t*)req->handle;
  assert(handle != NULL);
  assert(!timed_out);

  if (!PostQueuedCompletionStatus(handle->loop->iocp,
                                  req->u.io.overlapped.InternalHigh,
                                  0,
                                  &req->u.io.overlapped)) {
    uv_fatal_error(GetLastError(), "PostQueuedCompletionStatus");
  }
}


static void uv__tcp_queue_accept(uv_tcp_t* handle, uv_tcp_accept_t* req) {
  uv_loop_t* loop = handle->loop;
  BOOL success;
  DWORD bytes;
  SOCKET accept_socket;
  short family;

  assert(handle->flags & UV_HANDLE_LISTENING);
  assert(req->accept_socket == INVALID_SOCKET);

  /* choose family and extension function */
  if (handle->flags & UV_HANDLE_IPV6) {
    family = AF_INET6;
  } else {
    family = AF_INET;
  }

  /* Open a socket for the accepted connection. */
  accept_socket = socket(family, SOCK_STREAM, 0);
  if (accept_socket == INVALID_SOCKET) {
    SET_REQ_ERROR(req, WSAGetLastError());
    uv__insert_pending_req(loop, (uv_req_t*)req);
    handle->reqs_pending++;
    return;
  }

  /* Make the socket non-inheritable */
  if (!SetHandleInformation((HANDLE) accept_socket, HANDLE_FLAG_INHERIT, 0)) {
    SET_REQ_ERROR(req, GetLastError());
    uv__insert_pending_req(loop, (uv_req_t*)req);
    handle->reqs_pending++;
    closesocket(accept_socket);
    return;
  }

  /* Prepare the overlapped structure. */
  memset(&(req->u.io.overlapped), 0, sizeof(req->u.io.overlapped));
  if (handle->flags & UV_HANDLE_EMULATE_IOCP) {
    assert(req->event_handle != NULL);
    req->u.io.overlapped.hEvent = (HANDLE) ((ULONG_PTR) req->event_handle | 1);
  }

  success = handle->tcp.serv.func_acceptex(handle->socket,
                                          accept_socket,
                                          (void*)req->accept_buffer,
                                          0,
                                          sizeof(struct sockaddr_storage),
                                          sizeof(struct sockaddr_storage),
                                          &bytes,
                                          &req->u.io.overlapped);

  if (UV_SUCCEEDED_WITHOUT_IOCP(success)) {
    /* Process the req without IOCP. */
    req->accept_socket = accept_socket;
    handle->reqs_pending++;
    uv__insert_pending_req(loop, (uv_req_t*)req);
  } else if (UV_SUCCEEDED_WITH_IOCP(success)) {
    /* The req will be processed with IOCP. */
    req->accept_socket = accept_socket;
    handle->reqs_pending++;
    if (handle->flags & UV_HANDLE_EMULATE_IOCP &&
        req->wait_handle == INVALID_HANDLE_VALUE &&
        !RegisterWaitForSingleObject(&req->wait_handle,
          req->event_handle, post_completion, (void*) req,
          INFINITE, WT_EXECUTEINWAITTHREAD)) {
      SET_REQ_ERROR(req, GetLastError());
      uv__insert_pending_req(loop, (uv_req_t*)req);
    }
  } else {
    /* Make this req pending reporting an error. */
    SET_REQ_ERROR(req, WSAGetLastError());
    uv__insert_pending_req(loop, (uv_req_t*)req);
    handle->reqs_pending++;
    /* Destroy the preallocated client socket. */
    closesocket(accept_socket);
    /* Destroy the event handle */
    if (handle->flags & UV_HANDLE_EMULATE_IOCP) {
      CloseHandle(req->event_handle);
      req->event_handle = NULL;
    }
  }
}


static void uv__tcp_queue_read(uv_loop_t* loop, uv_tcp_t* handle) {
  uv_read_t* req;
  uv_buf_t buf;
  int result;
  DWORD bytes, flags;

  assert(handle->flags & UV_HANDLE_READING);
  assert(!(handle->flags & UV_HANDLE_READ_PENDING));

  req = &handle->read_req;
  memset(&req->u.io.overlapped, 0, sizeof(req->u.io.overlapped));

  /*
   * Preallocate a read buffer if the number of active streams is below
   * the threshold.
  */
  if (loop->active_tcp_streams < uv_active_tcp_streams_threshold) {
    handle->flags &= ~UV_HANDLE_ZERO_READ;
    handle->tcp.conn.read_buffer = uv_buf_init(NULL, 0);
    handle->alloc_cb((uv_handle_t*) handle, 65536, &handle->tcp.conn.read_buffer);
    if (handle->tcp.conn.read_buffer.base == NULL ||
        handle->tcp.conn.read_buffer.len == 0) {
      handle->read_cb((uv_stream_t*) handle, UV_ENOBUFS, &handle->tcp.conn.read_buffer);
      return;
    }
    assert(handle->tcp.conn.read_buffer.base != NULL);
    buf = handle->tcp.conn.read_buffer;
  } else {
    handle->flags |= UV_HANDLE_ZERO_READ;
    buf.base = (char*) &uv_zero_;
    buf.len = 0;
  }

  /* Prepare the overlapped structure. */
  memset(&(req->u.io.overlapped), 0, sizeof(req->u.io.overlapped));
  if (handle->flags & UV_HANDLE_EMULATE_IOCP) {
    assert(req->event_handle != NULL);
    req->u.io.overlapped.hEvent = (HANDLE) ((ULONG_PTR) req->event_handle | 1);
  }

  flags = 0;
  result = WSARecv(handle->socket,
                   (WSABUF*)&buf,
                   1,
                   &bytes,
                   &flags,
                   &req->u.io.overlapped,
                   NULL);

  handle->flags |= UV_HANDLE_READ_PENDING;
  handle->reqs_pending++;

  if (UV_SUCCEEDED_WITHOUT_IOCP(result == 0)) {
    /* Process the req without IOCP. */
    req->u.io.overlapped.InternalHigh = bytes;
    uv__insert_pending_req(loop, (uv_req_t*)req);
  } else if (UV_SUCCEEDED_WITH_IOCP(result == 0)) {
    /* The req will be processed with IOCP. */
    if (handle->flags & UV_HANDLE_EMULATE_IOCP &&
        req->wait_handle == INVALID_HANDLE_VALUE &&
        !RegisterWaitForSingleObject(&req->wait_handle,
          req->event_handle, post_completion, (void*) req,
          INFINITE, WT_EXECUTEINWAITTHREAD)) {
      SET_REQ_ERROR(req, GetLastError());
      uv__insert_pending_req(loop, (uv_req_t*)req);
    }
  } else {
    /* Make this req pending reporting an error. */
    SET_REQ_ERROR(req, WSAGetLastError());
    uv__insert_pending_req(loop, (uv_req_t*)req);
  }
}


int uv_tcp_close_reset(uv_tcp_t* handle, uv_close_cb close_cb) {
  struct linger l = { 1, 0 };

  /* Disallow setting SO_LINGER to zero due to some platform inconsistencies */
  if (handle->flags & UV_HANDLE_SHUTTING)
    return UV_EINVAL;

  if (0 != setsockopt(handle->socket, SOL_SOCKET, SO_LINGER, (const char*)&l, sizeof(l)))
    return uv_translate_sys_error(WSAGetLastError());

  uv_close((uv_handle_t*) handle, close_cb);
  return 0;
}


int uv__tcp_listen(uv_tcp_t* handle, int backlog, uv_connection_cb cb) {
  unsigned int i, simultaneous_accepts;
  uv_tcp_accept_t* req;
  int err;

  assert(backlog > 0);

  if (handle->flags & UV_HANDLE_LISTENING) {
    handle->stream.serv.connection_cb = cb;
  }

  if (handle->flags & UV_HANDLE_READING) {
    return WSAEISCONN;
  }

  if (handle->delayed_error) {
    return handle->delayed_error;
  }

  if (!(handle->flags & UV_HANDLE_BOUND)) {
    err = uv__tcp_try_bind(handle,
                           (const struct sockaddr*) &uv_addr_ip4_any_,
                           sizeof(uv_addr_ip4_any_),
                           0);
    if (err)
      return err;
    if (handle->delayed_error)
      return handle->delayed_error;
  }

  if (!handle->tcp.serv.func_acceptex) {
    if (!uv__get_acceptex_function(handle->socket, &handle->tcp.serv.func_acceptex)) {
      return WSAEAFNOSUPPORT;
    }
  }

  /* If this flag is set, we already made this listen call in xfer. */
  if (!(handle->flags & UV_HANDLE_SHARED_TCP_SOCKET) &&
      listen(handle->socket, backlog) == SOCKET_ERROR) {
    return WSAGetLastError();
  }

  handle->flags |= UV_HANDLE_LISTENING;
  handle->stream.serv.connection_cb = cb;
  INCREASE_ACTIVE_COUNT(loop, handle);

  simultaneous_accepts = handle->flags & UV_HANDLE_TCP_SINGLE_ACCEPT ? 1
    : uv_simultaneous_server_accepts;

  if (handle->tcp.serv.accept_reqs == NULL) {
    handle->tcp.serv.accept_reqs =
      uv__malloc(uv_simultaneous_server_accepts * sizeof(uv_tcp_accept_t));
    if (!handle->tcp.serv.accept_reqs) {
      uv_fatal_error(ERROR_OUTOFMEMORY, "uv__malloc");
    }

    for (i = 0; i < simultaneous_accepts; i++) {
      req = &handle->tcp.serv.accept_reqs[i];
      UV_REQ_INIT(req, UV_ACCEPT);
      req->accept_socket = INVALID_SOCKET;
      req->data = handle;

      req->wait_handle = INVALID_HANDLE_VALUE;
      if (handle->flags & UV_HANDLE_EMULATE_IOCP) {
        req->event_handle = CreateEvent(NULL, 0, 0, NULL);
        if (req->event_handle == NULL) {
          uv_fatal_error(GetLastError(), "CreateEvent");
        }
      } else {
        req->event_handle = NULL;
      }

      uv__tcp_queue_accept(handle, req);
    }

    /* Initialize other unused requests too, because uv_tcp_endgame doesn't
     * know how many requests were initialized, so it will try to clean up
     * {uv_simultaneous_server_accepts} requests. */
    for (i = simultaneous_accepts; i < uv_simultaneous_server_accepts; i++) {
      req = &handle->tcp.serv.accept_reqs[i];
      UV_REQ_INIT(req, UV_ACCEPT);
      req->accept_socket = INVALID_SOCKET;
      req->data = handle;
      req->wait_handle = INVALID_HANDLE_VALUE;
      req->event_handle = NULL;
    }
  }

  return 0;
}


int uv__tcp_accept(uv_tcp_t* server, uv_tcp_t* client) {
  uv_loop_t* loop = server->loop;
  int err = 0;
  int family;

  uv_tcp_accept_t* req = server->tcp.serv.pending_accepts;

  if (!req) {
    /* No valid connections found, so we error out. */
    return WSAEWOULDBLOCK;
  }

  if (req->accept_socket == INVALID_SOCKET) {
    return WSAENOTCONN;
  }

  if (server->flags & UV_HANDLE_IPV6) {
    family = AF_INET6;
  } else {
    family = AF_INET;
  }

  err = uv__tcp_set_socket(client->loop,
                          client,
                          req->accept_socket,
                          family,
                          0);
  if (err) {
    closesocket(req->accept_socket);
  } else {
    uv__connection_init((uv_stream_t*) client);
    /* AcceptEx() implicitly binds the accepted socket. */
    client->flags |= UV_HANDLE_BOUND | UV_HANDLE_READABLE | UV_HANDLE_WRITABLE;
  }

  /* Prepare the req to pick up a new connection */
  server->tcp.serv.pending_accepts = req->next_pending;
  req->next_pending = NULL;
  req->accept_socket = INVALID_SOCKET;

  if (!(server->flags & UV_HANDLE_CLOSING)) {
    /* Check if we're in a middle of changing the number of pending accepts. */
    if (!(server->flags & UV_HANDLE_TCP_ACCEPT_STATE_CHANGING)) {
      uv__tcp_queue_accept(server, req);
    } else {
      /* We better be switching to a single pending accept. */
      assert(server->flags & UV_HANDLE_TCP_SINGLE_ACCEPT);

      server->tcp.serv.processed_accepts++;

      if (server->tcp.serv.processed_accepts >= uv_simultaneous_server_accepts) {
        server->tcp.serv.processed_accepts = 0;
        /*
         * All previously queued accept requests are now processed.
         * We now switch to queueing just a single accept.
         */
        uv__tcp_queue_accept(server, &server->tcp.serv.accept_reqs[0]);
        server->flags &= ~UV_HANDLE_TCP_ACCEPT_STATE_CHANGING;
        server->flags |= UV_HANDLE_TCP_SINGLE_ACCEPT;
      }
    }
  }

  loop->active_tcp_streams++;

  return err;
}


int uv__tcp_read_start(uv_tcp_t* handle, uv_alloc_cb alloc_cb,
    uv_read_cb read_cb) {
  uv_loop_t* loop = handle->loop;

  handle->flags |= UV_HANDLE_READING;
  handle->read_cb = read_cb;
  handle->alloc_cb = alloc_cb;
  INCREASE_ACTIVE_COUNT(loop, handle);

  /* If reading was stopped and then started again, there could still be a read
   * request pending. */
  if (!(handle->flags & UV_HANDLE_READ_PENDING)) {
    if (handle->flags & UV_HANDLE_EMULATE_IOCP &&
        handle->read_req.event_handle == NULL) {
      handle->read_req.event_handle = CreateEvent(NULL, 0, 0, NULL);
      if (handle->read_req.event_handle == NULL) {
        uv_fatal_error(GetLastError(), "CreateEvent");
      }
    }
    uv__tcp_queue_read(loop, handle);
  }

  return 0;
}

static int uv__is_loopback(const struct sockaddr_storage* storage) {
  const struct sockaddr_in* in4;
  const struct sockaddr_in6* in6;
  int i;

  if (storage->ss_family == AF_INET) {
    in4 = (const struct sockaddr_in*) storage;
    return in4->sin_addr.S_un.S_un_b.s_b1 == 127;
  }
  if (storage->ss_family == AF_INET6) {
    in6 = (const struct sockaddr_in6*) storage;
    for (i = 0; i < 7; ++i) {
      if (in6->sin6_addr.u.Word[i] != 0)
        return 0;
    }
    return in6->sin6_addr.u.Word[7] == htons(1);
  }
  return 0;
}

// Check if Windows version is 10.0.16299 or later
static int uv__is_fast_loopback_fail_supported(void) {
  OSVERSIONINFOW os_info;
  if (!pRtlGetVersion)
    return 0;
  pRtlGetVersion(&os_info);
  if (os_info.dwMajorVersion < 10)
    return 0;
  if (os_info.dwMajorVersion > 10)
    return 1;
  if (os_info.dwMinorVersion > 0)
    return 1;
  return os_info.dwBuildNumber >= 16299;
}

static int uv__tcp_try_connect(uv_connect_t* req,
                              uv_tcp_t* handle,
                              const struct sockaddr* addr,
                              unsigned int addrlen,
                              uv_connect_cb cb) {
  uv_loop_t* loop = handle->loop;
  TCP_INITIAL_RTO_PARAMETERS retransmit_ioctl;
  const struct sockaddr* bind_addr;
  struct sockaddr_storage converted;
  BOOL success;
  DWORD bytes;
  int err;

  err = uv__convert_to_localhost_if_unspecified(addr, &converted);
  if (err)
    return err;

  if (handle->delayed_error != 0)
    goto out;

  if (!(handle->flags & UV_HANDLE_BOUND)) {
    if (addrlen == sizeof(uv_addr_ip4_any_)) {
      bind_addr = (const struct sockaddr*) &uv_addr_ip4_any_;
    } else if (addrlen == sizeof(uv_addr_ip6_any_)) {
      bind_addr = (const struct sockaddr*) &uv_addr_ip6_any_;
    } else {
      abort();
    }
    err = uv__tcp_try_bind(handle, bind_addr, addrlen, 0);
    if (err)
      return err;
    if (handle->delayed_error != 0)
      goto out;
  }

  if (!handle->tcp.conn.func_connectex) {
    if (!uv__get_connectex_function(handle->socket, &handle->tcp.conn.func_connectex)) {
      return WSAEAFNOSUPPORT;
    }
  }

  /* This makes connect() fail instantly if the target port on the localhost
   * is not reachable, instead of waiting for 2s. We do not care if this fails.
   * This only works on Windows version 10.0.16299 and later.
   */
  if (uv__is_fast_loopback_fail_supported() && uv__is_loopback(&converted)) {
    memset(&retransmit_ioctl, 0, sizeof(retransmit_ioctl));
    retransmit_ioctl.Rtt = TCP_INITIAL_RTO_NO_SYN_RETRANSMISSIONS;
    retransmit_ioctl.MaxSynRetransmissions = TCP_INITIAL_RTO_NO_SYN_RETRANSMISSIONS;
    WSAIoctl(handle->socket,
             SIO_TCP_INITIAL_RTO,
             &retransmit_ioctl,
             sizeof(retransmit_ioctl),
             NULL,
             0,
             &bytes,
             NULL,
             NULL);
  }

out:

  UV_REQ_INIT(req, UV_CONNECT);
  req->handle = (uv_stream_t*) handle;
  req->cb = cb;
  memset(&req->u.io.overlapped, 0, sizeof(req->u.io.overlapped));

  if (handle->delayed_error != 0) {
    /* Process the req without IOCP. */
    handle->reqs_pending++;
    REGISTER_HANDLE_REQ(loop, handle, req);
    uv__insert_pending_req(loop, (uv_req_t*)req);
    return 0;
  }

  success = handle->tcp.conn.func_connectex(handle->socket,
                                            (const struct sockaddr*) &converted,
                                            addrlen,
                                            NULL,
                                            0,
                                            &bytes,
                                            &req->u.io.overlapped);

  if (UV_SUCCEEDED_WITHOUT_IOCP(success)) {
    /* Process the req without IOCP. */
    handle->reqs_pending++;
    REGISTER_HANDLE_REQ(loop, handle, req);
    uv__insert_pending_req(loop, (uv_req_t*)req);
  } else if (UV_SUCCEEDED_WITH_IOCP(success)) {
    /* The req will be processed with IOCP. */
    handle->reqs_pending++;
    REGISTER_HANDLE_REQ(loop, handle, req);
  } else {
    return WSAGetLastError();
  }

  return 0;
}


int uv_tcp_getsockname(const uv_tcp_t* handle,
                       struct sockaddr* name,
                       int* namelen) {

  return uv__getsockpeername((const uv_handle_t*) handle,
                             getsockname,
                             name,
                             namelen,
                             handle->delayed_error);
}


int uv_tcp_getpeername(const uv_tcp_t* handle,
                       struct sockaddr* name,
                       int* namelen) {

  return uv__getsockpeername((const uv_handle_t*) handle,
                             getpeername,
                             name,
                             namelen,
                             handle->delayed_error);
}


int uv__tcp_write(uv_loop_t* loop,
                 uv_write_t* req,
                 uv_tcp_t* handle,
                 const uv_buf_t bufs[],
                 unsigned int nbufs,
                 uv_write_cb cb) {
  int result;
  DWORD bytes;

  UV_REQ_INIT(req, UV_WRITE);
  req->handle = (uv_stream_t*) handle;
  req->cb = cb;

  /* Prepare the overlapped structure. */
  memset(&(req->u.io.overlapped), 0, sizeof(req->u.io.overlapped));
  if (handle->flags & UV_HANDLE_EMULATE_IOCP) {
    req->event_handle = CreateEvent(NULL, 0, 0, NULL);
    if (req->event_handle == NULL) {
      uv_fatal_error(GetLastError(), "CreateEvent");
    }
    req->u.io.overlapped.hEvent = (HANDLE) ((ULONG_PTR) req->event_handle | 1);
    req->wait_handle = INVALID_HANDLE_VALUE;
  }

  result = WSASend(handle->socket,
                   (WSABUF*) bufs,
                   nbufs,
                   &bytes,
                   0,
                   &req->u.io.overlapped,
                   NULL);

  if (UV_SUCCEEDED_WITHOUT_IOCP(result == 0)) {
    /* Request completed immediately. */
    req->u.io.queued_bytes = 0;
    handle->reqs_pending++;
    handle->stream.conn.write_reqs_pending++;
    REGISTER_HANDLE_REQ(loop, handle, req);
    uv__insert_pending_req(loop, (uv_req_t*) req);
  } else if (UV_SUCCEEDED_WITH_IOCP(result == 0)) {
    /* Request queued by the kernel. */
    req->u.io.queued_bytes = uv__count_bufs(bufs, nbufs);
    handle->reqs_pending++;
    handle->stream.conn.write_reqs_pending++;
    REGISTER_HANDLE_REQ(loop, handle, req);
    handle->write_queue_size += req->u.io.queued_bytes;
    if (handle->flags & UV_HANDLE_EMULATE_IOCP &&
        !RegisterWaitForSingleObject(&req->wait_handle,
          req->event_handle, post_write_completion, (void*) req,
          INFINITE, WT_EXECUTEINWAITTHREAD | WT_EXECUTEONLYONCE)) {
      SET_REQ_ERROR(req, GetLastError());
      uv__insert_pending_req(loop, (uv_req_t*)req);
    }
  } else {
    /* Send failed due to an error, report it later */
    req->u.io.queued_bytes = 0;
    handle->reqs_pending++;
    handle->stream.conn.write_reqs_pending++;
    REGISTER_HANDLE_REQ(loop, handle, req);
    SET_REQ_ERROR(req, WSAGetLastError());
    uv__insert_pending_req(loop, (uv_req_t*) req);
  }

  return 0;
}


int uv__tcp_try_write(uv_tcp_t* handle,
                     const uv_buf_t bufs[],
                     unsigned int nbufs) {
  int result;
  DWORD bytes;

  if (handle->stream.conn.write_reqs_pending > 0)
    return UV_EAGAIN;

  result = WSASend(handle->socket,
                   (WSABUF*) bufs,
                   nbufs,
                   &bytes,
                   0,
                   NULL,
                   NULL);

  if (result == SOCKET_ERROR)
    return uv_translate_sys_error(WSAGetLastError());
  else
    return bytes;
}


void uv__process_tcp_read_req(uv_loop_t* loop, uv_tcp_t* handle,
    uv_req_t* req) {
  DWORD bytes, flags, err;
  uv_buf_t buf;
  int count;

  assert(handle->type == UV_TCP);

  handle->flags &= ~UV_HANDLE_READ_PENDING;

  if (!REQ_SUCCESS(req)) {
    /* An error occurred doing the read. */
    if ((handle->flags & UV_HANDLE_READING) ||
        !(handle->flags & UV_HANDLE_ZERO_READ)) {
      handle->flags &= ~UV_HANDLE_READING;
      DECREASE_ACTIVE_COUNT(loop, handle);
      buf = (handle->flags & UV_HANDLE_ZERO_READ) ?
            uv_buf_init(NULL, 0) : handle->tcp.conn.read_buffer;

      err = GET_REQ_SOCK_ERROR(req);

      if (err == WSAECONNABORTED) {
        /* Turn WSAECONNABORTED into UV_ECONNRESET to be consistent with Unix.
         */
        err = WSAECONNRESET;
      }
      handle->flags &= ~(UV_HANDLE_READABLE | UV_HANDLE_WRITABLE);

      handle->read_cb((uv_stream_t*)handle,
                      uv_translate_sys_error(err),
                      &buf);
    }
  } else {
    if (!(handle->flags & UV_HANDLE_ZERO_READ)) {
      /* The read was done with a non-zero buffer length. */
      if (req->u.io.overlapped.InternalHigh > 0) {
        /* Successful read */
        handle->read_cb((uv_stream_t*)handle,
                        req->u.io.overlapped.InternalHigh,
                        &handle->tcp.conn.read_buffer);
        /* Read again only if bytes == buf.len */
        if (req->u.io.overlapped.InternalHigh < handle->tcp.conn.read_buffer.len) {
          goto done;
        }
      } else {
        /* Connection closed */
        if (handle->flags & UV_HANDLE_READING) {
          handle->flags &= ~UV_HANDLE_READING;
          DECREASE_ACTIVE_COUNT(loop, handle);
        }

        buf.base = 0;
        buf.len = 0;
        handle->read_cb((uv_stream_t*)handle, UV_EOF, &handle->tcp.conn.read_buffer);
        goto done;
      }
    }

    /* Do nonblocking reads until the buffer is empty */
    count = 32;
    while ((handle->flags & UV_HANDLE_READING) && (count-- > 0)) {
      buf = uv_buf_init(NULL, 0);
      handle->alloc_cb((uv_handle_t*) handle, 65536, &buf);
      if (buf.base == NULL || buf.len == 0) {
        handle->read_cb((uv_stream_t*) handle, UV_ENOBUFS, &buf);
        break;
      }
      assert(buf.base != NULL);

      flags = 0;
      if (WSARecv(handle->socket,
                  (WSABUF*)&buf,
                  1,
                  &bytes,
                  &flags,
                  NULL,
                  NULL) != SOCKET_ERROR) {
        if (bytes > 0) {
          /* Successful read */
          handle->read_cb((uv_stream_t*)handle, bytes, &buf);
          /* Read again only if bytes == buf.len */
          if (bytes < buf.len) {
            break;
          }
        } else {
          /* Connection closed */
          handle->flags &= ~UV_HANDLE_READING;
          DECREASE_ACTIVE_COUNT(loop, handle);

          handle->read_cb((uv_stream_t*)handle, UV_EOF, &buf);
          break;
        }
      } else {
        err = WSAGetLastError();
        if (err == WSAEWOULDBLOCK) {
          /* Read buffer was completely empty, report a 0-byte read. */
          handle->read_cb((uv_stream_t*)handle, 0, &buf);
        } else {
          /* Ouch! serious error. */
          handle->flags &= ~UV_HANDLE_READING;
          DECREASE_ACTIVE_COUNT(loop, handle);

          if (err == WSAECONNABORTED) {
            /* Turn WSAECONNABORTED into UV_ECONNRESET to be consistent with
             * Unix. */
            err = WSAECONNRESET;
          }
          handle->flags &= ~(UV_HANDLE_READABLE | UV_HANDLE_WRITABLE);

          handle->read_cb((uv_stream_t*)handle,
                          uv_translate_sys_error(err),
                          &buf);
        }
        break;
      }
    }

done:
    /* Post another read if still reading and not closing. */
    if ((handle->flags & UV_HANDLE_READING) &&
        !(handle->flags & UV_HANDLE_READ_PENDING)) {
      uv__tcp_queue_read(loop, handle);
    }
  }

  DECREASE_PENDING_REQ_COUNT(handle);
}


void uv__process_tcp_write_req(uv_loop_t* loop, uv_tcp_t* handle,
    uv_write_t* req) {
  int err;

  assert(handle->type == UV_TCP);

  assert(handle->write_queue_size >= req->u.io.queued_bytes);
  handle->write_queue_size -= req->u.io.queued_bytes;

  UNREGISTER_HANDLE_REQ(loop, handle, req);

  if (handle->flags & UV_HANDLE_EMULATE_IOCP) {
    if (req->wait_handle != INVALID_HANDLE_VALUE) {
      UnregisterWait(req->wait_handle);
      req->wait_handle = INVALID_HANDLE_VALUE;
    }
    if (req->event_handle != NULL) {
      CloseHandle(req->event_handle);
      req->event_handle = NULL;
    }
  }

  if (req->cb) {
    err = uv_translate_sys_error(GET_REQ_SOCK_ERROR(req));
    if (err == UV_ECONNABORTED) {
      /* use UV_ECANCELED for consistency with Unix */
      err = UV_ECANCELED;
    }
    req->cb(req, err);
  }

  handle->stream.conn.write_reqs_pending--;
  if (handle->stream.conn.write_reqs_pending == 0) {
    if (handle->flags & UV_HANDLE_CLOSING) {
      closesocket(handle->socket);
      handle->socket = INVALID_SOCKET;
    }
    if (handle->stream.conn.shutdown_req != NULL) {
      uv__want_endgame(loop, (uv_handle_t*)handle);
    }
  }

  DECREASE_PENDING_REQ_COUNT(handle);
}


void uv__process_tcp_accept_req(uv_loop_t* loop, uv_tcp_t* handle,
    uv_req_t* raw_req) {
  uv_tcp_accept_t* req = (uv_tcp_accept_t*) raw_req;
  int err;

  assert(handle->type == UV_TCP);

  /* If handle->accepted_socket is not a valid socket, then uv_queue_accept
   * must have failed. This is a serious error. We stop accepting connections
   * and report this error to the connection callback. */
  if (req->accept_socket == INVALID_SOCKET) {
    if (handle->flags & UV_HANDLE_LISTENING) {
      handle->flags &= ~UV_HANDLE_LISTENING;
      DECREASE_ACTIVE_COUNT(loop, handle);
      if (handle->stream.serv.connection_cb) {
        err = GET_REQ_SOCK_ERROR(req);
        handle->stream.serv.connection_cb((uv_stream_t*)handle,
                                      uv_translate_sys_error(err));
      }
    }
  } else if (REQ_SUCCESS(req) &&
      setsockopt(req->accept_socket,
                  SOL_SOCKET,
                  SO_UPDATE_ACCEPT_CONTEXT,
                  (char*)&handle->socket,
                  sizeof(handle->socket)) == 0) {
    req->next_pending = handle->tcp.serv.pending_accepts;
    handle->tcp.serv.pending_accepts = req;

    /* Accept and SO_UPDATE_ACCEPT_CONTEXT were successful. */
    if (handle->stream.serv.connection_cb) {
      handle->stream.serv.connection_cb((uv_stream_t*)handle, 0);
    }
  } else {
    /* Error related to accepted socket is ignored because the server socket
     * may still be healthy. If the server socket is broken uv_queue_accept
     * will detect it. */
    closesocket(req->accept_socket);
    req->accept_socket = INVALID_SOCKET;
    if (handle->flags & UV_HANDLE_LISTENING) {
      uv__tcp_queue_accept(handle, req);
    }
  }

  DECREASE_PENDING_REQ_COUNT(handle);
}


void uv__process_tcp_connect_req(uv_loop_t* loop, uv_tcp_t* handle,
    uv_connect_t* req) {
  int err;

  assert(handle->type == UV_TCP);

  UNREGISTER_HANDLE_REQ(loop, handle, req);

  err = 0;
  if (handle->delayed_error) {
    /* To smooth over the differences between unixes errors that
     * were reported synchronously on the first connect can be delayed
     * until the next tick--which is now.
     */
    err = handle->delayed_error;
    handle->delayed_error = 0;
  } else if (REQ_SUCCESS(req)) {
    if (handle->flags & UV_HANDLE_CLOSING) {
      /* use UV_ECANCELED for consistency with Unix */
      err = ERROR_OPERATION_ABORTED;
    } else if (setsockopt(handle->socket,
                          SOL_SOCKET,
                          SO_UPDATE_CONNECT_CONTEXT,
                          NULL,
                          0) == 0) {
      uv__connection_init((uv_stream_t*)handle);
      handle->flags |= UV_HANDLE_READABLE | UV_HANDLE_WRITABLE;
      loop->active_tcp_streams++;
    } else {
      err = WSAGetLastError();
    }
  } else {
    err = GET_REQ_SOCK_ERROR(req);
  }
  req->cb(req, uv_translate_sys_error(err));

  DECREASE_PENDING_REQ_COUNT(handle);
}


int uv__tcp_xfer_export(uv_tcp_t* handle,
                        int target_pid,
                        uv__ipc_socket_xfer_type_t* xfer_type,
                        uv__ipc_socket_xfer_info_t* xfer_info) {
  if (handle->flags & UV_HANDLE_CONNECTION) {
    *xfer_type = UV__IPC_SOCKET_XFER_TCP_CONNECTION;
  } else {
    *xfer_type = UV__IPC_SOCKET_XFER_TCP_SERVER;
    /* We're about to share the socket with another process. Because this is a
     * listening socket, we assume that the other process will be accepting
     * connections on it. Thus, before sharing the socket with another process,
     * we call listen here in the parent process. */
    if (!(handle->flags & UV_HANDLE_LISTENING)) {
      if (!(handle->flags & UV_HANDLE_BOUND)) {
        return ERROR_NOT_SUPPORTED;
      }
      if (handle->delayed_error == 0 &&
          listen(handle->socket, SOMAXCONN) == SOCKET_ERROR) {
        handle->delayed_error = WSAGetLastError();
      }
    }
  }

  if (WSADuplicateSocketW(handle->socket, target_pid, &xfer_info->socket_info))
    return WSAGetLastError();
  xfer_info->delayed_error = handle->delayed_error;

  /* Mark the local copy of the handle as 'shared' so we behave in a way that's
   * friendly to the process(es) that we share the socket with. */
  handle->flags |= UV_HANDLE_SHARED_TCP_SOCKET;

  return 0;
}


int uv__tcp_xfer_import(uv_tcp_t* tcp,
                        uv__ipc_socket_xfer_type_t xfer_type,
                        uv__ipc_socket_xfer_info_t* xfer_info) {
  int err;
  SOCKET socket;

  assert(xfer_type == UV__IPC_SOCKET_XFER_TCP_SERVER ||
         xfer_type == UV__IPC_SOCKET_XFER_TCP_CONNECTION);

  socket = WSASocketW(FROM_PROTOCOL_INFO,
                      FROM_PROTOCOL_INFO,
                      FROM_PROTOCOL_INFO,
                      &xfer_info->socket_info,
                      0,
                      WSA_FLAG_OVERLAPPED);

  if (socket == INVALID_SOCKET) {
    return WSAGetLastError();
  }

  err = uv__tcp_set_socket(
      tcp->loop, tcp, socket, xfer_info->socket_info.iAddressFamily, 1);
  if (err) {
    closesocket(socket);
    return err;
  }

  tcp->delayed_error = xfer_info->delayed_error;
  tcp->flags |= UV_HANDLE_BOUND | UV_HANDLE_SHARED_TCP_SOCKET;

  if (xfer_type == UV__IPC_SOCKET_XFER_TCP_CONNECTION) {
    uv__connection_init((uv_stream_t*)tcp);
    tcp->flags |= UV_HANDLE_READABLE | UV_HANDLE_WRITABLE;
  }

  tcp->loop->active_tcp_streams++;
  return 0;
}


int uv_tcp_nodelay(uv_tcp_t* handle, int enable) {
  int err;

  if (handle->socket != INVALID_SOCKET) {
    err = uv__tcp_nodelay(handle, handle->socket, enable);
    if (err)
      return uv_translate_sys_error(err);
  }

  if (enable) {
    handle->flags |= UV_HANDLE_TCP_NODELAY;
  } else {
    handle->flags &= ~UV_HANDLE_TCP_NODELAY;
  }

  return 0;
}


int uv_tcp_keepalive(uv_tcp_t* handle, int enable, unsigned int delay) {
  int err;

  if (handle->socket != INVALID_SOCKET) {
    err = uv__tcp_keepalive(handle, handle->socket, enable, delay);
    if (err)
      return uv_translate_sys_error(err);
  }

  if (enable) {
    handle->flags |= UV_HANDLE_TCP_KEEPALIVE;
  } else {
    handle->flags &= ~UV_HANDLE_TCP_KEEPALIVE;
  }

  /* TODO: Store delay if handle->socket isn't created yet. */

  return 0;
}


int uv_tcp_simultaneous_accepts(uv_tcp_t* handle, int enable) {
  if (handle->flags & UV_HANDLE_CONNECTION) {
    return UV_EINVAL;
  }

  /* Check if we're already in the desired mode. */
  if ((enable && !(handle->flags & UV_HANDLE_TCP_SINGLE_ACCEPT)) ||
      (!enable && handle->flags & UV_HANDLE_TCP_SINGLE_ACCEPT)) {
    return 0;
  }

  /* Don't allow switching from single pending accept to many. */
  if (enable) {
    return UV_ENOTSUP;
  }

  /* Check if we're in a middle of changing the number of pending accepts. */
  if (handle->flags & UV_HANDLE_TCP_ACCEPT_STATE_CHANGING) {
    return 0;
  }

  handle->flags |= UV_HANDLE_TCP_SINGLE_ACCEPT;

  /* Flip the changing flag if we have already queued multiple accepts. */
  if (handle->flags & UV_HANDLE_LISTENING) {
    handle->flags |= UV_HANDLE_TCP_ACCEPT_STATE_CHANGING;
  }

  return 0;
}


static void uv__tcp_try_cancel_reqs(uv_tcp_t* tcp) {
  SOCKET socket;
  int non_ifs_lsp;
  int reading;
  int writing;

  socket = tcp->socket;
  reading = tcp->flags & UV_HANDLE_READ_PENDING;
  writing = tcp->stream.conn.write_reqs_pending > 0;
  if (!reading && !writing)
    return;

  /* TODO: in libuv v2, keep explicit track of write_reqs, so we can cancel
   * them each explicitly with CancelIoEx (like unix). */
  if (reading)
    CancelIoEx((HANDLE) socket, &tcp->read_req.u.io.overlapped);
  if (writing)
    CancelIo((HANDLE) socket);

  /* Check if we have any non-IFS LSPs stacked on top of TCP */
  non_ifs_lsp = (tcp->flags & UV_HANDLE_IPV6) ? uv_tcp_non_ifs_lsp_ipv6 :
                                                uv_tcp_non_ifs_lsp_ipv4;

  /* If there are non-ifs LSPs then try to obtain a base handle for the socket.
   * This will always fail on Windows XP/3k. */
  if (non_ifs_lsp) {
    DWORD bytes;
    if (WSAIoctl(socket,
                 SIO_BASE_HANDLE,
                 NULL,
                 0,
                 &socket,
                 sizeof socket,
                 &bytes,
                 NULL,
                 NULL) != 0) {
      /* Failed. We can't do CancelIo. */
      return;
    }
  }

  assert(socket != 0 && socket != INVALID_SOCKET);

  if (socket != tcp->socket) {
    if (reading)
      CancelIoEx((HANDLE) socket, &tcp->read_req.u.io.overlapped);
    if (writing)
      CancelIo((HANDLE) socket);
  }
}


void uv__tcp_close(uv_loop_t* loop, uv_tcp_t* tcp) {
  if (tcp->flags & UV_HANDLE_CONNECTION) {
    if (tcp->flags & UV_HANDLE_READING) {
      uv_read_stop((uv_stream_t*) tcp);
    }
    uv__tcp_try_cancel_reqs(tcp);
  } else {
    if (tcp->tcp.serv.accept_reqs != NULL) {
      /* First close the incoming sockets to cancel the accept operations before
       * we free their resources. */
      unsigned int i;
      for (i = 0; i < uv_simultaneous_server_accepts; i++) {
        uv_tcp_accept_t* req = &tcp->tcp.serv.accept_reqs[i];
        if (req->accept_socket != INVALID_SOCKET) {
          closesocket(req->accept_socket);
          req->accept_socket = INVALID_SOCKET;
        }
      }
    }
    assert(!(tcp->flags & UV_HANDLE_READING));
  }

  if (tcp->flags & UV_HANDLE_LISTENING) {
    tcp->flags &= ~UV_HANDLE_LISTENING;
    DECREASE_ACTIVE_COUNT(loop, tcp);
  }

  /* If any overlapped req failed to cancel, calling `closesocket` now would
   * cause Win32 to send an RST packet. Try to avoid that for writes, if
   * possibly applicable, by waiting to process the completion notifications
   * first (which typically should be cancellations). There's not much we can
   * do about canceled reads, which also will generate an RST packet. */
  if (!(tcp->flags & UV_HANDLE_CONNECTION) ||
      tcp->stream.conn.write_reqs_pending == 0) {
    closesocket(tcp->socket);
    tcp->socket = INVALID_SOCKET;
  }

  tcp->flags &= ~(UV_HANDLE_READABLE | UV_HANDLE_WRITABLE);
  uv__handle_closing(tcp);

  if (tcp->reqs_pending == 0) {
    uv__want_endgame(tcp->loop, (uv_handle_t*)tcp);
  }
}


int uv_tcp_open(uv_tcp_t* handle, uv_os_sock_t sock) {
  WSAPROTOCOL_INFOW protocol_info;
  int opt_len;
  int err;
  struct sockaddr_storage saddr;
  int saddr_len;

  /* Detect the address family of the socket. */
  opt_len = (int) sizeof protocol_info;
  if (getsockopt(sock,
                 SOL_SOCKET,
                 SO_PROTOCOL_INFOW,
                 (char*) &protocol_info,
                 &opt_len) == SOCKET_ERROR) {
    return uv_translate_sys_error(GetLastError());
  }

  err = uv__tcp_set_socket(handle->loop,
                          handle,
                          sock,
                          protocol_info.iAddressFamily,
                          1);
  if (err) {
    return uv_translate_sys_error(err);
  }

  /* Support already active socket. */
  saddr_len = sizeof(saddr);
  if (!uv_tcp_getsockname(handle, (struct sockaddr*) &saddr, &saddr_len)) {
    /* Socket is already bound. */
    handle->flags |= UV_HANDLE_BOUND;
    saddr_len = sizeof(saddr);
    if (!uv_tcp_getpeername(handle, (struct sockaddr*) &saddr, &saddr_len)) {
      /* Socket is already connected. */
      uv__connection_init((uv_stream_t*) handle);
      handle->flags |= UV_HANDLE_READABLE | UV_HANDLE_WRITABLE;
    }
  }

  return 0;
}


/* This function is an egress point, i.e. it returns libuv errors rather than
 * system errors.
 */
int uv__tcp_bind(uv_tcp_t* handle,
                 const struct sockaddr* addr,
                 unsigned int addrlen,
                 unsigned int flags) {
  int err;

  err = uv__tcp_try_bind(handle, addr, addrlen, flags);
  if (err)
    return uv_translate_sys_error(err);

  return 0;
}


/* This function is an egress point, i.e. it returns libuv errors rather than
 * system errors.
 */
int uv__tcp_connect(uv_connect_t* req,
                    uv_tcp_t* handle,
                    const struct sockaddr* addr,
                    unsigned int addrlen,
                    uv_connect_cb cb) {
  int err;

  err = uv__tcp_try_connect(req, handle, addr, addrlen, cb);
  if (err)
    return uv_translate_sys_error(err);

  return 0;
}

#ifndef WSA_FLAG_NO_HANDLE_INHERIT
/* Added in Windows 7 SP1. Specify this to avoid race conditions, */
/* but also manually clear the inherit flag in case this failed. */
#define WSA_FLAG_NO_HANDLE_INHERIT 0x80
#endif

int uv_socketpair(int type, int protocol, uv_os_sock_t fds[2], int flags0, int flags1) {
  SOCKET server = INVALID_SOCKET;
  SOCKET client0 = INVALID_SOCKET;
  SOCKET client1 = INVALID_SOCKET;
  SOCKADDR_IN name;
  LPFN_ACCEPTEX func_acceptex;
  WSAOVERLAPPED overlap;
  char accept_buffer[sizeof(struct sockaddr_storage) * 2 + 32];
  int namelen;
  int err;
  DWORD bytes;
  DWORD flags;
  DWORD client0_flags = WSA_FLAG_NO_HANDLE_INHERIT;
  DWORD client1_flags = WSA_FLAG_NO_HANDLE_INHERIT;

  if (flags0 & UV_NONBLOCK_PIPE)
      client0_flags |= WSA_FLAG_OVERLAPPED;
  if (flags1 & UV_NONBLOCK_PIPE)
      client1_flags |= WSA_FLAG_OVERLAPPED;

  server = WSASocketW(AF_INET, type, protocol, NULL, 0,
                      WSA_FLAG_OVERLAPPED | WSA_FLAG_NO_HANDLE_INHERIT);
  if (server == INVALID_SOCKET)
    goto wsaerror;
  if (!SetHandleInformation((HANDLE) server, HANDLE_FLAG_INHERIT, 0))
    goto error;
  name.sin_family = AF_INET;
  name.sin_addr.s_addr = htonl(INADDR_LOOPBACK);
  name.sin_port = 0;
  if (bind(server, (SOCKADDR*) &name, sizeof(name)) != 0)
    goto wsaerror;
  if (listen(server, 1) != 0)
    goto wsaerror;
  namelen = sizeof(name);
  if (getsockname(server, (SOCKADDR*) &name, &namelen) != 0)
    goto wsaerror;
  client0 = WSASocketW(AF_INET, type, protocol, NULL, 0, client0_flags);
  if (client0 == INVALID_SOCKET)
    goto wsaerror;
  if (!SetHandleInformation((HANDLE) client0, HANDLE_FLAG_INHERIT, 0))
    goto error;
  if (connect(client0, (SOCKADDR*) &name, sizeof(name)) != 0)
    goto wsaerror;
  client1 = WSASocketW(AF_INET, type, protocol, NULL, 0, client1_flags);
  if (client1 == INVALID_SOCKET)
    goto wsaerror;
  if (!SetHandleInformation((HANDLE) client1, HANDLE_FLAG_INHERIT, 0))
    goto error;
  if (!uv__get_acceptex_function(server, &func_acceptex)) {
    err = WSAEAFNOSUPPORT;
    goto cleanup;
  }
  memset(&overlap, 0, sizeof(overlap));
  if (!func_acceptex(server,
                     client1,
                     accept_buffer,
                     0,
                     sizeof(struct sockaddr_storage),
                     sizeof(struct sockaddr_storage),
                     &bytes,
                     &overlap)) {
    err = WSAGetLastError();
    if (err == ERROR_IO_PENDING) {
      /* Result should complete immediately, since we already called connect,
       * but empirically, we sometimes have to poll the kernel a couple times
       * until it notices that. */
      while (!WSAGetOverlappedResult(client1, &overlap, &bytes, FALSE, &flags)) {
        err = WSAGetLastError();
        if (err != WSA_IO_INCOMPLETE)
          goto cleanup;
        SwitchToThread();
      }
    }
    else {
      goto cleanup;
    }
  }
  if (setsockopt(client1, SOL_SOCKET, SO_UPDATE_ACCEPT_CONTEXT,
                  (char*) &server, sizeof(server)) != 0) {
    goto wsaerror;
  }

  closesocket(server);

  fds[0] = client0;
  fds[1] = client1;

  return 0;

 wsaerror:
    err = WSAGetLastError();
    goto cleanup;

 error:
    err = GetLastError();
    goto cleanup;

 cleanup:
    if (server != INVALID_SOCKET)
      closesocket(server);
    if (client0 != INVALID_SOCKET)
      closesocket(client0);
    if (client1 != INVALID_SOCKET)
      closesocket(client1);

    assert(err);
    return uv_translate_sys_error(err);
}<|MERGE_RESOLUTION|>--- conflicted
+++ resolved
@@ -147,13 +147,8 @@
     assert(!(handle->flags & UV_HANDLE_IPV6));
   }
 
-<<<<<<< HEAD
   if (handle->u.socket_create.cb) {
-      handle->u.socket_create.cb((uv_handle_t*)handle, handle->u.socket_create.p);
-=======
-  if (handle->socket_created_cb) {
-    handle->socket_created_cb(handle, handle->socket_created_cb_p);
->>>>>>> b28ef7b6
+    handle->u.socket_create.cb((uv_handle_t*)handle, handle->u.socket_create.p);
   }
 
   return 0;
@@ -181,13 +176,8 @@
   handle->tcp.serv.processed_accepts = 0;
   handle->delayed_error = 0;
 
-<<<<<<< HEAD
   handle->u.socket_create.cb = NULL;
   handle->u.socket_create.p = NULL;
-=======
-  handle->socket_created_cb = NULL;
-  handle->socket_created_cb_p = NULL;
->>>>>>> b28ef7b6
 
   /* If anything fails beyond this point we need to remove the handle from
    * the handle queue, since it was added by uv__handle_init in uv__stream_init.
