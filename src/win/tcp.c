/* Copyright Joyent, Inc. and other Node contributors. All rights reserved.
 *
 * Permission is hereby granted, free of charge, to any person obtaining a copy
 * of this software and associated documentation files (the "Software"), to
 * deal in the Software without restriction, including without limitation the
 * rights to use, copy, modify, merge, publish, distribute, sublicense, and/or
 * sell copies of the Software, and to permit persons to whom the Software is
 * furnished to do so, subject to the following conditions:
 *
 * The above copyright notice and this permission notice shall be included in
 * all copies or substantial portions of the Software.
 *
 * THE SOFTWARE IS PROVIDED "AS IS", WITHOUT WARRANTY OF ANY KIND, EXPRESS OR
 * IMPLIED, INCLUDING BUT NOT LIMITED TO THE WARRANTIES OF MERCHANTABILITY,
 * FITNESS FOR A PARTICULAR PURPOSE AND NONINFRINGEMENT. IN NO EVENT SHALL THE
 * AUTHORS OR COPYRIGHT HOLDERS BE LIABLE FOR ANY CLAIM, DAMAGES OR OTHER
 * LIABILITY, WHETHER IN AN ACTION OF CONTRACT, TORT OR OTHERWISE, ARISING
 * FROM, OUT OF OR IN CONNECTION WITH THE SOFTWARE OR THE USE OR OTHER DEALINGS
 * IN THE SOFTWARE.
 */

#include <assert.h>
#include <stdlib.h>

#include "uv.h"
#include "internal.h"
#include "handle-inl.h"
#include "stream-inl.h"
#include "req-inl.h"


/*
 * Number of simultaneous pending AcceptEx calls.
 */
const unsigned int uv_simultaneous_server_accepts = 32;


static int uv__tcp_nodelay(uv_tcp_t* handle, SOCKET socket, int enable) {
  if (setsockopt(socket,
                 IPPROTO_TCP,
                 TCP_NODELAY,
                 (const char*)&enable,
                 sizeof enable) == -1) {
    return WSAGetLastError();
  }
  return 0;
}


static int uv__tcp_keepalive(uv_tcp_t* handle, SOCKET socket, int enable, unsigned int delay) {
  if (setsockopt(socket,
                 SOL_SOCKET,
                 SO_KEEPALIVE,
                 (const char*)&enable,
                 sizeof enable) == -1) {
    return WSAGetLastError();
  }

  if (enable && setsockopt(socket,
                           IPPROTO_TCP,
                           TCP_KEEPALIVE,
                           (const char*)&delay,
                           sizeof delay) == -1) {
    return WSAGetLastError();
  }

  return 0;
}


static int uv__tcp_set_socket(uv_loop_t* loop,
                              uv_tcp_t* handle,
                              SOCKET socket,
                              int family,
                              int imported) {
  DWORD yes = 1;
  int non_ifs_lsp;
  int err;

  if (handle->socket != INVALID_SOCKET)
    return UV_EBUSY;

  /* Set the socket to nonblocking mode */
  if (ioctlsocket(socket, FIONBIO, &yes) == SOCKET_ERROR) {
    return WSAGetLastError();
  }

  /* Make the socket non-inheritable */
  if (!SetHandleInformation((HANDLE) socket, HANDLE_FLAG_INHERIT, 0))
    return GetLastError();

  /* Associate it with the I/O completion port. Use uv_handle_t pointer as
   * completion key. */
  if (CreateIoCompletionPort((HANDLE)socket,
                             loop->iocp,
                             (ULONG_PTR)socket,
                             0) == NULL) {
    if (imported) {
      handle->flags |= UV_HANDLE_EMULATE_IOCP;
    } else {
      return GetLastError();
    }
  }

  if (family == AF_INET6) {
    non_ifs_lsp = uv_tcp_non_ifs_lsp_ipv6;
  } else {
    non_ifs_lsp = uv_tcp_non_ifs_lsp_ipv4;
  }

  if (!(handle->flags & UV_HANDLE_EMULATE_IOCP) && !non_ifs_lsp) {
    UCHAR sfcnm_flags =
        FILE_SKIP_SET_EVENT_ON_HANDLE | FILE_SKIP_COMPLETION_PORT_ON_SUCCESS;
    if (!SetFileCompletionNotificationModes((HANDLE) socket, sfcnm_flags))
      return GetLastError();
    handle->flags |= UV_HANDLE_SYNC_BYPASS_IOCP;
  }

  if (handle->flags & UV_HANDLE_TCP_NODELAY) {
    err = uv__tcp_nodelay(handle, socket, 1);
    if (err)
      return err;
  }

  /* TODO: Use stored delay. */
  if (handle->flags & UV_HANDLE_TCP_KEEPALIVE) {
    err = uv__tcp_keepalive(handle, socket, 1, 60);
    if (err)
      return err;
  }

  handle->socket = socket;

  if (family == AF_INET6) {
    handle->flags |= UV_HANDLE_IPV6;
  } else {
    assert(!(handle->flags & UV_HANDLE_IPV6));
  }

  return 0;
}


int uv_tcp_init_ex(uv_loop_t* loop, uv_tcp_t* handle, unsigned int flags) {
  int domain;

  /* Use the lower 8 bits for the domain */
  domain = flags & 0xFF;
  if (domain != AF_INET && domain != AF_INET6 && domain != AF_UNSPEC)
    return UV_EINVAL;

  if (flags & ~0xFF)
    return UV_EINVAL;

  uv__stream_init(loop, (uv_stream_t*) handle, UV_TCP);
  handle->tcp.serv.accept_reqs = NULL;
  handle->tcp.serv.pending_accepts = NULL;
  handle->socket = INVALID_SOCKET;
  handle->reqs_pending = 0;
  handle->tcp.serv.func_acceptex = NULL;
  handle->tcp.conn.func_connectex = NULL;
  handle->tcp.serv.processed_accepts = 0;
  handle->delayed_error = 0;

  /* If anything fails beyond this point we need to remove the handle from
   * the handle queue, since it was added by uv__handle_init in uv__stream_init.
   */

  if (domain != AF_UNSPEC) {
    SOCKET sock;
    DWORD err;

    sock = socket(domain, SOCK_STREAM, 0);
    if (sock == INVALID_SOCKET) {
      err = WSAGetLastError();
      QUEUE_REMOVE(&handle->handle_queue);
      return uv_translate_sys_error(err);
    }

    err = uv__tcp_set_socket(handle->loop, handle, sock, domain, 0);
    if (err) {
      closesocket(sock);
      QUEUE_REMOVE(&handle->handle_queue);
      return uv_translate_sys_error(err);
    }

  }

  return 0;
}


int uv_tcp_init(uv_loop_t* loop, uv_tcp_t* handle) {
  return uv_tcp_init_ex(loop, handle, AF_UNSPEC);
}


void uv__tcp_endgame(uv_loop_t* loop, uv_tcp_t* handle) {
  int err;
  unsigned int i;
  uv_tcp_accept_t* req;

  if (handle->flags & UV_HANDLE_CONNECTION &&
      handle->stream.conn.shutdown_req != NULL &&
      handle->stream.conn.write_reqs_pending == 0) {

    UNREGISTER_HANDLE_REQ(loop, handle, handle->stream.conn.shutdown_req);

    err = 0;
    if (handle->flags & UV_HANDLE_CLOSING) {
      err = ERROR_OPERATION_ABORTED;
    } else if (shutdown(handle->socket, SD_SEND) == SOCKET_ERROR) {
      err = WSAGetLastError();
    }

    if (handle->stream.conn.shutdown_req->cb) {
      handle->stream.conn.shutdown_req->cb(handle->stream.conn.shutdown_req,
                               uv_translate_sys_error(err));
    }

    handle->stream.conn.shutdown_req = NULL;
    DECREASE_PENDING_REQ_COUNT(handle);
    return;
  }

  if (handle->flags & UV_HANDLE_CLOSING &&
      handle->reqs_pending == 0) {
    assert(!(handle->flags & UV_HANDLE_CLOSED));
    assert(handle->socket == INVALID_SOCKET);

    if (!(handle->flags & UV_HANDLE_CONNECTION) && handle->tcp.serv.accept_reqs) {
      if (handle->flags & UV_HANDLE_EMULATE_IOCP) {
        for (i = 0; i < uv_simultaneous_server_accepts; i++) {
          req = &handle->tcp.serv.accept_reqs[i];
          if (req->wait_handle != INVALID_HANDLE_VALUE) {
            UnregisterWait(req->wait_handle);
            req->wait_handle = INVALID_HANDLE_VALUE;
          }
          if (req->event_handle != NULL) {
            CloseHandle(req->event_handle);
            req->event_handle = NULL;
          }
        }
      }

      uv__free(handle->tcp.serv.accept_reqs);
      handle->tcp.serv.accept_reqs = NULL;
    }

    if (handle->flags & UV_HANDLE_CONNECTION &&
        handle->flags & UV_HANDLE_EMULATE_IOCP) {
      if (handle->read_req.wait_handle != INVALID_HANDLE_VALUE) {
        UnregisterWait(handle->read_req.wait_handle);
        handle->read_req.wait_handle = INVALID_HANDLE_VALUE;
      }
      if (handle->read_req.event_handle != NULL) {
        CloseHandle(handle->read_req.event_handle);
        handle->read_req.event_handle = NULL;
      }
    }

    uv__handle_close(handle);
  }
}


/* Unlike on Unix, here we don't set SO_REUSEADDR, because it doesn't just
 * allow binding to addresses that are in use by sockets in TIME_WAIT, it
 * effectively allows 'stealing' a port which is in use by another application.
 *
 * SO_EXCLUSIVEADDRUSE is also not good here because it does check all sockets,
 * regardless of state, so we'd get an error even if the port is in use by a
 * socket in TIME_WAIT state.
 *
 * See issue #1360.
 *
 */
static int uv__tcp_try_bind(uv_tcp_t* handle,
                            const struct sockaddr* addr,
                            unsigned int addrlen,
                            unsigned int flags) {
  DWORD err;
  int r;

  if (handle->socket == INVALID_SOCKET) {
    SOCKET sock;

    /* Cannot set IPv6-only mode on non-IPv6 socket. */
    if ((flags & UV_TCP_IPV6ONLY) && addr->sa_family != AF_INET6)
      return ERROR_INVALID_PARAMETER;

    sock = socket(addr->sa_family, SOCK_STREAM, 0);
    if (sock == INVALID_SOCKET) {
      return WSAGetLastError();
    }

    err = uv__tcp_set_socket(handle->loop, handle, sock, addr->sa_family, 0);
    if (err) {
      closesocket(sock);
      return err;
    }
  }

#ifdef IPV6_V6ONLY
  if (addr->sa_family == AF_INET6) {
    int on;

    on = (flags & UV_TCP_IPV6ONLY) != 0;

    /* TODO: how to handle errors? This may fail if there is no ipv4 stack
     * available. For now we're silently ignoring the error. */
    setsockopt(handle->socket,
               IPPROTO_IPV6,
               IPV6_V6ONLY,
               (const char*)&on,
               sizeof on);
  }
#endif

  r = bind(handle->socket, addr, addrlen);

  if (r == SOCKET_ERROR) {
    err = WSAGetLastError();
    if (err == WSAEADDRINUSE) {
      /* Some errors are not to be reported until connect() or listen() */
      handle->delayed_error = err;
    } else {
      return err;
    }
  }

  handle->flags |= UV_HANDLE_BOUND;

  return 0;
}


static void CALLBACK post_completion(void* context, BOOLEAN timed_out) {
  uv_req_t* req;
  uv_tcp_t* handle;

  req = (uv_req_t*) context;
  assert(req != NULL);
  handle = (uv_tcp_t*)req->data;
  assert(handle != NULL);
  assert(!timed_out);

  if (!PostQueuedCompletionStatus(handle->loop->iocp,
                                  req->u.io.overlapped.InternalHigh,
                                  0,
                                  &req->u.io.overlapped)) {
    uv_fatal_error(GetLastError(), "PostQueuedCompletionStatus");
  }
}


static void CALLBACK post_write_completion(void* context, BOOLEAN timed_out) {
  uv_write_t* req;
  uv_tcp_t* handle;

  req = (uv_write_t*) context;
  assert(req != NULL);
  handle = (uv_tcp_t*)req->handle;
  assert(handle != NULL);
  assert(!timed_out);

  if (!PostQueuedCompletionStatus(handle->loop->iocp,
                                  req->u.io.overlapped.InternalHigh,
                                  0,
                                  &req->u.io.overlapped)) {
    uv_fatal_error(GetLastError(), "PostQueuedCompletionStatus");
  }
}


static void uv__tcp_queue_accept(uv_tcp_t* handle, uv_tcp_accept_t* req) {
  uv_loop_t* loop = handle->loop;
  BOOL success;
  DWORD bytes;
  SOCKET accept_socket;
  short family;

  assert(handle->flags & UV_HANDLE_LISTENING);
  assert(req->accept_socket == INVALID_SOCKET);

  /* choose family and extension function */
  if (handle->flags & UV_HANDLE_IPV6) {
    family = AF_INET6;
  } else {
    family = AF_INET;
  }

  /* Open a socket for the accepted connection. */
  accept_socket = socket(family, SOCK_STREAM, 0);
  if (accept_socket == INVALID_SOCKET) {
    SET_REQ_ERROR(req, WSAGetLastError());
    uv__insert_pending_req(loop, (uv_req_t*)req);
    handle->reqs_pending++;
    return;
  }

  /* Make the socket non-inheritable */
  if (!SetHandleInformation((HANDLE) accept_socket, HANDLE_FLAG_INHERIT, 0)) {
    SET_REQ_ERROR(req, GetLastError());
    uv__insert_pending_req(loop, (uv_req_t*)req);
    handle->reqs_pending++;
    closesocket(accept_socket);
    return;
  }

  /* Prepare the overlapped structure. */
  memset(&(req->u.io.overlapped), 0, sizeof(req->u.io.overlapped));
  if (handle->flags & UV_HANDLE_EMULATE_IOCP) {
    assert(req->event_handle != NULL);
    req->u.io.overlapped.hEvent = (HANDLE) ((ULONG_PTR) req->event_handle | 1);
  }

  success = handle->tcp.serv.func_acceptex(handle->socket,
                                          accept_socket,
                                          (void*)req->accept_buffer,
                                          0,
                                          sizeof(struct sockaddr_storage),
                                          sizeof(struct sockaddr_storage),
                                          &bytes,
                                          &req->u.io.overlapped);

  if (UV_SUCCEEDED_WITHOUT_IOCP(success)) {
    /* Process the req without IOCP. */
    req->accept_socket = accept_socket;
    handle->reqs_pending++;
    uv__insert_pending_req(loop, (uv_req_t*)req);
  } else if (UV_SUCCEEDED_WITH_IOCP(success)) {
    /* The req will be processed with IOCP. */
    req->accept_socket = accept_socket;
    handle->reqs_pending++;
    if (handle->flags & UV_HANDLE_EMULATE_IOCP &&
        req->wait_handle == INVALID_HANDLE_VALUE &&
        !RegisterWaitForSingleObject(&req->wait_handle,
          req->event_handle, post_completion, (void*) req,
          INFINITE, WT_EXECUTEINWAITTHREAD)) {
      SET_REQ_ERROR(req, GetLastError());
      uv__insert_pending_req(loop, (uv_req_t*)req);
    }
  } else {
    /* Make this req pending reporting an error. */
    SET_REQ_ERROR(req, WSAGetLastError());
    uv__insert_pending_req(loop, (uv_req_t*)req);
    handle->reqs_pending++;
    /* Destroy the preallocated client socket. */
    closesocket(accept_socket);
    /* Destroy the event handle */
    if (handle->flags & UV_HANDLE_EMULATE_IOCP) {
      CloseHandle(req->event_handle);
      req->event_handle = NULL;
    }
  }
}


static void uv__tcp_queue_read(uv_loop_t* loop, uv_tcp_t* handle) {
  uv_read_t* req;
  uv_buf_t buf;
  int result;
  DWORD bytes, flags;

  assert(handle->flags & UV_HANDLE_READING);
  assert(!(handle->flags & UV_HANDLE_READ_PENDING));

  req = &handle->read_req;
  memset(&req->u.io.overlapped, 0, sizeof(req->u.io.overlapped));
  buf.base = "";
  buf.len = 0;

  /* Prepare the overlapped structure. */
  memset(&(req->u.io.overlapped), 0, sizeof(req->u.io.overlapped));
  if (handle->flags & UV_HANDLE_EMULATE_IOCP) {
    assert(req->event_handle != NULL);
    req->u.io.overlapped.hEvent = (HANDLE) ((ULONG_PTR) req->event_handle | 1);
  }

  flags = 0;
  result = WSARecv(handle->socket,
                   (WSABUF*)&buf,
                   1,
                   &bytes,
                   &flags,
                   &req->u.io.overlapped,
                   NULL);

  handle->flags |= UV_HANDLE_READ_PENDING;
  handle->reqs_pending++;

  if (UV_SUCCEEDED_WITHOUT_IOCP(result == 0)) {
    /* Process the req without IOCP. */
    req->u.io.overlapped.InternalHigh = bytes;
    uv__insert_pending_req(loop, (uv_req_t*)req);
  } else if (UV_SUCCEEDED_WITH_IOCP(result == 0)) {
    /* The req will be processed with IOCP. */
    if (handle->flags & UV_HANDLE_EMULATE_IOCP &&
        req->wait_handle == INVALID_HANDLE_VALUE &&
        !RegisterWaitForSingleObject(&req->wait_handle,
          req->event_handle, post_completion, (void*) req,
          INFINITE, WT_EXECUTEINWAITTHREAD)) {
      SET_REQ_ERROR(req, GetLastError());
      uv__insert_pending_req(loop, (uv_req_t*)req);
    }
  } else {
    /* Make this req pending reporting an error. */
    SET_REQ_ERROR(req, WSAGetLastError());
    uv__insert_pending_req(loop, (uv_req_t*)req);
  }
}


int uv_tcp_close_reset(uv_tcp_t* handle, uv_close_cb close_cb) {
  struct linger l = { 1, 0 };

  /* Disallow setting SO_LINGER to zero due to some platform inconsistencies */
  if (handle->flags & UV_HANDLE_SHUTTING)
    return UV_EINVAL;

  if (0 != setsockopt(handle->socket, SOL_SOCKET, SO_LINGER, (const char*)&l, sizeof(l)))
    return uv_translate_sys_error(WSAGetLastError());

  uv_close((uv_handle_t*) handle, close_cb);
  return 0;
}


int uv__tcp_listen(uv_tcp_t* handle, int backlog, uv_connection_cb cb) {
  unsigned int i, simultaneous_accepts;
  uv_tcp_accept_t* req;
  int err;

  assert(backlog > 0);

  if (handle->flags & UV_HANDLE_LISTENING) {
    handle->stream.serv.connection_cb = cb;
  }

  if (handle->flags & UV_HANDLE_READING) {
    return WSAEISCONN;
  }

  if (handle->delayed_error) {
    return handle->delayed_error;
  }

  if (!(handle->flags & UV_HANDLE_BOUND)) {
    err = uv__tcp_try_bind(handle,
                           (const struct sockaddr*) &uv_addr_ip4_any_,
                           sizeof(uv_addr_ip4_any_),
                           0);
    if (err)
      return err;
    if (handle->delayed_error)
      return handle->delayed_error;
  }

  if (!handle->tcp.serv.func_acceptex) {
    if (!uv__get_acceptex_function(handle->socket, &handle->tcp.serv.func_acceptex)) {
      return WSAEAFNOSUPPORT;
    }
  }

  /* If this flag is set, we already made this listen call in xfer. */
  if (!(handle->flags & UV_HANDLE_SHARED_TCP_SOCKET) &&
      listen(handle->socket, backlog) == SOCKET_ERROR) {
    return WSAGetLastError();
  }

  handle->flags |= UV_HANDLE_LISTENING;
  handle->stream.serv.connection_cb = cb;
  INCREASE_ACTIVE_COUNT(loop, handle);

  simultaneous_accepts = handle->flags & UV_HANDLE_TCP_SINGLE_ACCEPT ? 1
    : uv_simultaneous_server_accepts;

  if (handle->tcp.serv.accept_reqs == NULL) {
    handle->tcp.serv.accept_reqs =
      uv__malloc(uv_simultaneous_server_accepts * sizeof(uv_tcp_accept_t));
    if (!handle->tcp.serv.accept_reqs) {
      uv_fatal_error(ERROR_OUTOFMEMORY, "uv__malloc");
    }

    for (i = 0; i < simultaneous_accepts; i++) {
      req = &handle->tcp.serv.accept_reqs[i];
      UV_REQ_INIT(handle->loop, req, UV_ACCEPT);
      req->accept_socket = INVALID_SOCKET;
      req->data = handle;

      req->wait_handle = INVALID_HANDLE_VALUE;
      if (handle->flags & UV_HANDLE_EMULATE_IOCP) {
        req->event_handle = CreateEvent(NULL, 0, 0, NULL);
        if (req->event_handle == NULL) {
          uv_fatal_error(GetLastError(), "CreateEvent");
        }
      } else {
        req->event_handle = NULL;
      }

      uv__tcp_queue_accept(handle, req);
    }

    /* Initialize other unused requests too, because uv_tcp_endgame doesn't
     * know how many requests were initialized, so it will try to clean up
     * {uv_simultaneous_server_accepts} requests. */
    for (i = simultaneous_accepts; i < uv_simultaneous_server_accepts; i++) {
      req = &handle->tcp.serv.accept_reqs[i];
      UV_REQ_INIT(handle->loop, req, UV_ACCEPT);
      req->accept_socket = INVALID_SOCKET;
      req->data = handle;
      req->wait_handle = INVALID_HANDLE_VALUE;
      req->event_handle = NULL;
    }
  }

  return 0;
}


<<<<<<< HEAD
int uv_tcp_accept(uv_tcp_t* server, uv_tcp_t* client) {
=======
int uv__tcp_accept(uv_tcp_t* server, uv_tcp_t* client) {
  uv_loop_t* loop = server->loop;
>>>>>>> e8b7eb69
  int err = 0;
  int family;

  uv_tcp_accept_t* req = server->tcp.serv.pending_accepts;

  if (!req) {
    /* No valid connections found, so we error out. */
    return WSAEWOULDBLOCK;
  }

  if (req->accept_socket == INVALID_SOCKET) {
    return WSAENOTCONN;
  }

  if (server->flags & UV_HANDLE_IPV6) {
    family = AF_INET6;
  } else {
    family = AF_INET;
  }

  err = uv__tcp_set_socket(client->loop,
                          client,
                          req->accept_socket,
                          family,
                          0);
  if (err) {
    closesocket(req->accept_socket);
  } else {
    uv__connection_init((uv_stream_t*) client);
    /* AcceptEx() implicitly binds the accepted socket. */
    client->flags |= UV_HANDLE_BOUND | UV_HANDLE_READABLE | UV_HANDLE_WRITABLE;
  }

  /* Prepare the req to pick up a new connection */
  server->tcp.serv.pending_accepts = req->next_pending;
  req->next_pending = NULL;
  req->accept_socket = INVALID_SOCKET;

  if (!(server->flags & UV_HANDLE_CLOSING)) {
    /* Check if we're in a middle of changing the number of pending accepts. */
    if (!(server->flags & UV_HANDLE_TCP_ACCEPT_STATE_CHANGING)) {
      uv__tcp_queue_accept(server, req);
    } else {
      /* We better be switching to a single pending accept. */
      assert(server->flags & UV_HANDLE_TCP_SINGLE_ACCEPT);

      server->tcp.serv.processed_accepts++;

      if (server->tcp.serv.processed_accepts >= uv_simultaneous_server_accepts) {
        server->tcp.serv.processed_accepts = 0;
        /*
         * All previously queued accept requests are now processed.
         * We now switch to queueing just a single accept.
         */
        uv__tcp_queue_accept(server, &server->tcp.serv.accept_reqs[0]);
        server->flags &= ~UV_HANDLE_TCP_ACCEPT_STATE_CHANGING;
        server->flags |= UV_HANDLE_TCP_SINGLE_ACCEPT;
      }
    }
  }

  return err;
}


int uv__tcp_read_start(uv_tcp_t* handle, uv_alloc_cb alloc_cb,
    uv_read_cb read_cb) {
  uv_loop_t* loop = handle->loop;

  handle->flags |= UV_HANDLE_READING;
  handle->read_cb = read_cb;
  handle->alloc_cb = alloc_cb;
  INCREASE_ACTIVE_COUNT(loop, handle);

  /* If reading was stopped and then started again, there could still be a read
   * request pending. */
  if (!(handle->flags & UV_HANDLE_READ_PENDING)) {
    if (handle->flags & UV_HANDLE_EMULATE_IOCP &&
        handle->read_req.event_handle == NULL) {
      handle->read_req.event_handle = CreateEvent(NULL, 0, 0, NULL);
      if (handle->read_req.event_handle == NULL) {
        uv_fatal_error(GetLastError(), "CreateEvent");
      }
    }
    uv__tcp_queue_read(loop, handle);
  }

  return 0;
}

static int uv__is_loopback(const struct sockaddr_storage* storage) {
  const struct sockaddr_in* in4;
  const struct sockaddr_in6* in6;
  int i;

  if (storage->ss_family == AF_INET) {
    in4 = (const struct sockaddr_in*) storage;
    return in4->sin_addr.S_un.S_un_b.s_b1 == 127;
  }
  if (storage->ss_family == AF_INET6) {
    in6 = (const struct sockaddr_in6*) storage;
    for (i = 0; i < 7; ++i) {
      if (in6->sin6_addr.u.Word[i] != 0)
        return 0;
    }
    return in6->sin6_addr.u.Word[7] == htons(1);
  }
  return 0;
}

// Check if Windows version is 10.0.16299 or later
static int uv__is_fast_loopback_fail_supported(void) {
  OSVERSIONINFOW os_info;
  if (!pRtlGetVersion)
    return 0;
  pRtlGetVersion(&os_info);
  if (os_info.dwMajorVersion < 10)
    return 0;
  if (os_info.dwMajorVersion > 10)
    return 1;
  if (os_info.dwMinorVersion > 0)
    return 1;
  return os_info.dwBuildNumber >= 16299;
}

static int uv__tcp_try_connect(uv_connect_t* req,
                              uv_tcp_t* handle,
                              const struct sockaddr* addr,
                              unsigned int addrlen,
                              uv_connect_cb cb) {
  uv_loop_t* loop = handle->loop;
  TCP_INITIAL_RTO_PARAMETERS retransmit_ioctl;
  const struct sockaddr* bind_addr;
  struct sockaddr_storage converted;
  BOOL success;
  DWORD bytes;
  int err;

  err = uv__convert_to_localhost_if_unspecified(addr, &converted);
  if (err)
    return err;

  if (handle->delayed_error != 0)
    goto out;

  if (!(handle->flags & UV_HANDLE_BOUND)) {
    if (addrlen == sizeof(uv_addr_ip4_any_)) {
      bind_addr = (const struct sockaddr*) &uv_addr_ip4_any_;
    } else if (addrlen == sizeof(uv_addr_ip6_any_)) {
      bind_addr = (const struct sockaddr*) &uv_addr_ip6_any_;
    } else {
      abort();
    }
    err = uv__tcp_try_bind(handle, bind_addr, addrlen, 0);
    if (err)
      return err;
    if (handle->delayed_error != 0)
      goto out;
  }

  if (!handle->tcp.conn.func_connectex) {
    if (!uv__get_connectex_function(handle->socket, &handle->tcp.conn.func_connectex)) {
      return WSAEAFNOSUPPORT;
    }
  }

  /* This makes connect() fail instantly if the target port on the localhost
   * is not reachable, instead of waiting for 2s. We do not care if this fails.
   * This only works on Windows version 10.0.16299 and later.
   */
  if (uv__is_fast_loopback_fail_supported() && uv__is_loopback(&converted)) {
    memset(&retransmit_ioctl, 0, sizeof(retransmit_ioctl));
    retransmit_ioctl.Rtt = TCP_INITIAL_RTO_NO_SYN_RETRANSMISSIONS;
    retransmit_ioctl.MaxSynRetransmissions = TCP_INITIAL_RTO_NO_SYN_RETRANSMISSIONS;
    WSAIoctl(handle->socket,
             SIO_TCP_INITIAL_RTO,
             &retransmit_ioctl,
             sizeof(retransmit_ioctl),
             NULL,
             0,
             &bytes,
             NULL,
             NULL);
  }

out:

  UV_REQ_INIT(loop, req, UV_CONNECT);
  req->handle = (uv_stream_t*) handle;
  req->cb = cb;
  memset(&req->u.io.overlapped, 0, sizeof(req->u.io.overlapped));

  if (handle->delayed_error != 0) {
    /* Process the req without IOCP. */
    handle->reqs_pending++;
    REGISTER_HANDLE_REQ(loop, handle, req);
    uv__insert_pending_req(loop, (uv_req_t*)req);
    return 0;
  }

  success = handle->tcp.conn.func_connectex(handle->socket,
                                            (const struct sockaddr*) &converted,
                                            addrlen,
                                            NULL,
                                            0,
                                            &bytes,
                                            &req->u.io.overlapped);

  if (UV_SUCCEEDED_WITHOUT_IOCP(success)) {
    /* Process the req without IOCP. */
    handle->reqs_pending++;
    REGISTER_HANDLE_REQ(loop, handle, req);
    uv__insert_pending_req(loop, (uv_req_t*)req);
  } else if (UV_SUCCEEDED_WITH_IOCP(success)) {
    /* The req will be processed with IOCP. */
    handle->reqs_pending++;
    REGISTER_HANDLE_REQ(loop, handle, req);
  } else {
    return WSAGetLastError();
  }

  return 0;
}


int uv_tcp_getsockname(const uv_tcp_t* handle,
                       struct sockaddr* name,
                       int* namelen) {

  return uv__getsockpeername((const uv_handle_t*) handle,
                             getsockname,
                             name,
                             namelen,
                             handle->delayed_error);
}


int uv_tcp_getpeername(const uv_tcp_t* handle,
                       struct sockaddr* name,
                       int* namelen) {

  return uv__getsockpeername((const uv_handle_t*) handle,
                             getpeername,
                             name,
                             namelen,
                             handle->delayed_error);
}


int uv__tcp_write(uv_loop_t* loop,
                 uv_write_t* req,
                 uv_tcp_t* handle,
                 const uv_buf_t bufs[],
                 unsigned int nbufs,
                 uv_write_cb cb) {
  int result;
  DWORD bytes;

  UV_REQ_INIT(loop, req, UV_WRITE);
  req->handle = (uv_stream_t*) handle;
  req->cb = cb;

  /* Prepare the overlapped structure. */
  memset(&(req->u.io.overlapped), 0, sizeof(req->u.io.overlapped));
  if (handle->flags & UV_HANDLE_EMULATE_IOCP) {
    req->event_handle = CreateEvent(NULL, 0, 0, NULL);
    if (req->event_handle == NULL) {
      uv_fatal_error(GetLastError(), "CreateEvent");
    }
    req->u.io.overlapped.hEvent = (HANDLE) ((ULONG_PTR) req->event_handle | 1);
    req->wait_handle = INVALID_HANDLE_VALUE;
  }

  result = WSASend(handle->socket,
                   (WSABUF*) bufs,
                   nbufs,
                   &bytes,
                   0,
                   &req->u.io.overlapped,
                   NULL);

  if (UV_SUCCEEDED_WITHOUT_IOCP(result == 0)) {
    /* Request completed immediately. */
    req->u.io.queued_bytes = 0;
    handle->reqs_pending++;
    handle->stream.conn.write_reqs_pending++;
    REGISTER_HANDLE_REQ(loop, handle, req);
    uv__insert_pending_req(loop, (uv_req_t*) req);
  } else if (UV_SUCCEEDED_WITH_IOCP(result == 0)) {
    /* Request queued by the kernel. */
    req->u.io.queued_bytes = uv__count_bufs(bufs, nbufs);
    handle->reqs_pending++;
    handle->stream.conn.write_reqs_pending++;
    REGISTER_HANDLE_REQ(loop, handle, req);
    handle->write_queue_size += req->u.io.queued_bytes;
    if (handle->flags & UV_HANDLE_EMULATE_IOCP &&
        !RegisterWaitForSingleObject(&req->wait_handle,
          req->event_handle, post_write_completion, (void*) req,
          INFINITE, WT_EXECUTEINWAITTHREAD | WT_EXECUTEONLYONCE)) {
      SET_REQ_ERROR(req, GetLastError());
      uv__insert_pending_req(loop, (uv_req_t*)req);
    }
  } else {
    /* Send failed due to an error, report it later */
    req->u.io.queued_bytes = 0;
    handle->reqs_pending++;
    handle->stream.conn.write_reqs_pending++;
    REGISTER_HANDLE_REQ(loop, handle, req);
    SET_REQ_ERROR(req, WSAGetLastError());
    uv__insert_pending_req(loop, (uv_req_t*) req);
  }

  return 0;
}


int uv__tcp_try_write(uv_tcp_t* handle,
                     const uv_buf_t bufs[],
                     unsigned int nbufs) {
  int result;
  DWORD bytes;

  if (handle->stream.conn.write_reqs_pending > 0)
    return UV_EAGAIN;

  result = WSASend(handle->socket,
                   (WSABUF*) bufs,
                   nbufs,
                   &bytes,
                   0,
                   NULL,
                   NULL);

  if (result == SOCKET_ERROR)
    return uv_translate_sys_error(WSAGetLastError());
  else
    return bytes;
}


void uv__process_tcp_read_req(uv_loop_t* loop, uv_tcp_t* handle,
    uv_req_t* req) {
  DWORD bytes, flags, err;
  uv_buf_t buf;
  int count;

  assert(handle->type == UV_TCP);

  handle->flags &= ~UV_HANDLE_READ_PENDING;

  if (!REQ_SUCCESS(req)) {
    /* An error occurred doing the read. */
    if ((handle->flags & UV_HANDLE_READING) != 0) {
      handle->flags &= ~UV_HANDLE_READING;
      DECREASE_ACTIVE_COUNT(loop, handle);
      buf = uv_buf_init(NULL, 0);

      err = GET_REQ_SOCK_ERROR(req);

      if (err == WSAECONNABORTED) {
        /* Turn WSAECONNABORTED into UV_ECONNRESET to be consistent with Unix.
         */
        err = WSAECONNRESET;
      }
      handle->flags &= ~(UV_HANDLE_READABLE | UV_HANDLE_WRITABLE);

      handle->read_cb((uv_stream_t*)handle,
                      uv_translate_sys_error(err),
                      &buf);
    }
  } else {
<<<<<<< HEAD
=======
    if (!(handle->flags & UV_HANDLE_ZERO_READ)) {
      /* The read was done with a non-zero buffer length. */
      if (req->u.io.overlapped.InternalHigh > 0) {
        /* Successful read */
        handle->read_cb((uv_stream_t*)handle,
                        req->u.io.overlapped.InternalHigh,
                        &handle->tcp.conn.read_buffer);
        /* Read again only if bytes == buf.len */
        if (req->u.io.overlapped.InternalHigh < handle->tcp.conn.read_buffer.len) {
          goto done;
        }
      } else {
        /* Connection closed */
        if (handle->flags & UV_HANDLE_READING) {
          handle->flags &= ~UV_HANDLE_READING;
          DECREASE_ACTIVE_COUNT(loop, handle);
        }

        buf.base = 0;
        buf.len = 0;
        handle->read_cb((uv_stream_t*)handle, UV_EOF, &handle->tcp.conn.read_buffer);
        goto done;
      }
    }

>>>>>>> e8b7eb69
    /* Do nonblocking reads until the buffer is empty */
    count = 32;
    while ((handle->flags & UV_HANDLE_READING) && (count-- > 0)) {
      buf = uv_buf_init(NULL, 0);
      handle->alloc_cb((uv_handle_t*) handle, 65536, &buf);
      if (buf.base == NULL || buf.len == 0) {
        handle->read_cb((uv_stream_t*) handle, UV_ENOBUFS, &buf);
        break;
      }
      assert(buf.base != NULL);

      flags = 0;
      if (WSARecv(handle->socket,
                  (WSABUF*)&buf,
                  1,
                  &bytes,
                  &flags,
                  NULL,
                  NULL) != SOCKET_ERROR) {
        if (bytes > 0) {
          /* Successful read */
          handle->read_cb((uv_stream_t*)handle, bytes, &buf);
          /* Read again only if bytes == buf.len */
          if (bytes < buf.len) {
            break;
          }
        } else {
          /* Connection closed */
          handle->flags &= ~UV_HANDLE_READING;
          DECREASE_ACTIVE_COUNT(loop, handle);

          handle->read_cb((uv_stream_t*)handle, UV_EOF, &buf);
          break;
        }
      } else {
        err = WSAGetLastError();
        if (err == WSAEWOULDBLOCK) {
          /* Read buffer was completely empty, report a 0-byte read. */
          handle->read_cb((uv_stream_t*)handle, 0, &buf);
        } else {
          /* Ouch! serious error. */
          handle->flags &= ~UV_HANDLE_READING;
          DECREASE_ACTIVE_COUNT(loop, handle);

          if (err == WSAECONNABORTED) {
            /* Turn WSAECONNABORTED into UV_ECONNRESET to be consistent with
             * Unix. */
            err = WSAECONNRESET;
          }
          handle->flags &= ~(UV_HANDLE_READABLE | UV_HANDLE_WRITABLE);

          handle->read_cb((uv_stream_t*)handle,
                          uv_translate_sys_error(err),
                          &buf);
        }
        break;
      }
    }

    /* Post another read if still reading and not closing. */
    if ((handle->flags & UV_HANDLE_READING) &&
        !(handle->flags & UV_HANDLE_READ_PENDING)) {
      uv__tcp_queue_read(loop, handle);
    }
  }

  DECREASE_PENDING_REQ_COUNT(handle);
}


void uv__process_tcp_write_req(uv_loop_t* loop, uv_tcp_t* handle,
    uv_write_t* req) {
  int err;

  assert(handle->type == UV_TCP);

  assert(handle->write_queue_size >= req->u.io.queued_bytes);
  handle->write_queue_size -= req->u.io.queued_bytes;

  UNREGISTER_HANDLE_REQ(loop, handle, req);

  if (handle->flags & UV_HANDLE_EMULATE_IOCP) {
    if (req->wait_handle != INVALID_HANDLE_VALUE) {
      UnregisterWait(req->wait_handle);
      req->wait_handle = INVALID_HANDLE_VALUE;
    }
    if (req->event_handle != NULL) {
      CloseHandle(req->event_handle);
      req->event_handle = NULL;
    }
  }

  if (req->cb) {
    err = uv_translate_sys_error(GET_REQ_SOCK_ERROR(req));
    if (err == UV_ECONNABORTED) {
      /* use UV_ECANCELED for consistency with Unix */
      err = UV_ECANCELED;
    }
    req->cb(req, err);
  }

  handle->stream.conn.write_reqs_pending--;
  if (handle->stream.conn.write_reqs_pending == 0) {
    if (handle->flags & UV_HANDLE_CLOSING) {
      closesocket(handle->socket);
      handle->socket = INVALID_SOCKET;
    }
    if (handle->stream.conn.shutdown_req != NULL) {
      uv__want_endgame(loop, (uv_handle_t*)handle);
    }
  }

  DECREASE_PENDING_REQ_COUNT(handle);
}


void uv__process_tcp_accept_req(uv_loop_t* loop, uv_tcp_t* handle,
    uv_req_t* raw_req) {
  uv_tcp_accept_t* req = (uv_tcp_accept_t*) raw_req;
  int err;

  assert(handle->type == UV_TCP);

  /* If handle->accepted_socket is not a valid socket, then uv_queue_accept
   * must have failed. This is a serious error. We stop accepting connections
   * and report this error to the connection callback. */
  if (req->accept_socket == INVALID_SOCKET) {
    if (handle->flags & UV_HANDLE_LISTENING) {
      handle->flags &= ~UV_HANDLE_LISTENING;
      DECREASE_ACTIVE_COUNT(loop, handle);
      if (handle->stream.serv.connection_cb) {
        err = GET_REQ_SOCK_ERROR(req);
        handle->stream.serv.connection_cb((uv_stream_t*)handle,
                                      uv_translate_sys_error(err));
      }
    }
  } else if (REQ_SUCCESS(req) &&
      setsockopt(req->accept_socket,
                  SOL_SOCKET,
                  SO_UPDATE_ACCEPT_CONTEXT,
                  (char*)&handle->socket,
                  sizeof(handle->socket)) == 0) {
    req->next_pending = handle->tcp.serv.pending_accepts;
    handle->tcp.serv.pending_accepts = req;

    /* Accept and SO_UPDATE_ACCEPT_CONTEXT were successful. */
    if (handle->stream.serv.connection_cb) {
      handle->stream.serv.connection_cb((uv_stream_t*)handle, 0);
    }
  } else {
    /* Error related to accepted socket is ignored because the server socket
     * may still be healthy. If the server socket is broken uv_queue_accept
     * will detect it. */
    closesocket(req->accept_socket);
    req->accept_socket = INVALID_SOCKET;
    if (handle->flags & UV_HANDLE_LISTENING) {
      uv__tcp_queue_accept(handle, req);
    }
  }

  DECREASE_PENDING_REQ_COUNT(handle);
}


void uv__process_tcp_connect_req(uv_loop_t* loop, uv_tcp_t* handle,
    uv_connect_t* req) {
  int err;

  assert(handle->type == UV_TCP);

  UNREGISTER_HANDLE_REQ(loop, handle, req);

  err = 0;
  if (handle->delayed_error) {
    /* To smooth over the differences between unixes errors that
     * were reported synchronously on the first connect can be delayed
     * until the next tick--which is now.
     */
    err = handle->delayed_error;
    handle->delayed_error = 0;
  } else if (REQ_SUCCESS(req)) {
    if (handle->flags & UV_HANDLE_CLOSING) {
      /* use UV_ECANCELED for consistency with Unix */
      err = ERROR_OPERATION_ABORTED;
    } else if (setsockopt(handle->socket,
                          SOL_SOCKET,
                          SO_UPDATE_CONNECT_CONTEXT,
                          NULL,
                          0) == 0) {
      uv__connection_init((uv_stream_t*)handle);
      handle->flags |= UV_HANDLE_READABLE | UV_HANDLE_WRITABLE;
    } else {
      err = WSAGetLastError();
    }
  } else {
    err = GET_REQ_SOCK_ERROR(req);
  }
  req->cb(req, uv_translate_sys_error(err));

  DECREASE_PENDING_REQ_COUNT(handle);
}


int uv__tcp_xfer_export(uv_tcp_t* handle,
                        int target_pid,
                        uv__ipc_socket_xfer_type_t* xfer_type,
                        uv__ipc_socket_xfer_info_t* xfer_info) {
  if (handle->flags & UV_HANDLE_CONNECTION) {
    *xfer_type = UV__IPC_SOCKET_XFER_TCP_CONNECTION;
  } else {
    *xfer_type = UV__IPC_SOCKET_XFER_TCP_SERVER;
    /* We're about to share the socket with another process. Because this is a
     * listening socket, we assume that the other process will be accepting
     * connections on it. Thus, before sharing the socket with another process,
     * we call listen here in the parent process. */
    if (!(handle->flags & UV_HANDLE_LISTENING)) {
      if (!(handle->flags & UV_HANDLE_BOUND)) {
        return ERROR_NOT_SUPPORTED;
      }
      if (handle->delayed_error == 0 &&
          listen(handle->socket, SOMAXCONN) == SOCKET_ERROR) {
        handle->delayed_error = WSAGetLastError();
      }
    }
  }

  if (WSADuplicateSocketW(handle->socket, target_pid, &xfer_info->socket_info))
    return WSAGetLastError();
  xfer_info->delayed_error = handle->delayed_error;

  /* Mark the local copy of the handle as 'shared' so we behave in a way that's
   * friendly to the process(es) that we share the socket with. */
  handle->flags |= UV_HANDLE_SHARED_TCP_SOCKET;

  return 0;
}


int uv__tcp_xfer_import(uv_tcp_t* tcp,
                        uv__ipc_socket_xfer_type_t xfer_type,
                        uv__ipc_socket_xfer_info_t* xfer_info) {
  int err;
  SOCKET socket;

  assert(xfer_type == UV__IPC_SOCKET_XFER_TCP_SERVER ||
         xfer_type == UV__IPC_SOCKET_XFER_TCP_CONNECTION);

  socket = WSASocketW(FROM_PROTOCOL_INFO,
                      FROM_PROTOCOL_INFO,
                      FROM_PROTOCOL_INFO,
                      &xfer_info->socket_info,
                      0,
                      WSA_FLAG_OVERLAPPED);

  if (socket == INVALID_SOCKET) {
    return WSAGetLastError();
  }

  err = uv__tcp_set_socket(
      tcp->loop, tcp, socket, xfer_info->socket_info.iAddressFamily, 1);
  if (err) {
    closesocket(socket);
    return err;
  }

  tcp->delayed_error = xfer_info->delayed_error;
  tcp->flags |= UV_HANDLE_BOUND | UV_HANDLE_SHARED_TCP_SOCKET;

  if (xfer_type == UV__IPC_SOCKET_XFER_TCP_CONNECTION) {
    uv__connection_init((uv_stream_t*)tcp);
    tcp->flags |= UV_HANDLE_READABLE | UV_HANDLE_WRITABLE;
  }

  return 0;
}


int uv_tcp_nodelay(uv_tcp_t* handle, int enable) {
  int err;

  if (handle->socket != INVALID_SOCKET) {
    err = uv__tcp_nodelay(handle, handle->socket, enable);
    if (err)
      return uv_translate_sys_error(err);
  }

  if (enable) {
    handle->flags |= UV_HANDLE_TCP_NODELAY;
  } else {
    handle->flags &= ~UV_HANDLE_TCP_NODELAY;
  }

  return 0;
}


int uv_tcp_keepalive(uv_tcp_t* handle, int enable, unsigned int delay) {
  int err;

  if (handle->socket != INVALID_SOCKET) {
    err = uv__tcp_keepalive(handle, handle->socket, enable, delay);
    if (err)
      return uv_translate_sys_error(err);
  }

  if (enable) {
    handle->flags |= UV_HANDLE_TCP_KEEPALIVE;
  } else {
    handle->flags &= ~UV_HANDLE_TCP_KEEPALIVE;
  }

  /* TODO: Store delay if handle->socket isn't created yet. */

  return 0;
}


int uv_tcp_simultaneous_accepts(uv_tcp_t* handle, int enable) {
  if (handle->flags & UV_HANDLE_CONNECTION) {
    return UV_EINVAL;
  }

  /* Check if we're already in the desired mode. */
  if ((enable && !(handle->flags & UV_HANDLE_TCP_SINGLE_ACCEPT)) ||
      (!enable && handle->flags & UV_HANDLE_TCP_SINGLE_ACCEPT)) {
    return 0;
  }

  /* Don't allow switching from single pending accept to many. */
  if (enable) {
    return UV_ENOTSUP;
  }

  /* Check if we're in a middle of changing the number of pending accepts. */
  if (handle->flags & UV_HANDLE_TCP_ACCEPT_STATE_CHANGING) {
    return 0;
  }

  handle->flags |= UV_HANDLE_TCP_SINGLE_ACCEPT;

  /* Flip the changing flag if we have already queued multiple accepts. */
  if (handle->flags & UV_HANDLE_LISTENING) {
    handle->flags |= UV_HANDLE_TCP_ACCEPT_STATE_CHANGING;
  }

  return 0;
}


static void uv__tcp_try_cancel_reqs(uv_tcp_t* tcp) {
  SOCKET socket;
  int non_ifs_lsp;
  int reading;
  int writing;

  socket = tcp->socket;
  reading = tcp->flags & UV_HANDLE_READING;
  writing = tcp->stream.conn.write_reqs_pending > 0;
  if (!reading && !writing)
    return;

  /* TODO: in libuv v2, keep explicit track of write_reqs, so we can cancel
   * them each explicitly with CancelIoEx (like unix). */
  if (reading)
    CancelIoEx((HANDLE) socket, &tcp->read_req.u.io.overlapped);
  if (writing)
    CancelIo((HANDLE) socket);

  /* Check if we have any non-IFS LSPs stacked on top of TCP */
  non_ifs_lsp = (tcp->flags & UV_HANDLE_IPV6) ? uv_tcp_non_ifs_lsp_ipv6 :
                                                uv_tcp_non_ifs_lsp_ipv4;

  /* If there are non-ifs LSPs then try to obtain a base handle for the
   * socket. */
  if (non_ifs_lsp) {
    DWORD bytes;
    if (WSAIoctl(socket,
                 SIO_BASE_HANDLE,
                 NULL,
                 0,
                 &socket,
                 sizeof socket,
                 &bytes,
                 NULL,
                 NULL) != 0) {
      /* Failed. We can't do CancelIo. */
      return;
    }
  }

  assert(socket != 0 && socket != INVALID_SOCKET);

  if (socket != tcp->socket) {
    if (reading)
      CancelIoEx((HANDLE) socket, &tcp->read_req.u.io.overlapped);
    if (writing)
      CancelIo((HANDLE) socket);
  }
}


void uv__tcp_close(uv_loop_t* loop, uv_tcp_t* tcp) {
  if (tcp->flags & UV_HANDLE_CONNECTION) {
    uv__tcp_try_cancel_reqs(tcp);
    if (tcp->flags & UV_HANDLE_READING) {
      uv_read_stop((uv_stream_t*) tcp);
    }
  } else {
    if (tcp->tcp.serv.accept_reqs != NULL) {
      /* First close the incoming sockets to cancel the accept operations before
       * we free their resources. */
      unsigned int i;
      for (i = 0; i < uv_simultaneous_server_accepts; i++) {
        uv_tcp_accept_t* req = &tcp->tcp.serv.accept_reqs[i];
        if (req->accept_socket != INVALID_SOCKET) {
          closesocket(req->accept_socket);
          req->accept_socket = INVALID_SOCKET;
        }
      }
    }
    assert(!(tcp->flags & UV_HANDLE_READING));
  }

  if (tcp->flags & UV_HANDLE_LISTENING) {
    tcp->flags &= ~UV_HANDLE_LISTENING;
    DECREASE_ACTIVE_COUNT(loop, tcp);
  }

  /* If any overlapped req failed to cancel, calling `closesocket` now would
   * cause Win32 to send an RST packet. Try to avoid that for writes, if
   * possibly applicable, by waiting to process the completion notifications
   * first (which typically should be cancellations). There's not much we can
   * do about canceled reads, which also will generate an RST packet. */
  if (!(tcp->flags & UV_HANDLE_CONNECTION) ||
      tcp->stream.conn.write_reqs_pending == 0) {
    closesocket(tcp->socket);
    tcp->socket = INVALID_SOCKET;
  }

  tcp->flags &= ~(UV_HANDLE_READABLE | UV_HANDLE_WRITABLE);
  uv__handle_closing(tcp);

  if (tcp->reqs_pending == 0) {
    uv__want_endgame(tcp->loop, (uv_handle_t*)tcp);
  }
}


int uv_tcp_open(uv_tcp_t* handle, uv_os_sock_t sock) {
  WSAPROTOCOL_INFOW protocol_info;
  int opt_len;
  int err;
  struct sockaddr_storage saddr;
  int saddr_len;

  /* Detect the address family of the socket. */
  opt_len = (int) sizeof protocol_info;
  if (getsockopt(sock,
                 SOL_SOCKET,
                 SO_PROTOCOL_INFOW,
                 (char*) &protocol_info,
                 &opt_len) == SOCKET_ERROR) {
    return uv_translate_sys_error(GetLastError());
  }

  err = uv__tcp_set_socket(handle->loop,
                          handle,
                          sock,
                          protocol_info.iAddressFamily,
                          1);
  if (err) {
    return uv_translate_sys_error(err);
  }

  /* Support already active socket. */
  saddr_len = sizeof(saddr);
  if (!uv_tcp_getsockname(handle, (struct sockaddr*) &saddr, &saddr_len)) {
    /* Socket is already bound. */
    handle->flags |= UV_HANDLE_BOUND;
    saddr_len = sizeof(saddr);
    if (!uv_tcp_getpeername(handle, (struct sockaddr*) &saddr, &saddr_len)) {
      /* Socket is already connected. */
      uv__connection_init((uv_stream_t*) handle);
      handle->flags |= UV_HANDLE_READABLE | UV_HANDLE_WRITABLE;
    }
  }

  return 0;
}


/* This function is an egress point, i.e. it returns libuv errors rather than
 * system errors.
 */
int uv__tcp_bind(uv_tcp_t* handle,
                 const struct sockaddr* addr,
                 unsigned int addrlen,
                 unsigned int flags) {
  int err;

  err = uv__tcp_try_bind(handle, addr, addrlen, flags);
  if (err)
    return uv_translate_sys_error(err);

  return 0;
}


/* This function is an egress point, i.e. it returns libuv errors rather than
 * system errors.
 */
int uv__tcp_connect(uv_connect_t* req,
                    uv_tcp_t* handle,
                    const struct sockaddr* addr,
                    unsigned int addrlen,
                    uv_connect_cb cb) {
  int err;

  err = uv__tcp_try_connect(req, handle, addr, addrlen, cb);
  if (err)
    return uv_translate_sys_error(err);

  return 0;
}

#ifndef WSA_FLAG_NO_HANDLE_INHERIT
/* Added in Windows 7 SP1. Specify this to avoid race conditions, */
/* but also manually clear the inherit flag in case this failed. */
#define WSA_FLAG_NO_HANDLE_INHERIT 0x80
#endif

int uv_socketpair(int type, int protocol, uv_os_sock_t fds[2], int flags0, int flags1) {
  SOCKET server = INVALID_SOCKET;
  SOCKET client0 = INVALID_SOCKET;
  SOCKET client1 = INVALID_SOCKET;
  SOCKADDR_IN name;
  LPFN_ACCEPTEX func_acceptex;
  WSAOVERLAPPED overlap;
  char accept_buffer[sizeof(struct sockaddr_storage) * 2 + 32];
  int namelen;
  int err;
  DWORD bytes;
  DWORD flags;
  DWORD client0_flags = WSA_FLAG_NO_HANDLE_INHERIT;
  DWORD client1_flags = WSA_FLAG_NO_HANDLE_INHERIT;

  if (flags0 & UV_NONBLOCK_PIPE)
      client0_flags |= WSA_FLAG_OVERLAPPED;
  if (flags1 & UV_NONBLOCK_PIPE)
      client1_flags |= WSA_FLAG_OVERLAPPED;

  server = WSASocketW(AF_INET, type, protocol, NULL, 0,
                      WSA_FLAG_OVERLAPPED | WSA_FLAG_NO_HANDLE_INHERIT);
  if (server == INVALID_SOCKET)
    goto wsaerror;
  if (!SetHandleInformation((HANDLE) server, HANDLE_FLAG_INHERIT, 0))
    goto error;
  name.sin_family = AF_INET;
  name.sin_addr.s_addr = htonl(INADDR_LOOPBACK);
  name.sin_port = 0;
  if (bind(server, (SOCKADDR*) &name, sizeof(name)) != 0)
    goto wsaerror;
  if (listen(server, 1) != 0)
    goto wsaerror;
  namelen = sizeof(name);
  if (getsockname(server, (SOCKADDR*) &name, &namelen) != 0)
    goto wsaerror;
  client0 = WSASocketW(AF_INET, type, protocol, NULL, 0, client0_flags);
  if (client0 == INVALID_SOCKET)
    goto wsaerror;
  if (!SetHandleInformation((HANDLE) client0, HANDLE_FLAG_INHERIT, 0))
    goto error;
  if (connect(client0, (SOCKADDR*) &name, sizeof(name)) != 0)
    goto wsaerror;
  client1 = WSASocketW(AF_INET, type, protocol, NULL, 0, client1_flags);
  if (client1 == INVALID_SOCKET)
    goto wsaerror;
  if (!SetHandleInformation((HANDLE) client1, HANDLE_FLAG_INHERIT, 0))
    goto error;
  if (!uv__get_acceptex_function(server, &func_acceptex)) {
    err = WSAEAFNOSUPPORT;
    goto cleanup;
  }
  memset(&overlap, 0, sizeof(overlap));
  if (!func_acceptex(server,
                     client1,
                     accept_buffer,
                     0,
                     sizeof(struct sockaddr_storage),
                     sizeof(struct sockaddr_storage),
                     &bytes,
                     &overlap)) {
    err = WSAGetLastError();
    if (err == ERROR_IO_PENDING) {
      /* Result should complete immediately, since we already called connect,
       * but empirically, we sometimes have to poll the kernel a couple times
       * until it notices that. */
      while (!WSAGetOverlappedResult(client1, &overlap, &bytes, FALSE, &flags)) {
        err = WSAGetLastError();
        if (err != WSA_IO_INCOMPLETE)
          goto cleanup;
        SwitchToThread();
      }
    }
    else {
      goto cleanup;
    }
  }
  if (setsockopt(client1, SOL_SOCKET, SO_UPDATE_ACCEPT_CONTEXT,
                  (char*) &server, sizeof(server)) != 0) {
    goto wsaerror;
  }

  closesocket(server);

  fds[0] = client0;
  fds[1] = client1;

  return 0;

 wsaerror:
    err = WSAGetLastError();
    goto cleanup;

 error:
    err = GetLastError();
    goto cleanup;

 cleanup:
    if (server != INVALID_SOCKET)
      closesocket(server);
    if (client0 != INVALID_SOCKET)
      closesocket(client0);
    if (client1 != INVALID_SOCKET)
      closesocket(client1);

    assert(err);
    return uv_translate_sys_error(err);
}<|MERGE_RESOLUTION|>--- conflicted
+++ resolved
@@ -619,12 +619,7 @@
 }
 
 
-<<<<<<< HEAD
-int uv_tcp_accept(uv_tcp_t* server, uv_tcp_t* client) {
-=======
 int uv__tcp_accept(uv_tcp_t* server, uv_tcp_t* client) {
-  uv_loop_t* loop = server->loop;
->>>>>>> e8b7eb69
   int err = 0;
   int family;
 
@@ -646,10 +641,10 @@
   }
 
   err = uv__tcp_set_socket(client->loop,
-                          client,
-                          req->accept_socket,
-                          family,
-                          0);
+                           client,
+                           req->accept_socket,
+                           family,
+                           0);
   if (err) {
     closesocket(req->accept_socket);
   } else {
@@ -996,34 +991,6 @@
                       &buf);
     }
   } else {
-<<<<<<< HEAD
-=======
-    if (!(handle->flags & UV_HANDLE_ZERO_READ)) {
-      /* The read was done with a non-zero buffer length. */
-      if (req->u.io.overlapped.InternalHigh > 0) {
-        /* Successful read */
-        handle->read_cb((uv_stream_t*)handle,
-                        req->u.io.overlapped.InternalHigh,
-                        &handle->tcp.conn.read_buffer);
-        /* Read again only if bytes == buf.len */
-        if (req->u.io.overlapped.InternalHigh < handle->tcp.conn.read_buffer.len) {
-          goto done;
-        }
-      } else {
-        /* Connection closed */
-        if (handle->flags & UV_HANDLE_READING) {
-          handle->flags &= ~UV_HANDLE_READING;
-          DECREASE_ACTIVE_COUNT(loop, handle);
-        }
-
-        buf.base = 0;
-        buf.len = 0;
-        handle->read_cb((uv_stream_t*)handle, UV_EOF, &handle->tcp.conn.read_buffer);
-        goto done;
-      }
-    }
-
->>>>>>> e8b7eb69
     /* Do nonblocking reads until the buffer is empty */
     count = 32;
     while ((handle->flags & UV_HANDLE_READING) && (count-- > 0)) {
