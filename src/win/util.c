/* Copyright Joyent, Inc. and other Node contributors. All rights reserved.
 *
 * Permission is hereby granted, free of charge, to any person obtaining a copy
 * of this software and associated documentation files (the "Software"), to
 * deal in the Software without restriction, including without limitation the
 * rights to use, copy, modify, merge, publish, distribute, sublicense, and/or
 * sell copies of the Software, and to permit persons to whom the Software is
 * furnished to do so, subject to the following conditions:
 *
 * The above copyright notice and this permission notice shall be included in
 * all copies or substantial portions of the Software.
 *
 * THE SOFTWARE IS PROVIDED "AS IS", WITHOUT WARRANTY OF ANY KIND, EXPRESS OR
 * IMPLIED, INCLUDING BUT NOT LIMITED TO THE WARRANTIES OF MERCHANTABILITY,
 * FITNESS FOR A PARTICULAR PURPOSE AND NONINFRINGEMENT. IN NO EVENT SHALL THE
 * AUTHORS OR COPYRIGHT HOLDERS BE LIABLE FOR ANY CLAIM, DAMAGES OR OTHER
 * LIABILITY, WHETHER IN AN ACTION OF CONTRACT, TORT OR OTHERWISE, ARISING
 * FROM, OUT OF OR IN CONNECTION WITH THE SOFTWARE OR THE USE OR OTHER DEALINGS
 * IN THE SOFTWARE.
 */

#include <assert.h>
#include <direct.h>
#include <limits.h>
#include <wchar.h>

#include "uv.h"
#include "internal.h"

#include <winsock2.h>
#include <winperf.h>
#include <iphlpapi.h>
#include <psapi.h>
#include <tlhelp32.h>
#include <windows.h>
#include <userenv.h>
<<<<<<< HEAD

#define SECURITY_WIN32
#include <security.h>

=======
#include <math.h>
>>>>>>> 62a0f763

/*
 * Max title length; the only thing MSDN tells us about the maximum length
 * of the console title is that it is smaller than 64K. However in practice
 * it is much smaller, and there is no way to figure out what the exact length
 * of the title is or can be, at least not on XP. To make it even more
 * annoying, GetConsoleTitle fails when the buffer to be read into is bigger
 * than the actual maximum length. So we make a conservative guess here;
 * just don't put the novel you're writing in the title, unless the plot
 * survives truncation.
 */
#define MAX_TITLE_LENGTH 8192

/* The number of nanoseconds in one second. */
#define UV__NANOSEC 1000000000

/* Max user name length, from iphlpapi.h */
#ifndef UNLEN
# define UNLEN 256
#endif

/*
  Max hostname length. The Windows gethostname() documentation states that 256
  bytes will always be large enough to hold the null-terminated hostname.
*/
#ifndef MAXHOSTNAMELEN
# define MAXHOSTNAMELEN 256
#endif

/* Maximum environment variable size, including the terminating null */
#define MAX_ENV_VAR_LENGTH 32767

/* Cached copy of the process title, plus a mutex guarding it. */
static char *process_title;
static CRITICAL_SECTION process_title_lock;

/* Cached copy of the process id, written once. */
static DWORD current_pid = 0;


/* Interval (in seconds) of the high-resolution clock. */
static double hrtime_interval_ = 0;


/*
 * One-time initialization code for functionality defined in util.c.
 */
void uv__util_init(void) {
  LARGE_INTEGER perf_frequency;

  /* Initialize process title access mutex. */
  InitializeCriticalSection(&process_title_lock);

  /* Retrieve high-resolution timer frequency
   * and precompute its reciprocal.
   */
  if (QueryPerformanceFrequency(&perf_frequency)) {
    hrtime_interval_ = 1.0 / perf_frequency.QuadPart;
  } else {
    hrtime_interval_= 0;
  }
}


int uv_exepath(char* buffer, size_t* size_ptr) {
  int utf8_len, utf16_buffer_len, utf16_len;
  WCHAR* utf16_buffer;
  int err;

  if (buffer == NULL || size_ptr == NULL || *size_ptr == 0) {
    return UV_EINVAL;
  }

  if (*size_ptr > 32768) {
    /* Windows paths can never be longer than this. */
    utf16_buffer_len = 32768;
  } else {
    utf16_buffer_len = (int) *size_ptr;
  }

  utf16_buffer = (WCHAR*) uv__malloc(sizeof(WCHAR) * utf16_buffer_len);
  if (!utf16_buffer) {
    return UV_ENOMEM;
  }

  /* Get the path as UTF-16. */
  utf16_len = GetModuleFileNameW(NULL, utf16_buffer, utf16_buffer_len);
  if (utf16_len <= 0) {
    err = GetLastError();
    goto error;
  }

  /* utf16_len contains the length, *not* including the terminating null. */
  utf16_buffer[utf16_len] = L'\0';

  /* Convert to UTF-8 */
  utf8_len = WideCharToMultiByte(CP_UTF8,
                                 0,
                                 utf16_buffer,
                                 -1,
                                 buffer,
                                 (int) *size_ptr,
                                 NULL,
                                 NULL);
  if (utf8_len == 0) {
    err = GetLastError();
    goto error;
  }

  uv__free(utf16_buffer);

  /* utf8_len *does* include the terminating null at this point, but the */
  /* returned size shouldn't. */
  *size_ptr = utf8_len - 1;
  return 0;

 error:
  uv__free(utf16_buffer);
  return uv_translate_sys_error(err);
}


int uv_cwd(char* buffer, size_t* size) {
  DWORD utf16_len;
  WCHAR utf16_buffer[MAX_PATH];
  int r;

  if (buffer == NULL || size == NULL) {
    return UV_EINVAL;
  }

  utf16_len = GetCurrentDirectoryW(MAX_PATH, utf16_buffer);
  if (utf16_len == 0) {
    return uv_translate_sys_error(GetLastError());
  } else if (utf16_len > MAX_PATH) {
    /* This should be impossible;  however the CRT has a code path to deal */
    /* with this scenario, so I added a check anyway. */
    return UV_EIO;
  }

  /* utf16_len contains the length, *not* including the terminating null. */
  utf16_buffer[utf16_len] = L'\0';

  /* The returned directory should not have a trailing slash, unless it */
  /* points at a drive root, like c:\. Remove it if needed.*/
  if (utf16_buffer[utf16_len - 1] == L'\\' &&
      !(utf16_len == 3 && utf16_buffer[1] == L':')) {
    utf16_len--;
    utf16_buffer[utf16_len] = L'\0';
  }

  /* Check how much space we need */
  r = WideCharToMultiByte(CP_UTF8,
                          0,
                          utf16_buffer,
                          -1,
                          NULL,
                          0,
                          NULL,
                          NULL);
  if (r == 0) {
    return uv_translate_sys_error(GetLastError());
  } else if (r > (int) *size) {
    *size = r;
    return UV_ENOBUFS;
  }

  /* Convert to UTF-8 */
  r = WideCharToMultiByte(CP_UTF8,
                          0,
                          utf16_buffer,
                          -1,
                          buffer,
                          *size > INT_MAX ? INT_MAX : (int) *size,
                          NULL,
                          NULL);
  if (r == 0) {
    return uv_translate_sys_error(GetLastError());
  }

  *size = r - 1;
  return 0;
}


int uv_chdir(const char* dir) {
  WCHAR utf16_buffer[MAX_PATH];
  size_t utf16_len;
  WCHAR drive_letter, env_var[4];

  if (dir == NULL) {
    return UV_EINVAL;
  }

  if (MultiByteToWideChar(CP_UTF8,
                          0,
                          dir,
                          -1,
                          utf16_buffer,
                          MAX_PATH) == 0) {
    DWORD error = GetLastError();
    /* The maximum length of the current working directory is 260 chars, */
    /* including terminating null. If it doesn't fit, the path name must be */
    /* too long. */
    if (error == ERROR_INSUFFICIENT_BUFFER) {
      return UV_ENAMETOOLONG;
    } else {
      return uv_translate_sys_error(error);
    }
  }

  if (!SetCurrentDirectoryW(utf16_buffer)) {
    return uv_translate_sys_error(GetLastError());
  }

  /* Windows stores the drive-local path in an "hidden" environment variable, */
  /* which has the form "=C:=C:\Windows". SetCurrentDirectory does not */
  /* update this, so we'll have to do it. */
  utf16_len = GetCurrentDirectoryW(MAX_PATH, utf16_buffer);
  if (utf16_len == 0) {
    return uv_translate_sys_error(GetLastError());
  } else if (utf16_len > MAX_PATH) {
    return UV_EIO;
  }

  /* The returned directory should not have a trailing slash, unless it */
  /* points at a drive root, like c:\. Remove it if needed. */
  if (utf16_buffer[utf16_len - 1] == L'\\' &&
      !(utf16_len == 3 && utf16_buffer[1] == L':')) {
    utf16_len--;
    utf16_buffer[utf16_len] = L'\0';
  }

  if (utf16_len < 2 || utf16_buffer[1] != L':') {
    /* Doesn't look like a drive letter could be there - probably an UNC */
    /* path. TODO: Need to handle win32 namespaces like \\?\C:\ ? */
    drive_letter = 0;
  } else if (utf16_buffer[0] >= L'A' && utf16_buffer[0] <= L'Z') {
    drive_letter = utf16_buffer[0];
  } else if (utf16_buffer[0] >= L'a' && utf16_buffer[0] <= L'z') {
    /* Convert to uppercase. */
    drive_letter = utf16_buffer[0] - L'a' + L'A';
  } else {
    /* Not valid. */
    drive_letter = 0;
  }

  if (drive_letter != 0) {
    /* Construct the environment variable name and set it. */
    env_var[0] = L'=';
    env_var[1] = drive_letter;
    env_var[2] = L':';
    env_var[3] = L'\0';

    if (!SetEnvironmentVariableW(env_var, utf16_buffer)) {
      return uv_translate_sys_error(GetLastError());
    }
  }

  return 0;
}


void uv_loadavg(double avg[3]) {
  /* Can't be implemented */
  avg[0] = avg[1] = avg[2] = 0;
}


uint64_t uv_get_free_memory(void) {
  MEMORYSTATUSEX memory_status;
  memory_status.dwLength = sizeof(memory_status);

  if (!GlobalMemoryStatusEx(&memory_status)) {
     return -1;
  }

  return (uint64_t)memory_status.ullAvailPhys;
}


uint64_t uv_get_total_memory(void) {
  MEMORYSTATUSEX memory_status;
  memory_status.dwLength = sizeof(memory_status);

  if (!GlobalMemoryStatusEx(&memory_status)) {
    return -1;
  }

  return (uint64_t)memory_status.ullTotalPhys;
}


uv_pid_t uv_os_getpid(void) {
  return GetCurrentProcessId();
}


uv_pid_t uv_os_getppid(void) {
  int parent_pid = -1;
  HANDLE handle;
  PROCESSENTRY32 pe;
  DWORD current_pid = GetCurrentProcessId();

  pe.dwSize = sizeof(PROCESSENTRY32);
  handle = CreateToolhelp32Snapshot(TH32CS_SNAPPROCESS, 0);

  if (Process32First(handle, &pe)) {
    do {
      if (pe.th32ProcessID == current_pid) {
        parent_pid = pe.th32ParentProcessID;
        break;
      }
    } while( Process32Next(handle, &pe));
  }

  CloseHandle(handle);
  return parent_pid;
}


int uv_current_pid(void) {
  if (current_pid == 0) {
    current_pid = GetCurrentProcessId();
  }
  return current_pid;
}


char** uv_setup_args(int argc, char** argv) {
  return argv;
}


int uv_set_process_title(const char* title) {
  int err;
  int length;
  WCHAR* title_w = NULL;

  uv__once_init();

  /* Find out how big the buffer for the wide-char title must be */
  length = MultiByteToWideChar(CP_UTF8, 0, title, -1, NULL, 0);
  if (!length) {
    err = GetLastError();
    goto done;
  }

  /* Convert to wide-char string */
  title_w = (WCHAR*)uv__malloc(sizeof(WCHAR) * length);
  if (!title_w) {
    uv_fatal_error(ERROR_OUTOFMEMORY, "uv__malloc");
  }

  length = MultiByteToWideChar(CP_UTF8, 0, title, -1, title_w, length);
  if (!length) {
    err = GetLastError();
    goto done;
  }

  /* If the title must be truncated insert a \0 terminator there */
  if (length > MAX_TITLE_LENGTH) {
    title_w[MAX_TITLE_LENGTH - 1] = L'\0';
  }

  if (!SetConsoleTitleW(title_w)) {
    err = GetLastError();
    goto done;
  }

  EnterCriticalSection(&process_title_lock);
  uv__free(process_title);
  process_title = uv__strdup(title);
  LeaveCriticalSection(&process_title_lock);

  err = 0;

done:
  uv__free(title_w);
  return uv_translate_sys_error(err);
}


static int uv__get_process_title(void) {
  WCHAR title_w[MAX_TITLE_LENGTH];

  if (!GetConsoleTitleW(title_w, sizeof(title_w) / sizeof(WCHAR))) {
    return -1;
  }

  if (uv__convert_utf16_to_utf8(title_w, -1, &process_title) != 0)
    return -1;

  return 0;
}


int uv_get_process_title(char* buffer, size_t size) {
  size_t len;

  if (buffer == NULL || size == 0)
    return UV_EINVAL;

  uv__once_init();

  EnterCriticalSection(&process_title_lock);
  /*
   * If the process_title was never read before nor explicitly set,
   * we must query it with getConsoleTitleW
   */
  if (!process_title && uv__get_process_title() == -1) {
    LeaveCriticalSection(&process_title_lock);
    return uv_translate_sys_error(GetLastError());
  }

  assert(process_title);
  len = strlen(process_title) + 1;

  if (size < len) {
    LeaveCriticalSection(&process_title_lock);
    return UV_ENOBUFS;
  }

  memcpy(buffer, process_title, len);
  LeaveCriticalSection(&process_title_lock);

  return 0;
}


uint64_t uv_hrtime(void) {
  uv__once_init();
  return uv__hrtime(UV__NANOSEC);
}

uint64_t uv__hrtime(double scale) {
  LARGE_INTEGER counter;

  /* If the performance interval is zero, there's no support. */
  if (hrtime_interval_ == 0) {
    return 0;
  }

  if (!QueryPerformanceCounter(&counter)) {
    return 0;
  }

  /* Because we have no guarantee about the order of magnitude of the
   * performance counter interval, integer math could cause this computation
   * to overflow. Therefore we resort to floating point math.
   */
  return (uint64_t) ((double) counter.QuadPart * hrtime_interval_ * scale);
}


int uv_resident_set_memory(size_t* rss) {
  HANDLE current_process;
  PROCESS_MEMORY_COUNTERS pmc;

  current_process = GetCurrentProcess();

  if (!GetProcessMemoryInfo(current_process, &pmc, sizeof(pmc))) {
    return uv_translate_sys_error(GetLastError());
  }

  *rss = pmc.WorkingSetSize;

  return 0;
}


int uv_uptime(double* uptime) {
  BYTE stack_buffer[4096];
  BYTE* malloced_buffer = NULL;
  BYTE* buffer = (BYTE*) stack_buffer;
  size_t buffer_size = sizeof(stack_buffer);
  DWORD data_size;

  PERF_DATA_BLOCK* data_block;
  PERF_OBJECT_TYPE* object_type;
  PERF_COUNTER_DEFINITION* counter_definition;

  DWORD i;

  for (;;) {
    LONG result;

    data_size = (DWORD) buffer_size;
    result = RegQueryValueExW(HKEY_PERFORMANCE_DATA,
                              L"2",
                              NULL,
                              NULL,
                              buffer,
                              &data_size);
    if (result == ERROR_SUCCESS) {
      break;
    } else if (result != ERROR_MORE_DATA) {
      *uptime = 0;
      return uv_translate_sys_error(result);
    }

    buffer_size *= 2;
    /* Don't let the buffer grow infinitely. */
    if (buffer_size > 1 << 20) {
      goto internalError;
    }

    uv__free(malloced_buffer);

    buffer = malloced_buffer = (BYTE*) uv__malloc(buffer_size);
    if (malloced_buffer == NULL) {
      *uptime = 0;
      return UV_ENOMEM;
    }
  }

  if (data_size < sizeof(*data_block))
    goto internalError;

  data_block = (PERF_DATA_BLOCK*) buffer;

  if (wmemcmp(data_block->Signature, L"PERF", 4) != 0)
    goto internalError;

  if (data_size < data_block->HeaderLength + sizeof(*object_type))
    goto internalError;

  object_type = (PERF_OBJECT_TYPE*) (buffer + data_block->HeaderLength);

  if (object_type->NumInstances != PERF_NO_INSTANCES)
    goto internalError;

  counter_definition = (PERF_COUNTER_DEFINITION*) (buffer +
      data_block->HeaderLength + object_type->HeaderLength);
  for (i = 0; i < object_type->NumCounters; i++) {
    if ((BYTE*) counter_definition + sizeof(*counter_definition) >
        buffer + data_size) {
      break;
    }

    if (counter_definition->CounterNameTitleIndex == 674 &&
        counter_definition->CounterSize == sizeof(uint64_t)) {
      if (counter_definition->CounterOffset + sizeof(uint64_t) > data_size ||
          !(counter_definition->CounterType & PERF_OBJECT_TIMER)) {
        goto internalError;
      } else {
        BYTE* address = (BYTE*) object_type + object_type->DefinitionLength +
                        counter_definition->CounterOffset;
        uint64_t value = *((uint64_t*) address);
        *uptime = floor((double) (object_type->PerfTime.QuadPart - value) /
                        (double) object_type->PerfFreq.QuadPart);
        uv__free(malloced_buffer);
        return 0;
      }
    }

    counter_definition = (PERF_COUNTER_DEFINITION*)
        ((BYTE*) counter_definition + counter_definition->ByteLength);
  }

  /* If we get here, the uptime value was not found. */
  uv__free(malloced_buffer);
  *uptime = 0;
  return UV_ENOSYS;

 internalError:
  uv__free(malloced_buffer);
  *uptime = 0;
  return UV_EIO;
}


int uv_cpu_info(uv_cpu_info_t** cpu_infos_ptr, int* cpu_count_ptr) {
  uv_cpu_info_t* cpu_infos;
  SYSTEM_PROCESSOR_PERFORMANCE_INFORMATION* sppi;
  DWORD sppi_size;
  SYSTEM_INFO system_info;
  DWORD cpu_count, i;
  NTSTATUS status;
  ULONG result_size;
  int err;
  uv_cpu_info_t* cpu_info;

  cpu_infos = NULL;
  cpu_count = 0;
  sppi = NULL;

  uv__once_init();

  GetSystemInfo(&system_info);
  cpu_count = system_info.dwNumberOfProcessors;

  cpu_infos = uv__calloc(cpu_count, sizeof *cpu_infos);
  if (cpu_infos == NULL) {
    err = ERROR_OUTOFMEMORY;
    goto error;
  }

  sppi_size = cpu_count * sizeof(*sppi);
  sppi = uv__malloc(sppi_size);
  if (sppi == NULL) {
    err = ERROR_OUTOFMEMORY;
    goto error;
  }

  status = pNtQuerySystemInformation(SystemProcessorPerformanceInformation,
                                     sppi,
                                     sppi_size,
                                     &result_size);
  if (!NT_SUCCESS(status)) {
    err = pRtlNtStatusToDosError(status);
    goto error;
  }

  assert(result_size == sppi_size);

  for (i = 0; i < cpu_count; i++) {
    WCHAR key_name[128];
    HKEY processor_key;
    DWORD cpu_speed;
    DWORD cpu_speed_size = sizeof(cpu_speed);
    WCHAR cpu_brand[256];
    DWORD cpu_brand_size = sizeof(cpu_brand);
    size_t len;

    len = _snwprintf(key_name,
                     ARRAY_SIZE(key_name),
                     L"HARDWARE\\DESCRIPTION\\System\\CentralProcessor\\%d",
                     i);

    assert(len > 0 && len < ARRAY_SIZE(key_name));

    err = RegOpenKeyExW(HKEY_LOCAL_MACHINE,
                        key_name,
                        0,
                        KEY_QUERY_VALUE,
                        &processor_key);
    if (err != ERROR_SUCCESS) {
      goto error;
    }

    err = RegQueryValueExW(processor_key,
                           L"~MHz",
                           NULL,
                           NULL,
                           (BYTE*)&cpu_speed,
                           &cpu_speed_size);
    if (err != ERROR_SUCCESS) {
      RegCloseKey(processor_key);
      goto error;
    }

    err = RegQueryValueExW(processor_key,
                           L"ProcessorNameString",
                           NULL,
                           NULL,
                           (BYTE*)&cpu_brand,
                           &cpu_brand_size);
    if (err != ERROR_SUCCESS) {
      RegCloseKey(processor_key);
      goto error;
    }

    RegCloseKey(processor_key);

    cpu_info = &cpu_infos[i];
    cpu_info->speed = cpu_speed;
    cpu_info->cpu_times.user = sppi[i].UserTime.QuadPart / 10000;
    cpu_info->cpu_times.sys = (sppi[i].KernelTime.QuadPart -
        sppi[i].IdleTime.QuadPart) / 10000;
    cpu_info->cpu_times.idle = sppi[i].IdleTime.QuadPart / 10000;
    cpu_info->cpu_times.irq = sppi[i].InterruptTime.QuadPart / 10000;
    cpu_info->cpu_times.nice = 0;

    uv__convert_utf16_to_utf8(cpu_brand,
                              cpu_brand_size / sizeof(WCHAR),
                              &(cpu_info->model));
  }

  uv__free(sppi);

  *cpu_count_ptr = cpu_count;
  *cpu_infos_ptr = cpu_infos;

  return 0;

 error:
  /* This is safe because the cpu_infos array is zeroed on allocation. */
  for (i = 0; i < cpu_count; i++)
    uv__free(cpu_infos[i].model);

  uv__free(cpu_infos);
  uv__free(sppi);

  return uv_translate_sys_error(err);
}


void uv_free_cpu_info(uv_cpu_info_t* cpu_infos, int count) {
  int i;

  for (i = 0; i < count; i++) {
    uv__free(cpu_infos[i].model);
  }

  uv__free(cpu_infos);
}


int uv_interface_addresses(uv_interface_address_t** addresses_ptr,
    int* count_ptr) {
  IP_ADAPTER_ADDRESSES* win_address_buf;
  ULONG win_address_buf_size;
  IP_ADAPTER_ADDRESSES* adapter;

  uv_interface_address_t* uv_address_buf;
  char* name_buf;
  size_t uv_address_buf_size;
  uv_interface_address_t* uv_address;

  int count;
  ULONG flags;

  flags = GAA_FLAG_SKIP_ANYCAST |
          GAA_FLAG_SKIP_MULTICAST |
          GAA_FLAG_SKIP_DNS_SERVER;

  /* Fetch the size of the adapters reported by windows, and then get the */
  /* list itself. */
  win_address_buf_size = 0;
  win_address_buf = NULL;

  for (;;) {
    ULONG r;

    /* If win_address_buf is 0, then GetAdaptersAddresses will fail with */
    /* ERROR_BUFFER_OVERFLOW, and the required buffer size will be stored in */
    /* win_address_buf_size. */
    r = GetAdaptersAddresses(AF_UNSPEC,
                             flags,
                             NULL,
                             win_address_buf,
                             &win_address_buf_size);

    if (r == ERROR_SUCCESS)
      break;

    uv__free(win_address_buf);

    switch (r) {
      case ERROR_BUFFER_OVERFLOW:
        /* This happens when win_address_buf is NULL or too small to hold */
        /* all adapters. */
        win_address_buf = uv__malloc(win_address_buf_size);
        if (win_address_buf == NULL)
          return UV_ENOMEM;

        continue;

      case ERROR_NO_DATA: {
        /* No adapters were found. */
        uv_address_buf = uv__malloc(1);
        if (uv_address_buf == NULL)
          return UV_ENOMEM;

        *count_ptr = 0;
        *addresses_ptr = uv_address_buf;

        return 0;
      }

      case ERROR_ADDRESS_NOT_ASSOCIATED:
        return UV_EAGAIN;

      case ERROR_INVALID_PARAMETER:
        /* MSDN says:
         *   "This error is returned for any of the following conditions: the
         *   SizePointer parameter is NULL, the Address parameter is not
         *   AF_INET, AF_INET6, or AF_UNSPEC, or the address information for
         *   the parameters requested is greater than ULONG_MAX."
         * Since the first two conditions are not met, it must be that the
         * adapter data is too big.
         */
        return UV_ENOBUFS;

      default:
        /* Other (unspecified) errors can happen, but we don't have any */
        /* special meaning for them. */
        assert(r != ERROR_SUCCESS);
        return uv_translate_sys_error(r);
    }
  }

  /* Count the number of enabled interfaces and compute how much space is */
  /* needed to store their info. */
  count = 0;
  uv_address_buf_size = 0;

  for (adapter = win_address_buf;
       adapter != NULL;
       adapter = adapter->Next) {
    IP_ADAPTER_UNICAST_ADDRESS* unicast_address;
    int name_size;

    /* Interfaces that are not 'up' should not be reported. Also skip */
    /* interfaces that have no associated unicast address, as to avoid */
    /* allocating space for the name for this interface. */
    if (adapter->OperStatus != IfOperStatusUp ||
        adapter->FirstUnicastAddress == NULL)
      continue;

    /* Compute the size of the interface name. */
    name_size = WideCharToMultiByte(CP_UTF8,
                                    0,
                                    adapter->FriendlyName,
                                    -1,
                                    NULL,
                                    0,
                                    NULL,
                                    FALSE);
    if (name_size <= 0) {
      uv__free(win_address_buf);
      return uv_translate_sys_error(GetLastError());
    }
    uv_address_buf_size += name_size;

    /* Count the number of addresses associated with this interface, and */
    /* compute the size. */
    for (unicast_address = (IP_ADAPTER_UNICAST_ADDRESS*)
                           adapter->FirstUnicastAddress;
         unicast_address != NULL;
         unicast_address = unicast_address->Next) {
      count++;
      uv_address_buf_size += sizeof(uv_interface_address_t);
    }
  }

  /* Allocate space to store interface data plus adapter names. */
  uv_address_buf = uv__malloc(uv_address_buf_size);
  if (uv_address_buf == NULL) {
    uv__free(win_address_buf);
    return UV_ENOMEM;
  }

  /* Compute the start of the uv_interface_address_t array, and the place in */
  /* the buffer where the interface names will be stored. */
  uv_address = uv_address_buf;
  name_buf = (char*) (uv_address_buf + count);

  /* Fill out the output buffer. */
  for (adapter = win_address_buf;
       adapter != NULL;
       adapter = adapter->Next) {
    IP_ADAPTER_UNICAST_ADDRESS* unicast_address;
    int name_size;
    size_t max_name_size;

    if (adapter->OperStatus != IfOperStatusUp ||
        adapter->FirstUnicastAddress == NULL)
      continue;

    /* Convert the interface name to UTF8. */
    max_name_size = (char*) uv_address_buf + uv_address_buf_size - name_buf;
    if (max_name_size > (size_t) INT_MAX)
      max_name_size = INT_MAX;
    name_size = WideCharToMultiByte(CP_UTF8,
                                    0,
                                    adapter->FriendlyName,
                                    -1,
                                    name_buf,
                                    (int) max_name_size,
                                    NULL,
                                    FALSE);
    if (name_size <= 0) {
      uv__free(win_address_buf);
      uv__free(uv_address_buf);
      return uv_translate_sys_error(GetLastError());
    }

    /* Add an uv_interface_address_t element for every unicast address. */
    for (unicast_address = (IP_ADAPTER_UNICAST_ADDRESS*)
                           adapter->FirstUnicastAddress;
         unicast_address != NULL;
         unicast_address = unicast_address->Next) {
      struct sockaddr* sa;
      ULONG prefix_len;

      sa = unicast_address->Address.lpSockaddr;

      prefix_len =
        ((IP_ADAPTER_UNICAST_ADDRESS_LH*) unicast_address)->OnLinkPrefixLength;

      memset(uv_address, 0, sizeof *uv_address);

      uv_address->name = name_buf;

      if (adapter->PhysicalAddressLength == sizeof(uv_address->phys_addr)) {
        memcpy(uv_address->phys_addr,
               adapter->PhysicalAddress,
               sizeof(uv_address->phys_addr));
      }

      uv_address->is_internal =
          (adapter->IfType == IF_TYPE_SOFTWARE_LOOPBACK);

      if (sa->sa_family == AF_INET6) {
        uv_address->address.address6 = *((struct sockaddr_in6 *) sa);

        uv_address->netmask.netmask6.sin6_family = AF_INET6;
        memset(uv_address->netmask.netmask6.sin6_addr.s6_addr, 0xff, prefix_len >> 3);
        /* This check ensures that we don't write past the size of the data. */
        if (prefix_len % 8) {
          uv_address->netmask.netmask6.sin6_addr.s6_addr[prefix_len >> 3] =
              0xff << (8 - prefix_len % 8);
        }

      } else {
        uv_address->address.address4 = *((struct sockaddr_in *) sa);

        uv_address->netmask.netmask4.sin_family = AF_INET;
        uv_address->netmask.netmask4.sin_addr.s_addr = (prefix_len > 0) ?
            htonl(0xffffffff << (32 - prefix_len)) : 0;
      }

      uv_address++;
    }

    name_buf += name_size;
  }

  uv__free(win_address_buf);

  *addresses_ptr = uv_address_buf;
  *count_ptr = count;

  return 0;
}


void uv_free_interface_addresses(uv_interface_address_t* addresses,
    int count) {
  uv__free(addresses);
}


int uv_getrusage(uv_rusage_t *uv_rusage) {
  FILETIME createTime, exitTime, kernelTime, userTime;
  SYSTEMTIME kernelSystemTime, userSystemTime;
  PROCESS_MEMORY_COUNTERS memCounters;
  IO_COUNTERS ioCounters;
  int ret;

  ret = GetProcessTimes(GetCurrentProcess(), &createTime, &exitTime, &kernelTime, &userTime);
  if (ret == 0) {
    return uv_translate_sys_error(GetLastError());
  }

  ret = FileTimeToSystemTime(&kernelTime, &kernelSystemTime);
  if (ret == 0) {
    return uv_translate_sys_error(GetLastError());
  }

  ret = FileTimeToSystemTime(&userTime, &userSystemTime);
  if (ret == 0) {
    return uv_translate_sys_error(GetLastError());
  }

  ret = GetProcessMemoryInfo(GetCurrentProcess(),
                             &memCounters,
                             sizeof(memCounters));
  if (ret == 0) {
    return uv_translate_sys_error(GetLastError());
  }

  ret = GetProcessIoCounters(GetCurrentProcess(), &ioCounters);
  if (ret == 0) {
    return uv_translate_sys_error(GetLastError());
  }

  memset(uv_rusage, 0, sizeof(*uv_rusage));

  uv_rusage->ru_utime.tv_sec = userSystemTime.wHour * 3600 +
                               userSystemTime.wMinute * 60 +
                               userSystemTime.wSecond;
  uv_rusage->ru_utime.tv_usec = userSystemTime.wMilliseconds * 1000;

  uv_rusage->ru_stime.tv_sec = kernelSystemTime.wHour * 3600 +
                               kernelSystemTime.wMinute * 60 +
                               kernelSystemTime.wSecond;
  uv_rusage->ru_stime.tv_usec = kernelSystemTime.wMilliseconds * 1000;

  uv_rusage->ru_majflt = (uint64_t) memCounters.PageFaultCount;
  uv_rusage->ru_maxrss = (uint64_t) memCounters.PeakWorkingSetSize / 1024;

  uv_rusage->ru_oublock = (uint64_t) ioCounters.WriteOperationCount;
  uv_rusage->ru_inblock = (uint64_t) ioCounters.ReadOperationCount;

  return 0;
}


int uv_os_homedir(char* buffer, size_t* size) {
  uv_passwd_t pwd;
  size_t len;
  int r;

  /* Check if the USERPROFILE environment variable is set first. The task of
     performing input validation on buffer and size is taken care of by
     uv_os_getenv(). */
  r = uv_os_getenv("USERPROFILE", buffer, size);

  /* Don't return an error if USERPROFILE was not found. */
  if (r != UV_ENOENT)
    return r;

  /* USERPROFILE is not set, so call uv__getpwuid_r() */
  r = uv__getpwuid_r(&pwd);

  if (r != 0) {
    return r;
  }

  len = strlen(pwd.homedir);

  if (len >= *size) {
    *size = len + 1;
    uv_os_free_passwd(&pwd);
    return UV_ENOBUFS;
  }

  memcpy(buffer, pwd.homedir, len + 1);
  *size = len;
  uv_os_free_passwd(&pwd);

  return 0;
}


int uv_os_tmpdir(char* buffer, size_t* size) {
  wchar_t path[MAX_PATH + 1];
  DWORD bufsize;
  size_t len;

  if (buffer == NULL || size == NULL || *size == 0)
    return UV_EINVAL;

  len = GetTempPathW(MAX_PATH + 1, path);

  if (len == 0) {
    return uv_translate_sys_error(GetLastError());
  } else if (len > MAX_PATH + 1) {
    /* This should not be possible */
    return UV_EIO;
  }

  /* The returned directory should not have a trailing slash, unless it */
  /* points at a drive root, like c:\. Remove it if needed.*/
  if (path[len - 1] == L'\\' &&
      !(len == 3 && path[1] == L':')) {
    len--;
    path[len] = L'\0';
  }

  /* Check how much space we need */
  bufsize = WideCharToMultiByte(CP_UTF8, 0, path, -1, NULL, 0, NULL, NULL);

  if (bufsize == 0) {
    return uv_translate_sys_error(GetLastError());
  } else if (bufsize > *size) {
    *size = bufsize;
    return UV_ENOBUFS;
  }

  /* Convert to UTF-8 */
  bufsize = WideCharToMultiByte(CP_UTF8,
                                0,
                                path,
                                -1,
                                buffer,
                                *size,
                                NULL,
                                NULL);

  if (bufsize == 0)
    return uv_translate_sys_error(GetLastError());

  *size = bufsize - 1;
  return 0;
}


void uv_os_free_passwd(uv_passwd_t* pwd) {
  if (pwd == NULL)
    return;

  uv__free(pwd->username);
  uv__free(pwd->homedir);
  uv__free(pwd->gecos);
  pwd->username = NULL;
  pwd->homedir = NULL;
  pwd->gecos = NULL;
}


/*
 * Converts a UTF-16 string into a UTF-8 one. The resulting string is
 * null-terminated.
 *
 * If utf16 is null terminated, utf16len can be set to -1, otherwise it must
 * be specified.
 */
int uv__convert_utf16_to_utf8(const WCHAR* utf16, int utf16len, char** utf8) {
  DWORD bufsize;

  if (utf16 == NULL)
    return UV_EINVAL;

  /* Check how much space we need */
  bufsize = WideCharToMultiByte(CP_UTF8,
                                0,
                                utf16,
                                utf16len,
                                NULL,
                                0,
                                NULL,
                                NULL);

  if (bufsize == 0)
    return uv_translate_sys_error(GetLastError());

  /* Allocate the destination buffer adding an extra byte for the terminating
   * NULL. If utf16len is not -1 WideCharToMultiByte will not add it, so
   * we do it ourselves always, just in case. */
  *utf8 = uv__malloc(bufsize + 1);

  if (*utf8 == NULL)
    return UV_ENOMEM;

  /* Convert to UTF-8 */
  bufsize = WideCharToMultiByte(CP_UTF8,
                                0,
                                utf16,
                                utf16len,
                                *utf8,
                                bufsize,
                                NULL,
                                NULL);

  if (bufsize == 0) {
    uv__free(*utf8);
    *utf8 = NULL;
    return uv_translate_sys_error(GetLastError());
  }

  (*utf8)[bufsize] = '\0';
  return 0;
}


/*
 * Converts a UTF-8 string into a UTF-16 one. The resulting string is
 * null-terminated.
 *
 * If utf8 is null terminated, utf8len can be set to -1, otherwise it must
 * be specified.
 */
int uv__convert_utf8_to_utf16(const char* utf8, int utf8len, WCHAR** utf16) {
  int bufsize;

  if (utf8 == NULL)
    return UV_EINVAL;

  /* Check how much space we need */
  bufsize = MultiByteToWideChar(CP_UTF8, 0, utf8, utf8len, NULL, 0);

  if (bufsize == 0)
    return uv_translate_sys_error(GetLastError());

  /* Allocate the destination buffer adding an extra byte for the terminating
   * NULL. If utf8len is not -1 MultiByteToWideChar will not add it, so
   * we do it ourselves always, just in case. */
  *utf16 = uv__malloc(sizeof(WCHAR) * (bufsize + 1));

  if (*utf16 == NULL)
    return UV_ENOMEM;

  /* Convert to UTF-16 */
  bufsize = MultiByteToWideChar(CP_UTF8, 0, utf8, utf8len, *utf16, bufsize);

  if (bufsize == 0) {
    uv__free(*utf16);
    *utf16 = NULL;
    return uv_translate_sys_error(GetLastError());
  }

  (*utf16)[bufsize] = '\0';
  return 0;
}


int uv__getpwuid_r(uv_passwd_t* pwd) {
  HANDLE token;
  wchar_t username[UNLEN + 1];
  wchar_t path[MAX_PATH];
  DWORD bufsize;
  wchar_t* gecosbuf;
  ULONG gecos_size;
  EXTENDED_NAME_FORMAT name_format;
  int r;

  if (pwd == NULL)
    return UV_EINVAL;

  /* Get the home directory using GetUserProfileDirectoryW() */
  if (OpenProcessToken(GetCurrentProcess(), TOKEN_READ, &token) == 0)
    return uv_translate_sys_error(GetLastError());

  bufsize = ARRAY_SIZE(path);
  if (!GetUserProfileDirectoryW(token, path, &bufsize)) {
    r = GetLastError();
    CloseHandle(token);

    /* This should not be possible */
    if (r == ERROR_INSUFFICIENT_BUFFER)
      return UV_ENOMEM;

    return uv_translate_sys_error(r);
  }

  CloseHandle(token);

  /* Get the username using GetUserNameW() */
  bufsize = ARRAY_SIZE(username);
  if (!GetUserNameW(username, &bufsize)) {
    r = GetLastError();

    /* This should not be possible */
    if (r == ERROR_INSUFFICIENT_BUFFER)
      return UV_ENOMEM;

    return uv_translate_sys_error(r);
  }

  /* Set all of the pointers to NULL in case an error is encountered. */
  pwd->homedir = NULL;
  pwd->username = NULL;
  pwd->gecos = NULL;
  gecosbuf = NULL;

  /* Get the gecos using GetUserNameExW() */
  gecos_size = 0;
  /* Try using the display name first. */
  GetUserNameExW(NameDisplay, NULL, &gecos_size);
  if (GetLastError() == ERROR_MORE_DATA) {
    name_format = NameDisplay;
  } else {
    /* NameDisplay not available, so try NameSamCompatible. */
    GetUserNameExW(NameSamCompatible, NULL, &gecos_size);
    if (GetLastError() == ERROR_MORE_DATA) {
      name_format = NameSamCompatible;
    } else {
      /* Unsupported */
      gecos_size = 0;
    }
  }

  if (gecos_size > 0) {
    gecosbuf = uv__malloc(sizeof(wchar_t) * gecos_size);
    if (gecosbuf == NULL) {
      r = UV_ENOMEM;
      goto error;
    }

    if (GetUserNameExW(name_format, gecosbuf, &gecos_size) == 0) {
      r = uv_translate_sys_error(GetLastError());
      goto error;
    }
  }

  /* Populate the uv_passwd_t structure. */
  r = uv__convert_utf16_to_utf8(path, -1, &pwd->homedir);

  if (r != 0)
    goto error;

  r = uv__convert_utf16_to_utf8(username, -1, &pwd->username);

  if (r != 0)
    goto error;

  if (gecosbuf != NULL) {
    r = uv__convert_utf16_to_utf8(gecosbuf, -1, &pwd->gecos);

    if (r != 0)
      goto error;

    uv__free(gecosbuf);
  }

  pwd->shell = NULL;
  pwd->uid = -1;
  pwd->gid = -1;

  return 0;

error:
  uv__free(gecosbuf);
  uv__free(pwd->homedir);
  uv__free(pwd->username);
  uv__free(pwd->gecos);
  return r;
}


int uv_os_get_passwd(uv_passwd_t* pwd) {
  return uv__getpwuid_r(pwd);
}


int uv_os_getenv(const char* name, char* buffer, size_t* size) {
  wchar_t var[MAX_ENV_VAR_LENGTH];
  wchar_t* name_w;
  DWORD bufsize;
  size_t len;
  int r;

  if (name == NULL || buffer == NULL || size == NULL || *size == 0)
    return UV_EINVAL;

  r = uv__convert_utf8_to_utf16(name, -1, &name_w);

  if (r != 0)
    return r;

  len = GetEnvironmentVariableW(name_w, var, MAX_ENV_VAR_LENGTH);
  uv__free(name_w);
  assert(len < MAX_ENV_VAR_LENGTH); /* len does not include the null */

  if (len == 0) {
    r = GetLastError();

    if (r == ERROR_ENVVAR_NOT_FOUND)
      return UV_ENOENT;

    return uv_translate_sys_error(r);
  }

  /* Check how much space we need */
  bufsize = WideCharToMultiByte(CP_UTF8, 0, var, -1, NULL, 0, NULL, NULL);

  if (bufsize == 0) {
    return uv_translate_sys_error(GetLastError());
  } else if (bufsize > *size) {
    *size = bufsize;
    return UV_ENOBUFS;
  }

  /* Convert to UTF-8 */
  bufsize = WideCharToMultiByte(CP_UTF8,
                                0,
                                var,
                                -1,
                                buffer,
                                *size,
                                NULL,
                                NULL);

  if (bufsize == 0)
    return uv_translate_sys_error(GetLastError());

  *size = bufsize - 1;
  return 0;
}


int uv_os_setenv(const char* name, const char* value) {
  wchar_t* name_w;
  wchar_t* value_w;
  int r;

  if (name == NULL || value == NULL)
    return UV_EINVAL;

  r = uv__convert_utf8_to_utf16(name, -1, &name_w);

  if (r != 0)
    return r;

  r = uv__convert_utf8_to_utf16(value, -1, &value_w);

  if (r != 0) {
    uv__free(name_w);
    return r;
  }

  r = SetEnvironmentVariableW(name_w, value_w);
  uv__free(name_w);
  uv__free(value_w);

  if (r == 0)
    return uv_translate_sys_error(GetLastError());

  return 0;
}


int uv_os_unsetenv(const char* name) {
  wchar_t* name_w;
  int r;

  if (name == NULL)
    return UV_EINVAL;

  r = uv__convert_utf8_to_utf16(name, -1, &name_w);

  if (r != 0)
    return r;

  r = SetEnvironmentVariableW(name_w, NULL);
  uv__free(name_w);

  if (r == 0)
    return uv_translate_sys_error(GetLastError());

  return 0;
}


int uv_os_gethostname(char* buffer, size_t* size) {
  char buf[MAXHOSTNAMELEN + 1];
  size_t len;

  if (buffer == NULL || size == NULL || *size == 0)
    return UV_EINVAL;

  uv__once_init(); /* Initialize winsock */

  if (gethostname(buf, sizeof(buf)) != 0)
    return uv_translate_sys_error(WSAGetLastError());

  buf[sizeof(buf) - 1] = '\0'; /* Null terminate, just to be safe. */
  len = strlen(buf);

  if (len >= *size) {
    *size = len + 1;
    return UV_ENOBUFS;
  }

  memcpy(buffer, buf, len + 1);
  *size = len;
  return 0;
}<|MERGE_RESOLUTION|>--- conflicted
+++ resolved
@@ -34,14 +34,10 @@
 #include <tlhelp32.h>
 #include <windows.h>
 #include <userenv.h>
-<<<<<<< HEAD
+#include <math.h>
 
 #define SECURITY_WIN32
 #include <security.h>
-
-=======
-#include <math.h>
->>>>>>> 62a0f763
 
 /*
  * Max title length; the only thing MSDN tells us about the maximum length
