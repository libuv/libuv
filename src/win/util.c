--- conflicted
+++ resolved
@@ -34,14 +34,11 @@
 #include <tlhelp32.h>
 #include <windows.h>
 #include <userenv.h>
-<<<<<<< HEAD
+#include <math.h>
 
 #define SECURITY_WIN32
 #include <security.h>
 
-=======
-#include <math.h>
->>>>>>> 7ebb2622
 
 /*
  * Max title length; the only thing MSDN tells us about the maximum length
