--- conflicted
+++ resolved
@@ -348,13 +348,8 @@
 
 #define uv__req_init(loop, req, typ)                                          \
   do {                                                                        \
-<<<<<<< HEAD
     UV_REQ_INIT(loop, req, typ);                                              \
-    uv__req_register(loop, req);                                              \
-=======
-    UV_REQ_INIT(req, typ);                                                    \
     uv__req_register(loop);                                                   \
->>>>>>> 8fb9cb91
   }                                                                           \
   while (0)
 
